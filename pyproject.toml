--- conflicted
+++ resolved
@@ -164,12 +164,8 @@
     "pytest-asyncio",
     "pytest-mock",
     "pytest-rerunfailures",
-<<<<<<< HEAD
-    "respx",
-=======
     "respx", # Mocking library for httpx
     "python3-saml",
->>>>>>> fd035f3b
     "sphinx !=4.1.0, !=4.1.1, !=4.1.2, !=4.2.0",
     "sphinx-click",
     "sphinx-copybutton",
