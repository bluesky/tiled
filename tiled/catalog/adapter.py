import asyncio
import collections
import copy
import dataclasses
import importlib
import itertools as it
import logging
import operator
import os
import re
import shutil
import sys
import uuid
from contextlib import closing
from datetime import datetime
from functools import partial, reduce
from pathlib import Path
from typing import Callable, Dict, List, Optional, Union, cast
from urllib.parse import urlparse

import anyio
import orjson
from fastapi import HTTPException, WebSocketDisconnect
from sqlalchemy import (
    and_,
    delete,
    event,
    exists,
    false,
    func,
    literal,
    not_,
    or_,
    select,
    text,
    true,
    type_coerce,
    update,
)
from sqlalchemy.dialects.postgresql import ARRAY, JSONB, REGCONFIG, TEXT
from sqlalchemy.engine import make_url
from sqlalchemy.exc import IntegrityError
from sqlalchemy.ext.asyncio import AsyncEngine, AsyncSession, create_async_engine
from sqlalchemy.orm import aliased, selectinload
from sqlalchemy.pool import AsyncAdaptedQueuePool
from sqlalchemy.sql.expression import cast as sql_cast
from sqlalchemy.sql.sqltypes import MatchType
from starlette.status import HTTP_404_NOT_FOUND, HTTP_415_UNSUPPORTED_MEDIA_TYPE

from tiled.queries import (
    AccessBlobFilter,
    Comparison,
    Contains,
    Eq,
    FullText,
    In,
    KeyPresent,
    KeysFilter,
    Like,
    NotEq,
    NotIn,
    Operator,
    SpecsQuery,
    StructureFamilyQuery,
)

from ..mimetypes import (
    APACHE_ARROW_FILE_MIME_TYPE,
    AWKWARD_BUFFERS_MIMETYPE,
    DEFAULT_ADAPTERS_BY_MIMETYPE,
    PARQUET_MIMETYPE,
    SPARSE_BLOCKS_PARQUET_MIMETYPE,
    TILED_SQL_TABLE_MIMETYPE,
    ZARR_MIMETYPE,
)
from ..query_registration import QueryTranslationRegistry
from ..server.core import NoEntry
from ..server.schemas import Asset, DataSource, Management, Revision
from ..storage import (
    FileStorage,
    SQLStorage,
    get_storage,
    parse_storage,
    register_storage,
)
from ..structures.core import Spec, StructureFamily
from ..utils import (
    UNCHANGED,
    Conflicts,
    OneShotCachedMap,
    UnsupportedQueryType,
    ensure_awaitable,
    ensure_specified_sql_driver,
    import_object,
    path_from_uri,
    safe_json_dump,
)
from . import orm
from .core import check_catalog_database, initialize_database
from .explain import ExplainAsyncSession
from .utils import compute_structure_id

logger = logging.getLogger(__name__)

DEFAULT_ECHO = bool(int(os.getenv("TILED_ECHO_SQL", "0") or "0"))
INDEX_PATTERN = re.compile(r"^[A-Za-z0-9_-]+$")

# When data is uploaded, how is it saved?
# TODO: Make this configurable at Catalog construction time.
DEFAULT_CREATION_MIMETYPE = {
    StructureFamily.array: ZARR_MIMETYPE,
    StructureFamily.awkward: AWKWARD_BUFFERS_MIMETYPE,
    StructureFamily.table: PARQUET_MIMETYPE,
    StructureFamily.sparse: SPARSE_BLOCKS_PARQUET_MIMETYPE,
}

# TODO: make type[Adapter] after #1047
STORAGE_ADAPTERS_BY_MIMETYPE = OneShotCachedMap[str, type](
    {
        ZARR_MIMETYPE: lambda: importlib.import_module(
            "...adapters.zarr", __name__
        ).ZarrArrayAdapter,
        AWKWARD_BUFFERS_MIMETYPE: lambda: importlib.import_module(
            "...adapters.awkward_buffers", __name__
        ).AwkwardBuffersAdapter,
        PARQUET_MIMETYPE: lambda: importlib.import_module(
            "...adapters.parquet", __name__
        ).ParquetDatasetAdapter,
        "text/csv": lambda: importlib.import_module(
            "...adapters.csv", __name__
        ).CSVAdapter,
        SPARSE_BLOCKS_PARQUET_MIMETYPE: lambda: importlib.import_module(
            "...adapters.sparse_blocks_parquet", __name__
        ).SparseBlocksParquetAdapter,
        APACHE_ARROW_FILE_MIME_TYPE: lambda: importlib.import_module(
            "...adapters.arrow", __name__
        ).ArrowAdapter,
        TILED_SQL_TABLE_MIMETYPE: lambda: importlib.import_module(
            "...adapters.sql", __name__
        ).SQLAdapter,
    }
)


class RootNode:
    """
    Node representing the root of the tree.

    This node is special because the state configuring this node arises from
    server initialization (typically a configuration file) not from the
    database.

    It mocks the relevant part of the interface of .orm.Node.
    """

    structure_family = StructureFamily.container

    def __init__(self, metadata, specs, top_level_access_blob):
        self.id = 0
        self.parent = None
        self.metadata_ = metadata or {}
        self.specs = specs or []
        self.key = ""
        self.data_sources = None
        self.access_blob = top_level_access_blob or {}


class Context:
    def __init__(
        self,
        engine: AsyncEngine,
        writable_storage=None,
        readable_storage=None,
        adapters_by_mimetype=None,
        cache_settings=None,
        key_maker=lambda: str(uuid.uuid4()),
        storage_pool_size=None,
        storage_max_overflow=None,
    ):
        self.engine = engine

        self.writable_storage = []
        self.readable_storage = set()

        # Back-compat: `writable_storage` used to be a dict: we want its values.
        if isinstance(writable_storage, dict):
            writable_storage = list(writable_storage.values())
        # Back-compat: `writable_storage` used to be a filepath.
        if isinstance(writable_storage, (str, Path)):
            writable_storage = [writable_storage]
        if isinstance(readable_storage, str):
            raise ValueError("readable_storage should be a list of URIs or paths")

        for item in writable_storage or []:
            self.writable_storage.append(
                parse_storage(
                    item, pool_size=storage_pool_size, max_overflow=storage_max_overflow
                )
            )
        for item in readable_storage or []:
            self.readable_storage.add(parse_storage(item))
        # Writable storage should also be readable.
        self.readable_storage.update(self.writable_storage)
        # Register all storage in a registry that enables Adapters to access
        # credentials (if applicable).
        for item in self.readable_storage:
            register_storage(item)

        self.key_maker = key_maker
        adapters_by_mimetype = adapters_by_mimetype or {}
        # If adapters_by_mimetype comes from a configuration file,
        # objects are given as importable strings, like "package.module:Reader".
        for key, value in list(adapters_by_mimetype.items()):
            if isinstance(value, str):
                adapters_by_mimetype[key] = import_object(value)
        # User-provided adapters take precedence over defaults.
        merged_adapters_by_mimetype = collections.ChainMap(
            adapters_by_mimetype, DEFAULT_ADAPTERS_BY_MIMETYPE
        )
        self.adapters_by_mimetype = merged_adapters_by_mimetype
        self.cache_settings = cache_settings

    def session(self):
        "Convenience method for constructing an AsyncSession context"
        return ExplainAsyncSession(self.engine, autoflush=False, expire_on_commit=False)

    async def execute(self, statement, explain=None):
        "Debugging convenience utility, not exposed to server"
        async with self.session() as db:
            result = await db.execute(text(statement), explain=explain)
            await db.commit()
            return result

    async def startup(self):
        if (self.engine.dialect.name == "sqlite") and (
            self.engine.url.database == ":memory:"
            or self.engine.url.query.get("mode") == "memory"
        ):
            # Special-case for in-memory SQLite: Because it is transient we can
            # skip over anything related to migrations.
            await initialize_database(self.engine)
        else:
            await check_catalog_database(self.engine)

        cache_client = None
        cache_ttl = 0
        if self.cache_settings:
            if self.cache_settings["uri"].startswith("redis"):
                from redis import asyncio as redis

                socket_timeout = self.cache_settings.get("socket_timeout", 10.0)
                socket_connect_timeout = self.cache_settings.get(
                    "socket_connect_timeout", 10.0
                )
                cache_client = redis.from_url(
                    self.cache_settings["uri"],
                    socket_timeout=socket_timeout,
                    socket_connect_timeout=socket_connect_timeout,
                )
                cache_ttl = self.cache_settings.get("ttl", 3600)
        self.cache_client = cache_client
        self.cache_ttl = cache_ttl


class CatalogNodeAdapter:
    query_registry = QueryTranslationRegistry()
    register_query = query_registry.register
    register_query_lazy = query_registry.register_lazy

    def __init__(
        self,
        context,
        node,
        *,
        conditions=None,
        queries=None,
        sorting=None,
        mount_path: Optional[list[str]] = None,
    ):
        self.context = context
        self.node = node
        self.sorting = sorting or [("", 1)]
        self.order_by_clauses = order_by_clauses(self.sorting)
        self.conditions = conditions or []
        self.queries = queries or []
        self.structure_family = node.structure_family
        self.specs = [Spec(**spec) for spec in node.specs]
        self.startup_tasks = [self.startup]
        if mount_path:
            self.startup_tasks.append(partial(self.create_mount, mount_path))
        self.shutdown_tasks = [self.shutdown]

    async def path_segments(self):
        statement = (
            select(orm.Node.key)
            .where(orm.Node.id != 0)
            .join(orm.NodesClosure, orm.NodesClosure.ancestor == orm.Node.id)
            .where(orm.NodesClosure.descendant == self.node.id)
            .order_by(orm.NodesClosure.depth.desc())
        )

        async with self.context.session() as db:
            return (await db.execute(statement)).scalars().all()

    @property
    def access_blob(self):
        return self.node.access_blob

    def metadata(self):
        return self.node.metadata_

    async def startup(self):
        await self.context.startup()

    async def create_mount(self, mount_path: list[str]):
        statement = node_from_segments(mount_path).with_only_columns(orm.Node.id)
        async with self.context.engine.connect() as conn:
            self.node.id = (await conn.execute(statement)).scalar()
        self.node.key = mount_path[-1]

    async def shutdown(self):
        await self.context.engine.dispose()

    @property
    def writable(self):
        return bool(self.context.writable_storage)

    @property
    def key(self):
        return self.node.key

    def __repr__(self):
        return f"<{type(self).__name__} {self.key}>"

    async def __aiter__(self):
        statement = select(orm.Node.key).filter(orm.Node.parent == self.node.id)
        for condition in self.conditions:
            statement = statement.filter(condition)
        async with self.context.session() as db:
            return (
                (await db.execute(statement.order_by(*self.order_by_clauses)))
                .scalars()
                .all()
            )
        statement = select(orm.Node.key).filter(orm.Node.parent == self.node.id)
        async with self.context.session() as db:
            return (await db.execute(statement)).scalar().all()

    @property
    def data_sources(self):
        return [DataSource.from_orm(ds) for ds in (self.node.data_sources or [])]

    async def asset_by_id(self, asset_id):
        statement = (
            select(orm.Asset)
            .join(
                orm.DataSourceAssetAssociation,
                orm.DataSourceAssetAssociation.asset_id == orm.Asset.id,
            )
            .join(
                orm.DataSource,
                orm.DataSource.id == orm.DataSourceAssetAssociation.data_source_id,
            )
            .join(orm.Node, orm.Node.id == orm.DataSource.node_id)
            .where((orm.Node.id == self.node.id) & (orm.Asset.id == asset_id))
        )
        async with self.context.session() as db:
            asset = (await db.execute(statement)).scalar()
        if asset is None:
            return None  # no match
        return Asset.from_orm(asset)

    def structure(self):
        if self.data_sources:
            assert len(self.data_sources) == 1  # more not yet implemented
            return self.data_sources[0].structure
        return None

    def apply_conditions(self, statement):
        # IF this is a sqlite database and we are doing a full text MATCH
        # query, we need a JOIN with the FTS5 virtual table.
        if (self.context.engine.dialect.name == "sqlite") and any(
            isinstance(condition.type, MatchType) for condition in self.conditions
        ):
            statement = statement.join(
                orm.metadata_fts5, orm.metadata_fts5.c.rowid == orm.Node.id
            )
        for condition in self.conditions:
            statement = statement.filter(condition)
        return statement

    async def exact_len(self):
        "Get the exact number of child nodes."
        statement = (
            select(func.count())
            .select_from(orm.Node)
            .filter(orm.Node.parent == self.node.id)
        )
        statement = self.apply_conditions(statement)

        async with self.context.session() as db:
            return (await db.execute(statement)).scalar_one()

    async def approx_len(self) -> Optional[int]:
        """Get an approximate number of child nodes using table statistics.

        This only works for PostgreSQL databases and does not take into account
        any filtering conditions. To be able to use these queries, the `nodes`
        must be vacuumed and analyzed regularly (at least once).

        If the database is not PostgreSQL, or if the statistics can not be
        obtained, return None.
        """

        if self.context.engine.dialect.name == "postgresql":
            async with self.context.session() as db:
                parent_and_freqs = await db.execute(
                    text(
                        """
                SELECT unnest(most_common_vals::text::int[])::int AS parent,
                       unnest(most_common_freqs) AS freq
                FROM pg_stats
                WHERE schemaname = 'public' AND tablename = 'nodes' AND attname = 'parent';
                                """
                    )
                )
                for parent, freq in parent_and_freqs:
                    if parent == self.node.id:
                        total = (
                            await db.execute(
                                text(
                                    """
                            SELECT reltuples::bigint FROM pg_class
                            WHERE  oid = 'public.nodes'::regclass;
                                            """
                                )
                            )
                        ).scalar_one()
                        return int(total * freq)
                else:
                    return None  # Statistics can not be obtained

        elif self.context.engine.dialect.name == "sqlite":
            # SQLite has no statistics tables, so we fall back to exact count.
            return None

    async def lbound_len(self, threshold) -> int:
        """Get a fast lower bound on the number of child nodes.

        This only counts up to `threshold`+1 nodes, so is fast even for large
        containers. If result is <= `threshold`, it is exact.
        """

        limited = (
            select(literal(1))
            .select_from(orm.Node)
            .where(orm.Node.parent == self.node.id)
            .limit(threshold + 1)
        )
        limited = self.apply_conditions(limited).cte("limited")
        statement = select(func.count()).select_from(limited)

        async with self.context.session() as db:
            return (await db.execute(statement)).scalar_one()

    async def lookup_adapter(self, segments: list[str]):
        # TODO: Accept filter for predicate-pushdown.
        if not segments:
            return self
        if self.conditions and len(segments) > 1:
            # There are some conditions (i.e. WHERE clauses) applied to
            # this node, either via user search queries or via access
            # control policy queries. Look up first the _direct_ child of this
            # node, if it exists within the filtered results.
            first_level = await self.lookup_adapter(segments[:1])

            # Now proceed to traverse further down the tree, if needed.
            # Search queries and access controls apply only at the top level.
            assert not first_level.conditions
            return await first_level.lookup_adapter(segments[1:])

        statement = node_from_segments(segments, root_id=self.node.id)
        statement = self.apply_conditions(statement)  # Conditions on the child node
        statement = statement.options(
            selectinload(orm.Node.data_sources).selectinload(orm.DataSource.structure)
        )

        async with self.context.session() as db:
            node = (await db.execute(statement)).scalar()
        if node is None:
            # Maybe the node does not exist, or maybe we have jumped _inside_ a file
            # whose internal contents are not indexed.

            # TODO As a performance optimization, do binary search or use some
            # tricky JSON query to find where database stops and (for example)
            # HDF5 file begins.

            for i in range(len(segments)):
                catalog_adapter = await self.lookup_adapter(segments[:i])
                if catalog_adapter.data_sources:
                    adapter = await catalog_adapter.get_adapter()
                    for segment in segments[i:]:
                        adapter = await anyio.to_thread.run_sync(adapter.get, segment)
                        if adapter is None:
                            raise NoEntry(segments)
                    return adapter
            raise NoEntry(segments)

        return STRUCTURES[node.structure_family](self.context, node)

    async def get_adapter(self):
        (data_source,) = self.data_sources
        try:
            adapter_cls = self.context.adapters_by_mimetype[data_source.mimetype]
        except KeyError:
            raise RuntimeError(
                f"Server configuration has no adapter for mimetype {data_source.mimetype!r}"
            )
        for asset in data_source.assets:
            if asset.parameter is None:
                continue
            scheme = urlparse(asset.data_uri).scheme
            if scheme == "file":
                # Protect against misbehaving clients reading from unintended parts of the filesystem.
                asset_path = path_from_uri(asset.data_uri)
                for readable_storage in {
                    item
                    for item in self.context.readable_storage
                    if isinstance(item, FileStorage)
                }:
                    if (
                        Path(os.path.commonpath([readable_storage.path, asset_path]))
                        == readable_storage.path
                    ):
                        break
                else:
                    raise RuntimeError(
                        f"Refusing to serve {asset.data_uri} because it is outside "
                        "the readable storage area for this server."
                    )
        adapter = await anyio.to_thread.run_sync(
            partial(
                adapter_cls.from_catalog,
                data_source,
                self.node,
                **data_source.parameters,
            ),
        )
        for query in self.queries:
            if hasattr(adapter, "searc"):
                adapter = adapter.search(query)
        return adapter

    def new_variation(
        self,
        *args,
        sorting=UNCHANGED,
        conditions=UNCHANGED,
        queries=UNCHANGED,
        # must_revalidate=UNCHANGED,
        **kwargs,
    ):
        if sorting is UNCHANGED:
            sorting = self.sorting
        # if must_revalidate is UNCHANGED:
        #     must_revalidate = self.must_revalidate
        if conditions is UNCHANGED:
            conditions = self.conditions
        if queries is UNCHANGED:
            queries = self.queries
        return type(self)(
            self.context,
            node=self.node,
            conditions=conditions,
            sorting=sorting,
            # entries_stale_after=self.entries_stale_after,
            # metadata_stale_after=self.entries_stale_after,
            # must_revalidate=must_revalidate,
            **kwargs,
        )

    def search(self, query):
        if self.data_sources:
            # Stand queries, which will be passed down to the adapter
            # when / if get_adapter() is called.
            self.queries.append(query)
            return self
        return self.query_registry(query, self)

    def sort(self, sorting):
        return self.new_variation(sorting=sorting)

    async def get_distinct(self, metadata, structure_families, specs, counts):
        if self.data_sources:
            return (await self.get_adapter()).get_disinct(
                metadata, structure_families, specs, counts
            )
        data = {}

        async with self.context.session() as db:
            if metadata:
                data["metadata"] = {}
                for key in metadata:
                    clause = orm.Node.metadata_
                    for segment in key.split("."):
                        clause = clause[segment]
                    if counts:
                        columns = (clause, func.count(clause))
                    else:
                        columns = (clause,)
                    statement = select(*columns).group_by(clause)
                    for condition in self.conditions:
                        statement = statement.filter(condition)
                    results = (await db.execute(statement)).all()
                    data["metadata"][key] = format_distinct_result(results, counts)

            if structure_families:
                if counts:
                    columns = (
                        orm.Node.structure_family,
                        func.count(orm.Node.structure_family),
                    )
                else:
                    columns = (orm.Node.structure_family,)
                statement = select(*columns).group_by(orm.Node.structure_family)
                for condition in self.conditions:
                    statement = statement.filter(condition)
                results = (await db.execute(statement)).all()

                data["structure_families"] = format_distinct_result(results, counts)

            if specs:
                if counts:
                    columns = (orm.Node.specs, func.count(orm.Node.specs))
                else:
                    columns = (orm.Node.specs,)
                statement = select(*columns).group_by(orm.Node.specs)
                for condition in self.conditions:
                    statement = statement.filter(condition)
                results = (await db.execute(statement)).all()

                data["specs"] = format_distinct_result(results, counts)

        return data

    @property
    def insert(self):
        # The only way to do "insert if does not exist" i.e. ON CONFLICT
        # is to invoke dialect-specific insert.
        if self.context.engine.dialect.name == "sqlite":
            from sqlalchemy.dialects.sqlite import insert
        elif self.context.engine.dialect.name == "postgresql":
            from sqlalchemy.dialects.postgresql import insert
        else:
            assert False  # future-proofing

        return insert

    async def create_node(
        self,
        structure_family,
        metadata,
        key=None,
        specs=None,
        data_sources=None,
        access_blob=None,
    ):
        access_blob = access_blob or {}
        key = key or self.context.key_maker()
        data_sources = data_sources or []

        node = orm.Node(
            key=key,
            parent=self.node.id,
            metadata_=metadata,
            structure_family=structure_family,
            specs=specs or [],
            access_blob=access_blob,
        )
        async with self.context.session() as db:
            # TODO Consider using nested transitions to ensure that
            # both the node is created (name not already taken)
            # and the directory/file is created---or neither are.
            try:
                db.add(node)
                await db.commit()
            except IntegrityError as exc:
                UNIQUE_CONSTRAINT_FAILED = "gkpj"
                if exc.code == UNIQUE_CONSTRAINT_FAILED:
                    await db.rollback()
                    raise Collision(f"/{'/'.join(await self.path_segments() + [key])}")
                raise
            await db.refresh(node)
            for data_source in data_sources:
                if data_source.management != Management.external:
                    if structure_family == StructureFamily.container:
                        raise NotImplementedError(structure_family)
                    if data_source.mimetype is None:
                        data_source.mimetype = DEFAULT_CREATION_MIMETYPE[
                            data_source.structure_family
                        ]
                    if data_source.mimetype not in STORAGE_ADAPTERS_BY_MIMETYPE:
                        raise HTTPException(
                            status_code=415,
                            detail=(
                                f"The given data source mimetype, {data_source.mimetype}, "
                                "is not one that the Tiled server knows how to write."
                            ),
                        )
                    adapter_cls = STORAGE_ADAPTERS_BY_MIMETYPE[data_source.mimetype]
                    # Choose writable storage. Use the first writable storage item
                    # with a scheme that is supported by this adapter. # For
                    # back-compat, if an adapter does not declare `supported_storage`
                    # assume it supports file-based storage only.
                    supported_storage = getattr(
                        adapter_cls, "supported_storage", {FileStorage}
                    )
                    for storage in self.context.writable_storage:
                        if isinstance(storage, tuple(supported_storage)):
                            break
                    else:
                        raise RuntimeError(
                            f"The adapter {adapter_cls} supports storage types "
                            f"{[cls.__name__ for cls in supported_storage]} "
                            "but the only available storage types "
                            f"are {self.context.writable_storage}."
                        )
                    data_source = await ensure_awaitable(
                        adapter_cls.init_storage,
                        storage,
                        data_source,
                        await self.path_segments() + [key],
                    )
                else:
                    if data_source.mimetype not in self.context.adapters_by_mimetype:
                        raise HTTPException(
                            status_code=HTTP_415_UNSUPPORTED_MEDIA_TYPE,
                            detail=(
                                f"The given data source mimetype, {data_source.mimetype}, "
                                "is not one that the Tiled server knows how to read."
                            ),
                        )

                if data_source.structure is None:
                    structure_id = None
                else:
                    # Obtain and hash the canonical (RFC 8785) representation of
                    # the JSON structure.
                    structure = _prepare_structure(
                        structure_family, data_source.structure
                    )
                    structure_id = compute_structure_id(structure)
                    statement = (
                        self.insert(orm.Structure).values(
                            id=structure_id,
                            structure=structure,
                        )
                    ).on_conflict_do_nothing(index_elements=["id"])
                    await db.execute(statement)
                data_source_orm = orm.DataSource(
                    structure_family=data_source.structure_family,
                    mimetype=data_source.mimetype,
                    management=data_source.management,
                    parameters=data_source.parameters,
                    structure_id=structure_id,
                )
                db.add(data_source_orm)
                node.data_sources.append(data_source_orm)
                await db.flush()  # Get data_source_orm.id.
                for asset in data_source.assets:
                    asset_id = await self._put_asset(db, asset)
                    assoc_orm = orm.DataSourceAssetAssociation(
                        asset_id=asset_id,
                        data_source_id=data_source_orm.id,
                        parameter=asset.parameter,
                        num=asset.num,
                    )
                    db.add(assoc_orm)
            await db.commit()
            # Load with DataSources each DataSource's Structure.
            refreshed_node = (
                await db.execute(
                    select(orm.Node)
                    .filter(orm.Node.id == node.id)
                    .options(
                        selectinload(orm.Node.data_sources).selectinload(
                            orm.DataSource.structure
                        ),
                    )
                )
            ).scalar()
            if self.context.cache_client:
                # Allocate a counter for the new node.
                await self.context.cache_client.setnx(f"sequence:{node.id}", 0)
                # Notify subscribers of the *parent* node about the new child.
                sequence = await self.context.cache_client.incr(
                    f"sequence:{self.node.id}"
                )
                metadata = {
                    "sequence": sequence,
                    "timestamp": datetime.now().isoformat(),
                    "key": key,
                    "structure_family": structure_family,
                    "specs": [spec.dict() for spec in (specs or [])],
                    "metadata": metadata,
                    "data_sources": [d.dict() for d in data_sources],
                }

                # Cache data in Redis with a TTL, and publish
                # a notification about it.
                pipeline = self.context.cache_client.pipeline()
                pipeline.hset(
                    f"data:{self.node.id}:{sequence}",
                    mapping={
                        "sequence": sequence,
                        "metadata": safe_json_dump(metadata),
                    },
                )
                pipeline.expire(
                    f"data:{self.node.id}:{sequence}", self.context.cache_ttl
                )
                pipeline.publish(f"notify:{self.node.id}", sequence)
                await pipeline.execute()
            return type(self)(self.context, refreshed_node)

    async def _put_asset(self, db: AsyncSession, asset):
        # Find an asset_id if it exists, otherwise create a new one
        statement = select(orm.Asset.id).where(orm.Asset.data_uri == asset.data_uri)
        result = await db.execute(statement)
        if row := result.fetchone():
            (asset_id,) = row
        else:
            statement = self.insert(orm.Asset).values(
                data_uri=asset.data_uri,
                is_directory=asset.is_directory,
            )
            result = await db.execute(statement)
            (asset_id,) = result.inserted_primary_key

        return asset_id

    async def put_data_source(self, data_source, patch):
        # Obtain and hash the canonical (RFC 8785) representation of
        # the JSON structure.
        structure = _prepare_structure(
            data_source.structure_family, data_source.structure
        )
        structure_id = compute_structure_id(structure)
        statement = (
            self.insert(orm.Structure).values(
                id=structure_id,
                structure=structure,
            )
        ).on_conflict_do_nothing(index_elements=["id"])
        async with self.context.session() as db:
            await db.execute(statement)
            values = dict(
                structure_family=data_source.structure_family,
                mimetype=data_source.mimetype,
                management=data_source.management,
                parameters=data_source.parameters,
                structure_id=structure_id,
            )
            result = await db.execute(
                update(orm.DataSource)
                .where(orm.DataSource.id == data_source.id)
                .values(**values)
            )
            if result.rowcount == 0:
                raise HTTPException(
                    status_code=404,
                    detail=f"No data_source {data_source.id} on this node.",
                )
            # Add assets and associate them with the data_source
            for asset in data_source.assets:
                asset_id = await self._put_asset(db, asset)
                statement = select(orm.DataSourceAssetAssociation).where(
                    (orm.DataSourceAssetAssociation.data_source_id == data_source.id)
                    & (orm.DataSourceAssetAssociation.asset_id == asset_id)
                )
                result = await db.execute(statement)
                if not result.fetchone():
                    assoc_orm = orm.DataSourceAssetAssociation(
                        asset_id=asset_id,
                        data_source_id=data_source.id,
                        parameter=asset.parameter,
                        num=asset.num,
                    )
                    db.add(assoc_orm)

            await db.commit()
        if self.context.cache_client:
            sequence = await self.context.cache_client.incr(f"sequence:{self.node.id}")
            metadata = {
                "sequence": sequence,
                "timestamp": datetime.now().isoformat(),
                "data_source": data_source.dict(),
                "patch": patch.dict() if patch else None,
            }

            # Cache data in Redis with a TTL, and publish
            # a notification about it.
            pipeline = self.context.cache_client.pipeline()
            pipeline.hset(
                f"data:{self.node.id}:{sequence}",
                mapping={
                    "sequence": sequence,
                    "metadata": orjson.dumps(metadata),
                },
            )
            pipeline.expire(f"data:{self.node.id}:{sequence}", self.context.cache_ttl)
            pipeline.publish(f"notify:{self.node.id}", sequence)
            await pipeline.execute()

    async def revisions(self, offset, limit):
        async with self.context.session() as db:
            revision_orms = (
                await db.execute(
                    select(orm.Revision)
                    .where(orm.Revision.node_id == self.node.id)
                    .offset(offset)
                    .limit(limit)
                )
            ).all()
            return [Revision.from_orm(o[0]) for o in revision_orms]

    async def delete(self, recursive=False, external_only=True):
        """Delete the Node.

        Any DataSources belonging to this Node and any Assets associated (only) with
        those DataSources will also be deleted.

        If `recursive` is True, delete all Nodes beneath this Node in the tree.
        """
        async with self.context.session() as db:
            if not recursive:
                has_children_stmt = select(
                    exists().where(
                        and_(
                            orm.NodesClosure.ancestor == self.node.id,
                            orm.NodesClosure.descendant != self.node.id,
                        )
                    )
                )
                if (await db.execute(has_children_stmt)).scalar():
                    raise Conflicts(
                        "Cannot delete a node that is not empty. "
                        "Delete its contents first or pass `recursive=True`."
                    )

            affected_nodes_stmnt = (
                select(orm.NodesClosure.descendant)
                .where(orm.NodesClosure.ancestor == self.node.id)
                .distinct()
                .scalar_subquery()
            )
            if external_only:
                int_asset_exists_stmt = select(
                    exists()
                    .where(orm.Asset.id == orm.DataSourceAssetAssociation.asset_id)
                    .where(
                        orm.DataSourceAssetAssociation.data_source_id
                        == orm.DataSource.id
                    )
                    .where(orm.DataSource.node_id.in_(affected_nodes_stmnt))
                    .where(orm.DataSource.management != Management.external)
                )

                if (await db.execute(int_asset_exists_stmt)).scalar():
                    raise WouldDeleteData(
                        "Some items in this tree are internally managed. "
                        "Deleting the records will also delete the underlying data files. "
                        "If you want to delete them, pass external_only=False."
                    )

            sel_asset_stmnt = (
                select(
                    orm.Asset.id,
                    orm.Asset.data_uri,
                    orm.Asset.is_directory,
                    orm.DataSource.management,
                    orm.DataSource.parameters,
                )
                .select_from(orm.Asset)
                .join(
                    orm.Asset.data_sources
                )  # Join on secondary (mapping) relationship
                .join(orm.DataSource.node)
                .filter(orm.Node.id.in_(affected_nodes_stmnt))
                .distinct()
            )

            assets_to_delete = []
            for asset_id, data_uri, is_directory, management, parameters in (
                await db.execute(sel_asset_stmnt)
            ).all():
                # Check if this asset is referenced by other UNAFFECTED nodes
                is_referenced = select(
                    exists()
                    .where(
                        orm.Asset.id == asset_id,
                        orm.Asset.data_sources.any(
                            orm.DataSource.node_id.notin_(affected_nodes_stmnt)
                        ),
                    )
                    .distinct()
                )
                if not (await db.execute(is_referenced)).scalar():
                    # This asset is referenced only by AFFECTED nodes, so we can delete it
                    await db.execute(delete(orm.Asset).where(orm.Asset.id == asset_id))
                    if management != Management.external:
                        assets_to_delete.append((data_uri, is_directory, parameters))
                elif (management == Management.writable) and (
                    urlparse(data_uri).scheme in {"duckdb", "sqlite", "postgresql"}
                ):
                    # The tabular storage asset may be referenced by several data_sources
                    # and nodes, so we cannot delete it completely. However, we can delete
                    # the relevant rows and tables.
                    assets_to_delete.append((data_uri, is_directory, parameters))

            result = await db.execute(
                delete(orm.Node)
                .where(orm.Node.id.in_(affected_nodes_stmnt))
                .where(orm.Node.parent.isnot(None))
            )
            await db.commit()

            # Finally, delete the physical assets that are not externally managed
            for data_uri, is_directory, parameters in assets_to_delete:
                delete_asset(data_uri, is_directory, parameters=parameters)

        return result.rowcount

    async def delete_revision(self, number):
        async with self.context.session() as db:
            result = await db.execute(
                delete(orm.Revision)
                .where(orm.Revision.node_id == self.node.id)
                .where(orm.Revision.revision_number == number)
            )
            if result.rowcount == 0:
                # TODO Abstract this from FastAPI?
                raise HTTPException(
                    status_code=HTTP_404_NOT_FOUND,
                    detail=f"No revision {number} for node {self.node.id}",
                )
            assert (
                result.rowcount == 1
            ), f"Deletion would affect {result.rowcount} rows; rolling back"
            await db.commit()

    async def replace_metadata(
        self, metadata=None, specs=None, access_blob=None, *, drop_revision=False
    ):
        values = {}
        if metadata is not None:
            # Trailing underscore in 'metadata_' avoids collision with
            # SQLAlchemy reserved word 'metadata'.
            values["metadata_"] = metadata
        if specs is not None:
            values["specs"] = specs
        if access_blob is not None:
            values["access_blob"] = access_blob
        async with self.context.session() as db:
            if not drop_revision:
                current = (
                    await db.execute(
                        select(orm.Node).where(orm.Node.id == self.node.id)
                    )
                ).scalar_one()
                next_revision_number = 1 + (
                    (
                        await db.execute(
                            select(func.max(orm.Revision.revision_number)).where(
                                orm.Revision.node_id == self.node.id
                            )
                        )
                    ).scalar_one()
                    or 0
                )
                revision = orm.Revision(
                    # Trailing underscore in 'metadata_' avoids collision with
                    # SQLAlchemy reserved word 'metadata'.
                    metadata_=current.metadata_,
                    specs=current.specs,
                    access_blob=current.access_blob,
                    node_id=current.id,
                    revision_number=next_revision_number,
                )
                db.add(revision)
            await db.execute(
                update(orm.Node).where(orm.Node.id == self.node.id).values(**values)
            )
            await db.commit()

    async def close_stream(self):
        # Check the node status.
        # ttl returns -2 if the key does not exist.
        # ttl returns -1 if the key exists but has no associated expire.
        # ttl greater than 0 means that it is marked to expire.
        node_ttl = await self.context.cache_client.ttl(f"sequence:{self.node.id}")
        if node_ttl > 0:
            raise HTTPException(
                status_code=HTTP_404_NOT_FOUND,
                detail=f"Stream for node {self.node.id} is already closed.",
            )
        if node_ttl == -2:
            raise HTTPException(
                status_code=HTTP_404_NOT_FOUND,
                detail=f"Node {self.node.id} not found.",
            )

        metadata = {
            "timestamp": datetime.now().isoformat(),
            "end_of_stream": True,
        }
        # Increment the counter for this node.
        sequence = await self.context.cache_client.incr(f"sequence:{self.node.id}")

        # Cache data in Redis with a TTL, and publish
        # a notification about it.
        pipeline = self.context.cache_client.pipeline()
        pipeline.hset(
            f"data:{self.node.id}:{sequence}",
            mapping={
                "sequence": sequence,
                "metadata": orjson.dumps(metadata),
            },
        )
        pipeline.expire(f"data:{self.node.id}:{sequence}", self.context.cache_ttl)
        pipeline.expire(f"sequence:{self.node.id}", self.context.cache_ttl)
        pipeline.publish(f"notify:{self.node.id}", sequence)
        await pipeline.execute()

    def make_ws_handler(self, websocket, formatter, uri):
        async def handler(sequence: Optional[int] = None):
            await websocket.accept()
            end_stream = asyncio.Event()
            cache_client = self.context.cache_client

            async def stream_data(sequence):
                key = f"data:{self.node.id}:{sequence}"
                payload_bytes, metadata_bytes = await cache_client.hmget(
                    key, "payload", "metadata"
                )
                if metadata_bytes is None:
                    # This means that redis ttl has expired for this sequence
                    return
                metadata = orjson.loads(metadata_bytes)
                if metadata.get("end_of_stream"):
                    # This means that the stream is closed by the producer
                    end_stream.set()
                    return
                metadata["uri"] = uri
                if metadata.get("patch"):
                    s = ",".join(
                        f"{offset}:{offset+shape}"
                        for offset, shape in zip(
                            metadata["patch"]["offset"], metadata["patch"]["shape"]
                        )
                    )
                    metadata["uri"] = f"{uri}?slice={s}"
                await formatter(websocket, metadata, payload_bytes)

            # Setup buffer
            stream_buffer = asyncio.Queue()

            async def buffer_live_events():
                pubsub = cache_client.pubsub()
                await pubsub.subscribe(f"notify:{self.node.id}")
                try:
                    async for message in pubsub.listen():
                        if message.get("type") == "message":
                            try:
                                live_seq = int(message["data"])
                                await stream_buffer.put(live_seq)
                            except Exception as e:
                                print(f"Error parsing live message: {e}")
                except Exception as e:
                    print(f"Live subscription error: {e}")
                finally:
                    await pubsub.unsubscribe(f"notify:{self.node.id}")
                    await pubsub.aclose()

            live_task = asyncio.create_task(buffer_live_events())

            if sequence is not None:
                current_seq = await cache_client.get(f"sequence:{self.node.id}")
                current_seq = int(current_seq) if current_seq is not None else 0
                print("Replaying old data...")
                for s in range(sequence, current_seq + 1):
                    await stream_data(s)
            # New data
            try:
                while not end_stream.is_set():
                    live_seq = await stream_buffer.get()
                    await stream_data(live_seq)
                else:
                    await websocket.close(code=1000, reason="Producer ended stream")
            except WebSocketDisconnect:
                print(f"Client disconnected from node {self.node.id}")
            finally:
                live_task.cancel()

        return handler


class CatalogContainerAdapter(CatalogNodeAdapter):
    async def keys_range(self, offset, limit):
        if self.data_sources:
            return it.islice(
                (await self.get_adapter()).keys(),
                offset,
                (offset + limit) if limit is not None else None,  # noqa: E203
            )
        statement = select(orm.Node.key).filter(orm.Node.parent == self.node.id)
        statement = self.apply_conditions(statement)
        async with self.context.session() as db:
            return (
                (
                    await db.execute(
                        statement.order_by(*self.order_by_clauses)
                        .offset(offset)
                        .limit(limit)
                    )
                )
                .scalars()
                .all()
            )

    async def items_range(self, offset, limit):
        if self.data_sources:
            return it.islice(
                (await self.get_adapter()).items(),
                offset,
                (offset + limit) if limit is not None else None,  # noqa: E203
            )
        statement = select(orm.Node).filter(orm.Node.parent == self.node.id)
        statement = self.apply_conditions(statement)
        async with self.context.session() as db:
            nodes = (
                (
                    await db.execute(
                        statement.order_by(*self.order_by_clauses)
                        .offset(offset)
                        .limit(limit)
                    )
                )
                .scalars()
                .all()
            )
            return [
                (
                    node.key,
                    STRUCTURES[node.structure_family](self.context, node),
                )
                for node in nodes
            ]

    async def read(self, *args, **kwargs):
        if not self.data_sources:
            fields = kwargs.get("fields")
            if fields:
                return self.search(KeysFilter(fields))
            return self
        return await ensure_awaitable((await self.get_adapter()).read, *args, **kwargs)


class CatalogArrayAdapter(CatalogNodeAdapter):
    async def read(self, *args, **kwargs):
        if not self.data_sources:
            fields = kwargs.get("fields")
            if fields:
                return self.search(KeysFilter(fields))
            return self
        return await ensure_awaitable((await self.get_adapter()).read, *args, **kwargs)

    async def read_block(self, *args, **kwargs):
        return await ensure_awaitable(
            (await self.get_adapter()).read_block, *args, **kwargs
        )

    async def _stream(self, media_type, entry, body, shape, block=None, offset=None):
        sequence = await self.context.cache_client.incr(f"sequence:{self.node.id}")
        metadata = {
            "timestamp": datetime.now().isoformat(),
            "content-type": media_type,
            "shape": shape,
            "offset": offset,
            "block": block,
        }

        pipeline = self.context.cache_client.pipeline()
        pipeline.hset(
            f"data:{self.node.id}:{sequence}",
            mapping={
                "sequence": sequence,
                "metadata": orjson.dumps(metadata),
                "payload": body,  # raw user input
            },
        )
        pipeline.expire(f"data:{self.node.id}:{sequence}", self.context.cache_ttl)
        pipeline.publish(f"notify:{self.node.id}", sequence)
        await pipeline.execute()

    async def write(self, media_type, deserializer, entry, body):
        shape = entry.structure().shape
        if self.context.cache_client:
            await self._stream(media_type, entry, body, shape)
        if entry.structure_family == "array":
            dtype = entry.structure().data_type.to_numpy_dtype()
            data = await ensure_awaitable(deserializer, body, dtype, shape)
        elif entry.structure_family == "sparse":
            data = await ensure_awaitable(deserializer, body)
        else:
            raise NotImplementedError(entry.structure_family)
        return await ensure_awaitable((await self.get_adapter()).write, data)

    async def write_block(self, block, media_type, deserializer, entry, body):
        from tiled.adapters.array import slice_and_shape_from_block_and_chunks

        _, shape = slice_and_shape_from_block_and_chunks(
            block, entry.structure().chunks
        )
        if self.context.cache_client:
            await self._stream(media_type, entry, body, shape, block=block)
        if entry.structure_family == "array":
            dtype = entry.structure().data_type.to_numpy_dtype()
            data = await ensure_awaitable(deserializer, body, dtype, shape)
        elif entry.structure_family == "sparse":
            data = await ensure_awaitable(deserializer, body)
        else:
            raise NotImplementedError(entry.structure_family)
        return await ensure_awaitable(
            (await self.get_adapter()).write_block, data, block
        )

    async def patch(self, shape, offset, extend, media_type, deserializer, entry, body):
        if self.context.cache_client:
            await self._stream(media_type, entry, body, shape, offset=offset)
        dtype = entry.structure().data_type.to_numpy_dtype()
        data = await ensure_awaitable(deserializer, body, dtype, shape)
        # assumes a single DataSource (currently only supporting zarr)
        async with self.context.session() as db:
            new_shape_and_chunks = await ensure_awaitable(
                (await self.get_adapter()).patch, data, offset, extend
            )
            node = await db.get(orm.Node, self.node.id)
            if len(node.data_sources) != 1:
                raise NotImplementedError("Only handles one data source")
            data_source = node.data_sources[0]
            structure_row = await db.get(orm.Structure, data_source.structure_id)
            # Get the current structure row, update the shape, and write it back
            structure_dict = copy.deepcopy(structure_row.structure)
            structure_dict["shape"], structure_dict["chunks"] = new_shape_and_chunks
            new_structure_id = compute_structure_id(structure_dict)
            statement = (
                self.insert(orm.Structure)
                .values(
                    id=new_structure_id,
                    structure=structure_dict,
                )
                .on_conflict_do_nothing(index_elements=["id"])
            )
            await db.execute(statement)
            new_structure = await db.get(orm.Structure, new_structure_id)
            data_source.structure = new_structure
            data_source.structure_id = new_structure_id
            db.add(data_source)
            await db.commit()
            return structure_dict


class CatalogAwkwardAdapter(CatalogNodeAdapter):
    async def read(self, *args, **kwargs):
        return await ensure_awaitable((await self.get_adapter()).read, *args, **kwargs)

    async def read_buffers(self, *args, **kwargs):
        return await ensure_awaitable(
            (await self.get_adapter()).read_buffers, *args, **kwargs
        )

    async def write(self, *args, **kwargs):
        return await ensure_awaitable((await self.get_adapter()).write, *args, **kwargs)


class CatalogSparseAdapter(CatalogArrayAdapter):
    pass


class CatalogTableAdapter(CatalogNodeAdapter):
    async def get(self, *args, **kwargs):
        return (await self.get_adapter()).get(*args, **kwargs)

    async def read(self, *args, **kwargs):
        return await ensure_awaitable((await self.get_adapter()).read, *args, **kwargs)

    async def write(self, *args, **kwargs):
        return await ensure_awaitable((await self.get_adapter()).write, *args, **kwargs)

    async def read_partition(self, *args, **kwargs):
        return await ensure_awaitable(
            (await self.get_adapter()).read_partition, *args, **kwargs
        )

    async def write_partition(self, *args, **kwargs):
        return await ensure_awaitable(
            (await self.get_adapter()).write_partition, *args, **kwargs
        )

    async def append_partition(self, *args, **kwargs):
        return await ensure_awaitable(
            (await self.get_adapter()).append_partition, *args, **kwargs
        )


def delete_asset(data_uri, is_directory, parameters=None):
    url = urlparse(data_uri)
    if url.scheme == "file":
        path = path_from_uri(data_uri)
        if is_directory:
            shutil.rmtree(path)
        else:
            Path(path).unlink()
    elif url.scheme in {"duckdb", "sqlite", "postgresql"}:
        storage = cast(SQLStorage, get_storage(data_uri))
        with closing(storage.connect()) as conn:
            table_name = parameters.get("table_name") if parameters else None
            dataset_id = parameters.get("dataset_id") if parameters else None
            with conn.cursor() as cursor:
                cursor.execute(
                    f'DELETE FROM "{table_name}" WHERE _dataset_id = {dataset_id:d};',
                )
            conn.commit()

            # If the table is empty, we can drop it
            with conn.cursor() as cursor:
                cursor.execute(f'SELECT COUNT(*) FROM "{table_name}";')
                if cursor.fetchone()[0] == 0:
                    cursor.execute(f'DROP TABLE IF EXISTS "{table_name}";')
            conn.commit()
    else:
        raise NotImplementedError(
            f"Cannot delete asset at {data_uri!r} because the scheme {url.scheme!r} is not supported."
        )


_STANDARD_SORT_KEYS = {
    "id": "key",
    # Maybe add things like structure_family here, but it's not clear what the
    # sort order would be.
}


def order_by_clauses(sorting):
    clauses = []
    default_sorting_direction = 1
    for key, direction in sorting:
        if key == "":
            default_sorting_direction = direction
            continue
            # TODO Really we should insist that if this is given, it is last,
            # because we always apply the default sorting last.
        if key in _STANDARD_SORT_KEYS:
            clause = getattr(orm.Node, _STANDARD_SORT_KEYS[key])
        else:
            clause = orm.Node.metadata_
            # This can be given bare like "color" or namedspaced like
            # "metadata.color" to avoid the possibility of a name collision
            # with the standard sort keys.
            if key.startswith("metadata."):
                key = key[len("metadata.") :]  # noqa: E203

            for segment in key.split("."):
                clause = clause[segment]
        if direction == -1:
            clause = clause.desc()
        clauses.append(clause)
    # Ensure deterministic ordering for all queries by sorting by
    # 'time_created' and then by 'id' last.
    for clause in [orm.Node.time_created, orm.Node.id]:
        if default_sorting_direction == -1:
            clause = clause.desc()
        clauses.append(clause)
    return clauses


_TYPE_CONVERSION_MAP = {
    int: "as_integer",
    float: "as_float",
    str: "as_string",
    bool: "as_boolean",
}


def _get_value(value, type):
    # This is used only for SQLite, to get the types right
    # so that that index is used. There is probably a
    # cleaner way to handle this.
    # Study https://gist.github.com/brthor/e3d23ae549ee53cdea56d72d39ad1288
    # which may or may not be relevant anymore.
    return getattr(value, _TYPE_CONVERSION_MAP[type])()


def _prepare_structure(structure_family, structure):
    "Convert from pydantic model to dict."
    if structure is None:
        return None
    if isinstance(structure, dict):
        return structure
    return dataclasses.asdict(structure)


def binary_op(query, tree, operation):
    dialect_name = tree.context.engine.url.get_dialect().name
    keys = query.key.split(".")
    attr = orm.Node.metadata_[keys]
    if dialect_name == "sqlite":
        condition = operation(_get_value(attr, type(query.value)), query.value)
    # specific case where GIN optomized index can be used to speed up POSTGRES equals queries
    elif (dialect_name == "postgresql") and (operation == operator.eq):
        condition = orm.Node.metadata_.op("@>")(
            type_coerce(
                key_array_to_json(keys, query.value),
                orm.Node.metadata_.type,
            )
        )
    else:
        condition = operation(attr, type_coerce(query.value, orm.Node.metadata_.type))
    return tree.new_variation(conditions=tree.conditions + [condition])


def like(query, tree):
    keys = query.key.split(".")
    attr = orm.Node.metadata_[keys]
    condition = _get_value(attr, str).like(query.pattern)
    return tree.new_variation(conditions=tree.conditions + [condition])


def comparison(query, tree):
    OPERATORS = {
        Operator.lt: operator.lt,
        Operator.le: operator.le,
        Operator.gt: operator.gt,
        Operator.ge: operator.ge,
    }
    return binary_op(query, tree, OPERATORS[query.operator])


def contains(query, tree):
    attr = orm.Node.metadata_[query.key.split(".")]
    condition = _get_value(attr, type(query.value)).contains(query.value)
    return tree.new_variation(conditions=tree.conditions + [condition])


def full_text(query, tree):
    dialect_name = tree.context.engine.url.get_dialect().name
    if dialect_name == "sqlite":
        condition = orm.metadata_fts5.c.metadata.match(query.text)
    elif dialect_name == "postgresql":
        tsvector = func.jsonb_to_tsvector(
            sql_cast("simple", REGCONFIG),
            orm.Node.metadata_,
            sql_cast(["string"], JSONB),
        )
        condition = tsvector.op("@@")(func.to_tsquery("simple", query.text))
    else:
        raise UnsupportedQueryType("full_text")
    return tree.new_variation(conditions=tree.conditions + [condition])


def specs(query, tree):
    dialect_name = tree.context.engine.url.get_dialect().name
    conditions = []
    attr = orm.Node.specs
    if dialect_name == "sqlite":
        # Construct the conditions for includes
        for i, name in enumerate(query.include):
            conditions.append(attr.like(f'%{{"name":"{name}",%'))
        # Construct the conditions for excludes
        for i, name in enumerate(query.exclude):
            conditions.append(not_(attr.like(f'%{{"name":"{name}",%')))
    elif dialect_name == "postgresql":
        if query.include:
            conditions.append(attr.op("@>")(specs_array_to_json(query.include)))
        if query.exclude:
            conditions.append(not_(attr.op("@>")(specs_array_to_json(query.exclude))))
    else:
        raise UnsupportedQueryType("specs")
    return tree.new_variation(conditions=tree.conditions + conditions)


def access_blob_filter(query, tree):
    dialect_name = tree.context.engine.url.get_dialect().name
    access_blob = orm.Node.access_blob
    if not (query.user_id or query.tags):
        # Results cannot possibly match an empty value or list,
        # so put a False condition in the list ensuring that
        # there are no rows returned.
        condition = false()
    elif dialect_name == "sqlite":
        attr_id = access_blob["user"]
        attr_tags = access_blob["tags"]
        access_tags_json = func.json_each(attr_tags).table_valued("value")
        condition = (
            select(1)
            .select_from(access_tags_json)
            .where(access_tags_json.c.value.in_(query.tags))
            .exists()
        )
        if query.user_id is not None:
            user_match = (
                func.json_extract(func.json_quote(attr_id), "$") == query.user_id
            )
            condition = or_(condition, user_match)
    elif dialect_name == "postgresql":
        access_blob_jsonb = type_coerce(access_blob, JSONB)
        condition = access_blob_jsonb["tags"].has_any(sql_cast(query.tags, ARRAY(TEXT)))
        if query.user_id is not None:
            user_match = access_blob_jsonb["user"].astext == query.user_id
            condition = or_(condition, user_match)
    else:
        raise UnsupportedQueryType("access_blob_filter")

    return tree.new_variation(conditions=tree.conditions + [condition])


def in_or_not_in_sqlite(query, tree, method):
    keys = query.key.split(".")
    attr = orm.Node.metadata_[keys]
    if len(query.value) == 0:
        if method == "in_":
            # Results cannot possibly be "in" in an empty list,
            # so put a False condition in the list ensuring that
            # there are no rows return.
            condition = false()
        else:  # method == "not_in"
            # All results are always "not in" an empty list.
            condition = true()
    else:
        condition = getattr(_get_value(attr, type(query.value[0])), method)(query.value)
    return tree.new_variation(conditions=tree.conditions + [condition])


def in_or_not_in_postgresql(query, tree, method):
    keys = query.key.split(".")
    # Engage btree_gin index with @> operator
    if method == "in_":
        if len(query.value) == 0:
            condition = false()
        else:
            condition = or_(
                *(
                    orm.Node.metadata_.op("@>")(key_array_to_json(keys, item))
                    for item in query.value
                )
            )
    elif method == "not_in":
        if len(query.value) == 0:
            condition = true()
        else:
            condition = not_(
                or_(
                    *(
                        orm.Node.metadata_.op("@>")(key_array_to_json(keys, item))
                        for item in query.value
                    )
                )
            )
    return tree.new_variation(conditions=tree.conditions + [condition])


_IN_OR_NOT_IN_DIALECT_DISPATCH: Dict[str, Callable] = {
    "sqlite": in_or_not_in_sqlite,
    "postgresql": in_or_not_in_postgresql,
}


def in_or_not_in(query, tree, method):
    METHODS = {"in_", "not_in"}
    if method not in METHODS:
        raise ValueError(f"method must be one of {METHODS}")
    dialect_name = tree.context.engine.url.get_dialect().name
    return _IN_OR_NOT_IN_DIALECT_DISPATCH[dialect_name](query, tree, method)


def key_present(query, tree):
    # Functionally in SQLAlchemy 'is not None' does not work as expected
    if tree.context.engine.url.get_dialect().name == "sqlite":
        condition = orm.Node.metadata_.op("->")("$." + query.key) != None  # noqa: E711
    else:
        keys = query.key.split(".")
        condition = (
            orm.Node.metadata_.op("#>")(sql_cast(keys, ARRAY(TEXT)))
            != None  # noqa: E711
        )
    condition = condition if getattr(query, "exists", True) else not_(condition)
    return tree.new_variation(conditions=tree.conditions + [condition])


def keys_filter(query, tree):
    condition = orm.Node.key.in_(query.keys)
    return tree.new_variation(conditions=tree.conditions + [condition])


def structure_family(query, tree):
    condition = orm.Node.structure_family == query.value
    return tree.new_variation(conditions=tree.conditions + [condition])


CatalogNodeAdapter.register_query(Eq, partial(binary_op, operation=operator.eq))
CatalogNodeAdapter.register_query(NotEq, partial(binary_op, operation=operator.ne))
CatalogNodeAdapter.register_query(Comparison, comparison)
CatalogNodeAdapter.register_query(Contains, contains)
CatalogNodeAdapter.register_query(In, partial(in_or_not_in, method="in_"))
CatalogNodeAdapter.register_query(NotIn, partial(in_or_not_in, method="not_in"))
CatalogNodeAdapter.register_query(KeyPresent, key_present)
CatalogNodeAdapter.register_query(KeysFilter, keys_filter)
CatalogNodeAdapter.register_query(StructureFamilyQuery, structure_family)
CatalogNodeAdapter.register_query(SpecsQuery, specs)
CatalogNodeAdapter.register_query(AccessBlobFilter, access_blob_filter)
CatalogNodeAdapter.register_query(FullText, full_text)
CatalogNodeAdapter.register_query(Like, like)


def in_memory(
    *,
    named_memory=None,
    metadata=None,
    specs=None,
    writable_storage=None,
    readable_storage=None,
    echo=DEFAULT_ECHO,
    adapters_by_mimetype=None,
    top_level_access_blob=None,
):
    if not named_memory:
        uri = "sqlite:///:memory:"
    else:
        uri = f"sqlite:///file:{named_memory}?mode=memory&cache=shared&uri=true"
    # NOTE: catalog_pool_size and catalog_max_overflow are ignored when using an
    # in-memory catalog.
    return from_uri(
        uri=uri,
        metadata=metadata,
        specs=specs,
        writable_storage=writable_storage,
        readable_storage=readable_storage,
        init_if_not_exists=True,
        echo=echo,
        adapters_by_mimetype=adapters_by_mimetype,
        top_level_access_blob=top_level_access_blob,
    )


def from_uri(
    uri,
    *,
    metadata=None,
    specs=None,
    writable_storage=None,
    readable_storage=None,
    init_if_not_exists=False,
    echo=DEFAULT_ECHO,
    adapters_by_mimetype=None,
    top_level_access_blob=None,
    mount_node: Optional[Union[str, List[str]]] = None,
<<<<<<< HEAD
    cache_settings=None,
=======
    catalog_pool_size=None,
    storage_pool_size=None,
    catalog_max_overflow=None,
    storage_max_overflow=None,
>>>>>>> 12557da5
):
    uri = ensure_specified_sql_driver(uri)
    if init_if_not_exists:
        # The alembic stamping can only be does synchronously.
        # The cleanest option available is to start a subprocess
        # because SQLite is allergic to threads.
        import subprocess

        # TODO Check if catalog exists.
        process = subprocess.run(
            [sys.executable, "-m", "tiled", "catalog", "init", "--if-not-exists", uri],
            stdout=subprocess.PIPE,
            stderr=subprocess.PIPE,
            check=True,
        )
        # Capture stdout and stderr from the subprocess and write to logging
        stdout = process.stdout.decode()
        stderr = process.stderr.decode()
        logger.info(f"Subprocess stdout: {stdout}")
        logger.info(f"Subprocess stderr: {stderr}")

    parsed_url = make_url(uri)
    if (
        (parsed_url.get_dialect().name == "sqlite")
        and (parsed_url.database != ":memory:")
        and (parsed_url.query.get("mode", None) != "memory")
    ):
        # For file-backed SQLite databases, connection pooling offers a
        # significant performance boost. For SQLite databases that exist
        # only in process memory, pooling is not applicable.
        poolclass = AsyncAdaptedQueuePool
    elif parsed_url.get_dialect().name.startswith("postgresql"):
        poolclass = AsyncAdaptedQueuePool  # Default for PostgreSQL
    else:
        poolclass = None  # defer to sqlalchemy default

    node = RootNode(metadata, specs, top_level_access_blob)
    mount_path = (
        [segment for segment in mount_node.split("/") if segment]
        if isinstance(mount_node, str)
        else mount_node
    )

    # Optionally set pool size and max overflow for the catalog engine;
    # if not specified, use the default values from sqlalchemy.
    pool_kwargs = (
        {"pool_size": catalog_pool_size, "max_overflow": catalog_max_overflow}
        if poolclass == AsyncAdaptedQueuePool
        else {}
    )
    pool_kwargs = {k: v for k, v in pool_kwargs.items() if v is not None}
    # Create the async engine with the specified parameters
    engine = create_async_engine(
        uri,
        echo=echo,
        json_serializer=json_serializer,
        poolclass=poolclass,
        **pool_kwargs,
    )
    if engine.dialect.name == "sqlite":
        event.listens_for(engine.sync_engine, "connect")(_set_sqlite_pragma)
<<<<<<< HEAD

=======
>>>>>>> 12557da5
    context = Context(
        engine,
        writable_storage,
        readable_storage,
        adapters_by_mimetype,
<<<<<<< HEAD
        cache_settings,
    )

=======
        storage_pool_size=storage_pool_size,
        storage_max_overflow=storage_max_overflow,
    )
>>>>>>> 12557da5
    adapter = CatalogContainerAdapter(context, node, mount_path=mount_path)

    return adapter


def _set_sqlite_pragma(conn, record):
    cursor = conn.cursor()
    # https://docs.sqlalchemy.org/en/13/dialects/sqlite.html#foreign-key-support
    cursor.execute("PRAGMA foreign_keys=ON")
    cursor.close()


def format_distinct_result(results, counts):
    if counts:
        formatted_result = [
            {"value": value, "count": count} for value, count in results
        ]
    else:
        formatted_result = [{"value": value} for value, in results]
    return formatted_result


class WouldDeleteData(RuntimeError):
    pass


class Collision(Conflicts):
    pass


def json_serializer(obj):
    "The PostgreSQL JSON serializer requires str, not bytes."
    return safe_json_dump(obj).decode()


def key_array_to_json(keys, value):
    """Take JSON accessor information as an array of keys and value

    Parameters
    ----------
    keys : iterable
        An array of keys to be created in the object.
    value : string
        Value assigned to the final key.

    Returns
    -------
    json
        JSON object for use in postgresql queries.

    Examples
    --------
    >>> key_array_to_json(['x','y','z'], 1)
    {'x': {'y': {'z': 1}}
    """
    return {keys[0]: reduce(lambda x, y: {y: x}, keys[1:][::-1], value)}


def specs_array_to_json(specs):
    """Take array of Specs strings and convert them to a `penguin` @> friendly array
    Assume constructed array will feature keys called "name"

    Parameters
    ----------
    specs : iterable
        An array of specs strings to be searched for.

    Returns
    -------
    json
        JSON object for use in postgresql queries.

    Examples
    --------
    >>> specs_array_to_json(['foo','bar'])
    [{"name":"foo"},{"name":"bar"}]
    """
    return [{"name": spec} for spec in specs]


def node_from_segments(segments, root_id=0):
    """Create an SQLAlchemy select statement to find a node based on its path

    Queries the database recursively to find the node with the given ancestors
    and key.

    Parameters
    ----------
        segments : list of str
            The path segments leading to the node, e.g. ['A', 'x', 'i'].
        root_id : int
            The ID of the root node, typically 0 for the root of the catalog.

    Returns
    -------
        sqlalchemy.sql.selectable.Select
    """

    # Create an alias for each ancestor node in the path and build the join chain
    orm_NodeAliases = [aliased(orm.Node) for _ in range(len(segments))] + [orm.Node]
    statement = select(orm_NodeAliases[-1])  # Select the child node
    statement = statement.select_from(orm_NodeAliases[0])  # Start from the ancestor
    statement = statement.where(orm_NodeAliases[0].id == root_id)
    for i, segment in enumerate(segments):
        parent, child = orm_NodeAliases[i], orm_NodeAliases[i + 1]
        statement = statement.join(child, child.parent == parent.id).where(
            child.key == segment
        )

    return statement


STRUCTURES = {
    StructureFamily.array: CatalogArrayAdapter,
    StructureFamily.awkward: CatalogAwkwardAdapter,
    StructureFamily.container: CatalogContainerAdapter,
    StructureFamily.sparse: CatalogSparseAdapter,
    StructureFamily.table: CatalogTableAdapter,
}<|MERGE_RESOLUTION|>--- conflicted
+++ resolved
@@ -1765,14 +1765,11 @@
     adapters_by_mimetype=None,
     top_level_access_blob=None,
     mount_node: Optional[Union[str, List[str]]] = None,
-<<<<<<< HEAD
     cache_settings=None,
-=======
     catalog_pool_size=None,
     storage_pool_size=None,
     catalog_max_overflow=None,
     storage_max_overflow=None,
->>>>>>> 12557da5
 ):
     uri = ensure_specified_sql_driver(uri)
     if init_if_not_exists:
@@ -1834,24 +1831,15 @@
     )
     if engine.dialect.name == "sqlite":
         event.listens_for(engine.sync_engine, "connect")(_set_sqlite_pragma)
-<<<<<<< HEAD
-
-=======
->>>>>>> 12557da5
     context = Context(
         engine,
         writable_storage,
         readable_storage,
         adapters_by_mimetype,
-<<<<<<< HEAD
         cache_settings,
-    )
-
-=======
         storage_pool_size=storage_pool_size,
         storage_max_overflow=storage_max_overflow,
     )
->>>>>>> 12557da5
     adapter = CatalogContainerAdapter(context, node, mount_path=mount_path)
 
     return adapter
