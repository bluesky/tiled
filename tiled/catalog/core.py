from sqlalchemy import text
from sqlalchemy.ext.asyncio import AsyncEngine

from ..alembic_utils import DatabaseUpgradeNeeded, UninitializedDatabase, check_database
from .base import Base

# This is list of all valid revisions (from current to oldest).
ALL_REVISIONS = [
<<<<<<< HEAD
    "9b4bbdcdaf80",
=======
    "dfbb7478c6bd",
>>>>>>> 43ba7b65
    "a963a6c32a0c",
    "e05e918092c3",
    "7809873ea2c7",
    "9331ed94d6ac",
    "45a702586b2a",
    "ed3a4223a600",
    "e756b9381c14",
    "2ca16566d692",
    "1cd99c02d0c7",
    "a66028395cab",
    "3db11ff95b6c",
    "0b033e7fbe30",
    "83889e049ddc",
    "6825c778aa3c",
]
REQUIRED_REVISION = ALL_REVISIONS[0]


async def initialize_database(engine: AsyncEngine):
    # The definitions in .orm alter Base.metadata.
    from . import orm  # noqa: F401

    async with engine.connect() as connection:
        # Install extensions
        if engine.dialect.name == "postgresql":
            await connection.execute(text("create extension btree_gin;"))
        # Create all tables.
        await connection.run_sync(Base.metadata.create_all)
        if engine.dialect.name == "sqlite":
            # Use write-ahead log mode. This persists across all future connections
            # until/unless manually switched.
            # https://www.sqlite.org/wal.html
            await connection.execute(text("PRAGMA journal_mode=WAL;"))
        await connection.commit()


async def check_catalog_database(engine: AsyncEngine):
    redacted_url = engine.url._replace(password="[redacted]")
    try:
        await check_database(engine, REQUIRED_REVISION, ALL_REVISIONS)
    except UninitializedDatabase:
        raise UninitializedDatabase(
            f"""

No catalog database found at {redacted_url}

To create one, run:

tiled catalog init {redacted_url}
""",
        )
    except DatabaseUpgradeNeeded:
        raise DatabaseUpgradeNeeded(
            f"""

The catalog found at

{redacted_url}

was created using an older version of Tiled. It needs to be upgraded
to work with this version. Back up the database, and the run:

tiled catalog upgrade-database {redacted_url}
""",
        )<|MERGE_RESOLUTION|>--- conflicted
+++ resolved
@@ -6,11 +6,8 @@
 
 # This is list of all valid revisions (from current to oldest).
 ALL_REVISIONS = [
-<<<<<<< HEAD
     "9b4bbdcdaf80",
-=======
     "dfbb7478c6bd",
->>>>>>> 43ba7b65
     "a963a6c32a0c",
     "e05e918092c3",
     "7809873ea2c7",
