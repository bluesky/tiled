from typing import List

from sqlalchemy import (
    JSON,
    Boolean,
    Column,
    DateTime,
    Enum,
    ForeignKey,
    Index,
    Integer,
    Unicode,
<<<<<<< HEAD
    types,
)
from sqlalchemy.dialects.postgresql import JSONB, TSVECTOR
from sqlalchemy.orm import relationship
=======
    event,
    text,
)
from sqlalchemy.dialects.postgresql import JSONB
from sqlalchemy.orm import Mapped, mapped_column, relationship
>>>>>>> fca4330f
from sqlalchemy.schema import UniqueConstraint
from sqlalchemy.sql import func

from ..server.schemas import Management
from ..structures.core import StructureFamily
from .base import Base

# Use JSON with SQLite and JSONB with PostgreSQL.
JSONVariant = JSON().with_variant(JSONB(), "postgresql")


# Use TSVECTOR with PostgreSQL via SQLAlchemy for fullText indexing.
class TSVector(types.TypeDecorator):
    impl = TSVECTOR


class Timestamped:
    """
    Mixin for providing timestamps of creation and update time.

    These are not used by application code, but they may be useful for
    forensics.
    """

    time_created = Column(DateTime(timezone=False), server_default=func.now())
    time_updated = Column(
        DateTime(timezone=False), onupdate=func.now(), server_default=func.now()
    )

    def __repr__(self):
        return (
            f"{type(self).__name__}("
            + ", ".join(
                f"{key}={value!r}"
                for key, value in self.__dict__.items()
                if not key.startswith("_")
            )
            + ")"
        )


class Node(Timestamped, Base):
    """
    This describes a single Node and sometimes inlines descriptions of all its children.
    """

    __tablename__ = "nodes"
    __mapper_args__ = {"eager_defaults": True}

    # This id is internal, never exposed to the client.
    id = Column(Integer, primary_key=True, index=True, autoincrement=True)

    key = Column(Unicode(1023), nullable=False)
    ancestors = Column(JSONVariant, nullable=True)
    structure_family = Column(Enum(StructureFamily), nullable=False)
    metadata_ = Column("metadata", JSONVariant, nullable=False)
    specs = Column(JSONVariant, nullable=False)

    data_sources = relationship(
        "DataSource",
        backref="node",
        cascade="save-update",
        lazy="selectin",
        passive_deletes=True,
    )
    revisions = relationship(
        "Revision",
        backref="revisions",
        passive_deletes=True,
    )

    __table_args__ = (
        UniqueConstraint("key", "ancestors", name="key_ancestors_unique_constraint"),
        # This index supports comparison operations (==, <, ...).
        # For key-existence operations we will need a GIN index additionally.
        Index(
            "top_level_metadata",
            "ancestors",
            # include the keys of the default sorting ('time_created', 'id'),
            # used to avoid creating a temp sort index
            "time_created",
            "id",
            "metadata",
            postgresql_using="gin",
        ),
        # This index supports full-text search.
        Index(
            "metadata_search",
            func.jsonb_to_tsvector("simple", metadata_, '["string"]'),
            postgresql_using="gin",
        )
        # This is used by ORDER BY with the default sorting.
        # Index("ancestors_time_created", "ancestors", "time_created"),
    )


class DataSourceAssetAssociation(Base):
    """
    This describes which Assets are used by which DataSources, and how.

    The 'parameter' describes which argument to pass the asset into when
    constructing the Adapter. If 'parameter' is NULL then the asset is an
    indirect dependency, such as a HDF5 data file backing an HDF5 'master'
    file.

    If 'num' is NULL, the asset is passed as a scalar value, and there must be
    only one for the given 'parameter'. If 'num' is not NULL, all the assets
    sharing the same 'parameter' (there may be one or more) will be passed in
    as a list, ordered in ascending order of 'num'.
    """

    __tablename__ = "data_source_asset_association"

    data_source_id: Mapped[int] = mapped_column(
        ForeignKey("data_sources.id", ondelete="CASCADE"),
        primary_key=True,
    )
    asset_id: Mapped[int] = mapped_column(
        ForeignKey("assets.id", ondelete="CASCADE"),
        primary_key=True,
    )
    parameter = Column(Unicode(255), nullable=True)
    num = Column(Integer, nullable=True)

    data_source: Mapped["DataSource"] = relationship(
        back_populates="asset_associations"
    )
    asset: Mapped["Asset"] = relationship(
        back_populates="data_source_associations", lazy="selectin"
    )

    __table_args__ = (
        UniqueConstraint(
            "data_source_id",
            "parameter",
            "num",
            name="parameter_num_unique_constraint",
        ),
        # Below, in unique_parameter_num_null_check, additional constraints
        # are applied, via triggers.
    )


@event.listens_for(DataSourceAssetAssociation.__table__, "after_create")
def unique_parameter_num_null_check(target, connection, **kw):
    # Ensure that we cannot mix NULL and INTEGER values of num for
    # a given data_source_id and parameter, and that there cannot be multiple
    # instances of NULL.
    if connection.engine.dialect.name == "sqlite":
        connection.execute(
            text(
                """
CREATE TRIGGER cannot_insert_num_null_if_num_exists
BEFORE INSERT ON data_source_asset_association
WHEN NEW.num IS NULL
BEGIN
    SELECT RAISE(ABORT, 'Can only insert num=NULL if no other row exists for the same parameter')
    WHERE EXISTS
    (
        SELECT 1
        FROM data_source_asset_association
        WHERE parameter = NEW.parameter
        AND data_source_id = NEW.data_source_id
    );
END"""
            )
        )
        connection.execute(
            text(
                """
CREATE TRIGGER cannot_insert_num_int_if_num_null_exists
BEFORE INSERT ON data_source_asset_association
WHEN NEW.num IS NOT NULL
BEGIN
    SELECT RAISE(ABORT, 'Can only insert INTEGER num if no NULL row exists for the same parameter')
    WHERE EXISTS
    (
        SELECT 1
        FROM data_source_asset_association
        WHERE parameter = NEW.parameter
        AND num IS NULL
        AND data_source_id = NEW.data_source_id
    );
END"""
            )
        )
    elif connection.engine.dialect.name == "postgresql":
        connection.execute(
            text(
                """
CREATE OR REPLACE FUNCTION raise_if_parameter_exists()
RETURNS TRIGGER AS $$
BEGIN
    IF EXISTS (
        SELECT 1
        FROM data_source_asset_association
        WHERE parameter = NEW.parameter
        AND data_source_id = NEW.data_source_id
    ) THEN
        RAISE EXCEPTION 'Can only insert num=NULL if no other row exists for the same parameter';
    END IF;
    RETURN NEW;
END;
$$ LANGUAGE plpgsql;"""
            )
        )
        connection.execute(
            text(
                """
CREATE TRIGGER cannot_insert_num_null_if_num_exists
BEFORE INSERT ON data_source_asset_association
FOR EACH ROW
WHEN (NEW.num IS NULL)
EXECUTE FUNCTION raise_if_parameter_exists();"""
            )
        )
        connection.execute(
            text(
                """
CREATE OR REPLACE FUNCTION raise_if_null_parameter_exists()
RETURNS TRIGGER AS $$
BEGIN
    IF EXISTS (
        SELECT 1
        FROM data_source_asset_association
        WHERE parameter = NEW.parameter
        AND data_source_id = NEW.data_source_id
        AND num IS NULL
    ) THEN
        RAISE EXCEPTION 'Can only insert INTEGER num if no NULL row exists for the same parameter';
    END IF;
    RETURN NEW;
END;
$$ LANGUAGE plpgsql;"""
            )
        )
        connection.execute(
            text(
                """
CREATE TRIGGER cannot_insert_num_int_if_num_null_exists
BEFORE INSERT ON data_source_asset_association
FOR EACH ROW
WHEN (NEW.num IS NOT NULL)
EXECUTE FUNCTION raise_if_null_parameter_exists();"""
            )
        )


class DataSource(Timestamped, Base):
    """
    The describes how to open one or more file/blobs to extract data for a Node.

    The mimetype can be used to look up an appropriate Adapter.
    The Adapter will accept the data_uri (which may be a directory in this case)
    and optional parameters.

    The parameters are used to select the data of interest for this DataSource.
    Then, within that, Tiled may use the standard Adapter API to subselect the data
    of interest for a given request.
    """

    __tablename__ = "data_sources"
    __mapper_args__ = {"eager_defaults": True}

    id: Mapped[int] = mapped_column(primary_key=True, index=True, autoincrement=True)
    node_id = Column(
        Integer, ForeignKey("nodes.id", ondelete="CASCADE"), nullable=False
    )

    structure = Column(JSONVariant, nullable=True)
    mimetype = Column(Unicode(255), nullable=False)  # max length given by RFC 4288
    # These are additional parameters passed to the Adapter to guide
    # it to access and arrange the data in the file correctly.
    parameters = Column(JSONVariant, nullable=True)
    # This relates to the mutability of the data.
    management = Column(Enum(Management), nullable=False)

    # many-to-many relationship to DataSource, bypassing the `Association` class
    assets: Mapped[List["Asset"]] = relationship(
        secondary="data_source_asset_association",
        back_populates="data_sources",
        cascade="all, delete",
        lazy="selectin",
        viewonly=True,
    )
    # association between Asset -> Association -> DataSource
    asset_associations: Mapped[List["DataSourceAssetAssociation"]] = relationship(
        back_populates="data_source",
        lazy="selectin",
        order_by=[DataSourceAssetAssociation.parameter, DataSourceAssetAssociation.num],
    )


class Asset(Timestamped, Base):
    """
    This tracks individual files/blobs.
    """

    __tablename__ = "assets"
    __mapper_args__ = {"eager_defaults": True}

    id: Mapped[int] = mapped_column(primary_key=True, index=True, autoincrement=True)

    data_uri = Column(Unicode(1023), index=True, unique=True)
    is_directory = Column(Boolean, nullable=False)
    hash_type = Column(Unicode(63), nullable=True)
    hash_content = Column(Unicode(1023), nullable=True)
    size = Column(Integer, nullable=True)

    # # many-to-many relationship to Asset, bypassing the `Association` class
    data_sources: Mapped[List["DataSource"]] = relationship(
        secondary="data_source_asset_association",
        back_populates="assets",
        viewonly=True,
    )
    # association between DataSource -> Association -> Asset
    data_source_associations: Mapped[List["DataSourceAssetAssociation"]] = relationship(
        back_populates="asset",
    )


class Revision(Timestamped, Base):
    """
    This tracks history of metadata and specs, supporting 'undo' functionality.
    """

    __tablename__ = "revisions"
    __mapper_args__ = {"eager_defaults": True}

    # This id is internal, never exposed to the client.
    id = Column(Integer, primary_key=True, index=True, autoincrement=True)

    node_id = Column(
        Integer, ForeignKey("nodes.id", ondelete="CASCADE"), nullable=False
    )
    revision_number = Column(Integer, nullable=False)

    metadata_ = Column("metadata", JSONVariant, nullable=False)
    specs = Column(JSONVariant, nullable=False)

    __table_args__ = (
        UniqueConstraint(
            "node_id",
            "revision_number",
            name="node_id_revision_number_unique_constraint",
        ),
    )<|MERGE_RESOLUTION|>--- conflicted
+++ resolved
@@ -10,18 +10,9 @@
     Index,
     Integer,
     Unicode,
-<<<<<<< HEAD
-    types,
-)
+
 from sqlalchemy.dialects.postgresql import JSONB, TSVECTOR
-from sqlalchemy.orm import relationship
-=======
-    event,
-    text,
-)
-from sqlalchemy.dialects.postgresql import JSONB
 from sqlalchemy.orm import Mapped, mapped_column, relationship
->>>>>>> fca4330f
 from sqlalchemy.schema import UniqueConstraint
 from sqlalchemy.sql import func
 
