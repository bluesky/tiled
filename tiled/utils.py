import base64
import builtins
import collections.abc
import contextlib
import enum
import functools
import importlib
import importlib.util
import inspect
import operator
import os
import platform
import re
import sys
import threading
import warnings
from collections import namedtuple
from pathlib import Path
<<<<<<< HEAD
from typing import Any, Callable, Generic, Tuple, TypeVar, Union
=======
from typing import Any, Callable, Optional
>>>>>>> d2f86573
from urllib.parse import urlparse, urlunparse

import anyio

# helper for avoiding re-typing patch mimetypes
# namedtuple for the lack of StrEnum in py<3.11
patch_mimetypes = namedtuple(
    "patch_mimetypes",
    "JSON_PATCH MERGE_PATCH",
)(
    JSON_PATCH="application/json-patch+json",
    MERGE_PATCH="application/merge-patch+json",
)

K = TypeVar("K")
V = TypeVar("V")


class ListView(collections.abc.Sequence[V], Generic[V]):
    "An immutable view of a list."

    def __init__(self, seq: collections.abc.Sequence[V]):
        self._internal_list = list(seq)

    def __repr__(self) -> str:
        return f"{type(self).__name__}({self._internal_list!r})"

    def _repr_pretty_(self, p, cycle):
        """
        Provide "pretty" display in IPython/Jupyter.

        See https://ipython.readthedocs.io/en/stable/config/integrating.html#rich-display
        """
        from pprint import pformat

        list_ = self._internal_list
        # pformat only works on literal list, so convert if we have
        # some other list-like
        if not type(list_) is list:
            list_ = list(self._internal_list)
        p.text(pformat(list_))

    def __getitem__(self, index: int) -> V:
        return self._internal_list[index]

    def __iter__(self) -> collections.abc.Iterator[V]:
        yield from self._internal_list

    def __len__(self) -> int:
        return len(self._internal_list)

    def __setitem__(self, index: int, value: V):
        raise TypeError("Setting values is not allowed.")

    def __delitem__(self, index: int):
        raise TypeError("Deleting values is not allowed.")

    def __add__(self, other: collections.abc.Sequence[K]) -> "ListView[V | K]":
        return type(self)(self._internal_list + other)

    def __eq__(self, other: Any) -> bool:
        return self._internal_list == other


class DictView(collections.abc.Mapping[K, V], Generic[K, V]):
    "An immutable view of a dict."

    def __init__(self, d: collections.abc.Mapping[K, V]):
        self._internal_dict = d

    def __repr__(self) -> str:
        return f"{type(self).__name__}({self._internal_dict!r})"

    def _repr_pretty_(self, p, cycle):
        """
        Provide "pretty" display in IPython/Jupyter.

        See https://ipython.readthedocs.io/en/stable/config/integrating.html#rich-display
        """
        from pprint import pformat

        d = self._internal_dict
        # pformat only works on literal dict, so convert if we have
        # some other dict-like
        if not type(d) is dict:
            d = dict(self._internal_dict)
        p.text(pformat(d))

    def __getitem__(self, key: K) -> V:
        return self._internal_dict[key]

    def __iter__(self) -> collections.abc.Iterator[K]:
        yield from self._internal_dict

    def __len__(self) -> int:
        return len(self._internal_dict)

    def __setitem__(self, key: K, value: V):
        raise TypeError("Setting items is not allowed.")

    def __delitem__(self, key: K):
        raise TypeError("Deleting items is not allowed.")

    def __eq__(self, other: Any) -> bool:
        return self._internal_dict == other


# This object should never be directly instantiated by external code.
# It is defined at module scope because namedtupled need to be defined at
# module scope in order to be pickleable. It should only be used internally by
# OneShotCachedMap below.
_OneShotCachedMapWrapper = collections.namedtuple("_OneShotCachedMapWrapper", ("func",))


class OneShotCachedMap(collections.abc.Mapping[K, V], Generic[K, V]):
    __slots__ = ("__mapping", "__lock")

    def __init__(self, *args, **kwargs: Callable[[], V]):
        dictionary: dict[K, Union[Callable[[], V], V]] = dict(*args, **kwargs)
        wrap = _OneShotCachedMapWrapper
        # TODO should be recursive lock?
        self.__lock = threading.Lock()
        # TODO type validation?
        self.__mapping = {k: wrap(v) for k, v in dictionary.items()}

    def __getitem__(self, key: K) -> V:
        # TODO per-key locking?
        with self.__lock:
            v = self.__mapping[key]
            if isinstance(v, _OneShotCachedMapWrapper):
                # TODO handle exceptions?
                v = self.__mapping[key] = v.func()
        return v

    def set(self, key: K, value_factory: Callable[[], V]):
        """
        Set key to a callable the returns value.
        """
        if not callable(value_factory):
            raise ValueError(
                "This requires a callable that return a value, not the value itself."
            )
        self.__mapping[key] = _OneShotCachedMapWrapper(value_factory)

    def discard(self, key: K):
        """
        Discard a key if it is present. This is idempotent.
        """
        self.__mapping.pop(key, None)
        self.evict(key)

    def remove(self, key: K):
        """
        Remove a key. Raises KeyError if key not present.
        """
        del self.__mapping[key]
        self.evict(key)

    def __len__(self) -> int:
        return len(self.__mapping)

    def __iter__(self) -> collections.abc.Iterator[K]:
        return iter(self.__mapping)

    def __contains__(self, k: K) -> bool:
        # make sure checking 'in' does not trigger evaluation
        return k in self.__mapping

    def __getstate__(self) -> collections.abc.Mapping[K, Union[Callable[[], V], V]]:
        return self.__mapping

    def __setstate__(
        self, mapping: collections.abc.Mapping[K, Union[Callable[[], V], V]]
    ):
        self.__mapping = mapping
        self.__lock = threading.Lock()

    def __repr__(self) -> str:
        d = {}
        for k, v in self.__mapping.items():
            if isinstance(v, _OneShotCachedMapWrapper):
                d[k] = "<lazy>"
            else:
                d[k] = repr(v)
        return (
            f"<{type(self).__name__}"
            "({" + ", ".join(f"{k!r}: {v!s}" for k, v in d.items()) + "})>"
        )


class CachingMap(collections.abc.Mapping[K, V], Generic[K, V]):
    """
    Mapping that computes values on read and caches them in a configured cache.

    Parameters
    ----------
    mapping : dict-like
        Must map keys to callables that return values.
    cache : dict-like
        Will be used to cache values. May be ordinary dict, LRUCache, etc.
    """

    __slots__ = ("__mapping", "__cache")

    def __init__(
        self, mapping: collections.abc.Mapping[K, Callable[[], V]], cache: dict[K, V]
    ):
        self.__mapping = mapping
        self.__cache = cache

    def __getitem__(self, key: K) -> V:
        try:
            return self.__cache[key]
        except KeyError:
            value = self.__mapping[key]()
            self.__cache[key] = value
            return value

    def set(self, key: K, value_factory: Callable[[], V]):
        """
        Set key to a callable the returns value.
        """
        if not callable(value_factory):
            raise ValueError(
                "This requires a callable that return a value, not the value itself."
            )
        self.__mapping[key] = value_factory
        # This may be replacing (updating) an existing key. Clear any cached value.
        self.evict(key)

    def discard(self, key: K):
        """
        Discard a key if it is present. This is idempotent.
        """
        self.__mapping.pop(key, None)
        self.evict(key)

    def remove(self, key: K):
        """
        Remove a key. Raises KeyError if key not present.
        """
        del self.__mapping[key]
        self.evict(key)

    def evict(self, key: K):
        """
        Evict a key from the internal cache. This is idempotent.

        This does *not* remove the key from the mapping.
        If it is accessed, it will be recomputed and added back to the cache.
        """
        self.__cache.pop(key, None)

    def __len__(self) -> int:
        return len(self.__mapping)

    def __iter__(self) -> collections.abc.Iterator[K]:
        return iter(self.__mapping)

    def __contains__(self, key: K) -> bool:
        # Ensure checking 'in' does not trigger evaluation.
        return key in self.__mapping

    def __getstate__(
        self,
    ) -> Tuple[collections.abc.Mapping[K, Callable[[], V]], dict[K, V]]:
        return self.__mapping, self.__cache

    def __setstate__(
        self, state: Tuple[collections.abc.Mapping[K, Callable[[], V]], dict[K, V]]
    ):
        mapping, cache = state
        self.__mapping = mapping
        self.__cache = cache

    def __repr__(self) -> str:
        if self.__cache is None:
            d = {k: "<lazy>" for k in self.__mapping}
        else:
            d = {}
            for k in self.__mapping:
                try:
                    value = self.__cache[k]
                except KeyError:
                    d[k] = "<lazy>"
                else:
                    d[k] = repr(value)
        return (
            f"<{type(self).__name__}"
            "({" + ", ".join(f"{k!r}: {v!s}" for k, v in d.items()) + "})>"
        )


class SpecialUsers(str, enum.Enum):
    public = "public"
    admin = "admin"


def _line(nodes, last):
    "Generate a single line for the tree utility"
    tee = "├"
    vertical = "│   "
    horizontal = "── "
    L = "└"
    blank = "    "
    indent = ""
    for item in last[:-1]:
        if item:
            indent += blank
        else:
            indent += vertical
    if last[-1]:
        return indent + L + horizontal + nodes[-1]
    else:
        return indent + tee + horizontal + nodes[-1]


def walk(tree, nodes=None):
    "Walk the entries in a (nested) Tree depth first."
    if nodes is None:
        for node in tree:
            yield from walk(tree, [node])
    else:
        value = tree[nodes[-1]]
        if hasattr(value, "items"):
            yield nodes
            for k, v in value.items():
                yield from walk(value, nodes + [k])
        else:
            yield nodes


def gen_tree(tree, nodes=None, last=None):
    "A generator of lines for the tree utility"

    # Normally, traversing a Tree will cause the structure clients to be
    # instantiated which in turn triggers import of the associated libraries like
    # numpy, pandas, and xarray. We want to avoid paying for that, especially
    # when this function is used in a CLI where import overhead can accumulate to
    # about 2 seconds, the bulk of the time. Therefore, we do something a bit
    # "clever" here to override the normal structure clients with dummy placeholders.
    from .client.container import Container

    def dummy_client(*args, **kwargs):
        return None

    structure_clients = collections.defaultdict(lambda: dummy_client)
    structure_clients["container"] = Container
    fast_tree = tree.new_variation(structure_clients=structure_clients)
    if nodes is None:
        last_index = len(fast_tree) - 1
        for index, node in enumerate(fast_tree):
            yield from gen_tree(fast_tree, [node], [index == last_index])
    else:
        value = fast_tree[nodes[-1]]
        if hasattr(value, "items"):
            yield _line(nodes, last)
            last_index = len(value) - 1
            for index, (k, v) in enumerate(value.items()):
                yield from gen_tree(value, nodes + [k], last + [index == last_index])
        else:
            yield _line(nodes, last)


def tree(tree, max_lines=20):
    """
    Print a visual sketch of Tree structure akin to UNIX `tree`.

    Parameters
    ----------
    tree : Tree
    max_lines: int or None, optional
        By default, output is truncated at 20 lines. ``None`` means "Do not
        truncate."

    Examples
    --------

    >>> tree(tree)
    ├── A
    │   ├── dog
    │   ├── cat
    │   └── monkey
    └── B
        ├── snake
        ├── bear
        └── wolf

    """
    if len(tree) == 0:
        print("<Empty>")
        return
    for counter, line in enumerate(gen_tree(tree), start=1):
        if (max_lines is not None) and (counter > max_lines):
            print(
                f"<Output truncated at {max_lines} lines. "
                "Adjust tree's max_lines parameter to see more.>"
            )
            break
        print(line)


class Sentinel:
    def __init__(self, name: str) -> None:
        self.name = name

    def __repr__(self) -> str:
        return f"<{self.name}>"

    def __copy__(self) -> "Sentinel":
        # The goal here is to make copy.copy(sentinel) == sentinel
        return self

    def __deepcopy__(self, memo: "Sentinel") -> "Sentinel":
        # The goal here is to make copy.deepcopy(sentinel) == sentinel
        return self


UNCHANGED = Sentinel("UNCHANGED")
UNSET = Sentinel("UNSET")


def import_object(colon_separated_string, accept_live_object=True):
    if not isinstance(colon_separated_string, str):
        if not accept_live_object:
            raise ValueError(
                "accept_live_object is False, but live object has been passed"
            )

        # We have been handed the live object itself.
        # Nothing to import. Pass it through.
        return colon_separated_string
    MESSAGE = (
        "Expected string formatted like:\n\n"
        "    package_name.module_name:object_name\n\n"
        "Notice *dots* between modules and a "
        f"*colon* before the object name. Received:\n\n{colon_separated_string!r}"
    )
    import_path, _, obj_path = colon_separated_string.partition(":")
    for segment in import_path.split("."):
        if not segment.isidentifier():
            raise ValueError(MESSAGE)
    for attr in obj_path.split("."):
        if not attr.isidentifier():
            raise ValueError(MESSAGE)
    module = importlib.import_module(import_path)
    return operator.attrgetter(obj_path)(module)


def modules_available(*module_names):
    for module_name in module_names:
        if not importlib.util.find_spec(module_name):
            break
    else:
        # All modules were found.
        return True
    return False


def parse(file):
    """
    Given a config file, parse it.

    This wraps YAML parsing and environment variable expansion.
    """
    import yaml

    content = yaml.safe_load(file.read())
    return expand_environment_variables(content)


def expand_environment_variables(config):
    """Expand environment variables in a nested config dictionary

    VENDORED FROM dask.config.

    This function will recursively search through any nested dictionaries
    and/or lists.

    Parameters
    ----------
    config : dict, iterable, or str
        Input object to search for environment variables

    Returns
    -------
    config : same type as input

    Examples
    --------
    >>> expand_environment_variables({'x': [1, 2, '$USER']})  # doctest: +SKIP
    {'x': [1, 2, 'my-username']}
    """
    if isinstance(config, collections.abc.Mapping):
        return {k: expand_environment_variables(v) for k, v in config.items()}
    elif isinstance(config, str):
        return os.path.expandvars(config)
    elif isinstance(config, (list, tuple, builtins.set)):
        return type(config)([expand_environment_variables(v) for v in config])
    else:
        return config


@contextlib.contextmanager
def prepend_to_sys_path(*paths):
    "Temporarily prepend items to sys.path."

    for item in reversed(paths):
        # Ensure item is str (not pathlib.Path).
        sys.path.insert(0, str(item))
    try:
        yield
    finally:
        for item in paths:
            sys.path.pop(0)


def safe_json_dump(content):
    """
    Baes64-encode raw bytes, and provide a fallback if orjson numpy handling fails.
    """
    import orjson

    def default(content):
        if isinstance(content, bytes):
            content = f"data:application/octet-stream;base64,{base64.b64encode(content).decode('utf-8')}"
            return content
        if isinstance(content, Path):
            return str(content)
        # No need to import numpy if it hasn't been used already.
        numpy = sys.modules.get("numpy", None)
        if numpy is not None:
            if isinstance(content, numpy.ndarray):
                # If we make it here, OPT_NUMPY_SERIALIZE failed because we have hit some edge case.
                # Give up on the numpy fast-path and convert to Python list.
                # If the items in this list aren't serializable (e.g. bytes) we'll recurse on each item.
                return content.tolist()
            elif isinstance(content, (bytes, numpy.bytes_)):
                return content.decode("utf-8")
        raise TypeError

    # Not all numpy dtypes are supported by orjson.
    # Fall back to converting to a (possibly nested) Python list.
    return orjson.dumps(content, option=orjson.OPT_SERIALIZE_NUMPY, default=default)


class MissingDependency(ModuleNotFoundError):
    pass


class UnrecognizedExtension(ValueError):
    pass


class SerializationError(Exception):
    pass


class UnsupportedShape(SerializationError):
    pass


class UnsupportedQueryType(TypeError):
    pass


class Conflicts(Exception):
    "Prompts the server to send 409 Conflicts with message"
    pass


class BrokenLink(Exception):
    "Prompts the server to send 410 Gone with message"
    pass


# Arrow obtained an official MIME type 2021-06-23.
# https://www.iana.org/assignments/media-types/application/vnd.apache.arrow.file
APACHE_ARROW_FILE_MIME_TYPE = "application/vnd.apache.arrow.file"
XLSX_MIME_TYPE = "application/vnd.openxmlformats-officedocument.spreadsheetml.sheet"

"""Get the data files for this package."""


def get_share_tiled_path():
    """
    Walk up until we find share/tiled.

    Because it is outside the package, its location relative to us is up to the
    package manager. Rather than assuming that it is a specific number of
    directory levels above us, we walk upward until we find it. A file with
    long unique name helps us confirm that we have found the right directory.

    It's not clear whether being this flexible about the location of
    shared/tiled is really necessary, but JupyterHub uses a similar approach,
    so it seems possible that there is variation in the wild and that this is
    the right way to cope with that.
    """
    import sys
    from os.path import abspath, dirname, exists, join, split

    path = abspath(dirname(__file__))
    starting_points = [path]
    if not path.startswith(sys.prefix):
        starting_points.append(sys.prefix)
    for path in starting_points:
        # walk up, looking for prefix/share/tiled
        while path != "/":
            share_tiled = join(path, "share", "tiled")
            if exists(
                join(share_tiled, ".identifying_file_72628d5f953b4229b58c9f1f8f6a9a09")
            ):
                # We have the found the right directory,
                # or one that is trying very hard to pretend to be!
                return share_tiled
            path, _ = split(path)
    # Give up
    return ""


# Package managers can just override this with the appropriate constant
SHARE_TILED_PATH = get_share_tiled_path()


def node_repr(tree, sample) -> str:
    sample_reprs = list(map(repr, sample))
    out = f"<{type(tree).__name__} {{"
    # Always show at least one.
    if sample_reprs:
        out += sample_reprs[0]
    # And then show as many more as we can fit on one line.
    counter = 1
    for sample_repr in sample_reprs[1:]:
        if len(out) + len(sample_repr) > 60:  # character count
            break
        out += ", " + sample_repr
        counter += 1
    approx_len = operator.length_hint(tree)  # cheaper to compute than len(tree)
    # Are there more in the tree that what we displayed above?
    if approx_len > counter:
        out += f", ...}} ~{approx_len} entries>"
    else:
        out += "}>"
    return out


def bytesize_repr(num):
    # adapted from dask.utils
    for x in ["B", "KB", "MB", "GB", "TB"]:
        if num < 1024.0:
            if x == "B":
                s = f"{num:.0f} {x}"
            else:
                s = f"{num:.1f} {x}"
            return s
        num /= 1024.0


TIME_STRING_PATTERN = re.compile(r"(\d+)(s|m|h|d|y)")
TIME_STRING_UNITS = {
    "s": 1,
    "m": 60,
    "h": 60 * 60,
    "d": 60 * 60 * 24,
    "y": 60 * 60 * 24 * 365,
}


def parse_time_string(s):
    """
    Accept strings like '1y', '1d', '24h'; return int seconds.

    Accepted Units:
    'y' = year
    'd' = day
    'h' = hour
    'm' = minutes
    's' = seconds
    """
    matched = TIME_STRING_PATTERN.match(s)
    if matched is None:
        raise ValueError(f"Could not parse {s} as a number and a unit like '5m'")
    number, unit = matched.groups()
    return int(number) * TIME_STRING_UNITS[unit]


def is_coroutine_callable(call: Callable[..., Any]) -> bool:
    if inspect.isroutine(call):
        return inspect.iscoroutinefunction(call)
    if inspect.isclass(call):
        return False
    dunder_call = getattr(call, "__call__", None)  # noqa: B004
    return inspect.iscoroutinefunction(dunder_call)


async def ensure_awaitable(func, *args, **kwargs):
    if is_coroutine_callable(func):
        return await func(*args, **kwargs)
    else:
        # run_sync() does not apply **kwargs to func
        # https://github.com/agronholm/anyio/issues/414
        return await anyio.to_thread.run_sync(functools.partial(func, **kwargs), *args)


def path_from_uri(uri) -> Path:
    """
    Give a URI, return a Path.

    If the URI has a scheme other than 'file', raise ValueError.

    >>> path_from_uri('file://localhost/a/b/c')  # POSIX-style
    '/a/b/c'
    >>> path_from_uri('file://localhost/C:/a/b/c')  # Windows-style
    'C:/a/b/c'
    """
    parsed = urlparse(uri)
    if parsed.scheme == "file":
        if platform.system() == "Windows":
            # We slice because we need "C:/..." not "/C:/...".
            path = Path(parsed.path[1:])
        else:
            path = Path(parsed.path)
    elif parsed.scheme in {"sqlite", "duckdb"}:
        # The path begins after the third slash.
        path = Path(parsed.path[1:])
    else:
        raise ValueError(
            "Supported schemes are 'file', 'sqlite', and 'duckdb'. "
            f"Did not recognize scheme {parsed.scheme!r}"
        )
    return path


SCHEME_PATTERN = re.compile(r"^[a-z0-9+]+:\/\/.*$")


def ensure_uri(uri_or_path) -> str:
    "Accept a URI or file path (Windows- or POSIX-style) and return a URI."
    if not SCHEME_PATTERN.match(str(uri_or_path)):
        # Interpret this as a filepath.
        path = uri_or_path
        uri_str = urlunparse(
            ("file", "localhost", str(Path(path).absolute()), "", "", None)
        )
    else:
        # Interpret this as a URI.
        uri_str = uri_or_path
        parsed = urlparse(uri_str)
        if parsed.netloc == "":
            mutable = list(parsed)
            mutable[1] = "localhost"
            uri_str = urlunparse(mutable)
    return str(uri_str)


def sanitize_uri(uri: str) -> tuple[str, Optional[str], Optional[str]]:
    "Remove the username and password from uri if they are present."
    parsed_uri = urlparse(uri)
    netloc = parsed_uri.netloc
    if "@" in netloc:
        auth, netloc = netloc.split("@")
        # Remove username and password from the netloc.
        if ":" in auth:
            username, password = auth.split(":", 1)
        else:
            username, password = auth, None
        # Create clean components with the updated netloc
        clean_components = (
            parsed_uri.scheme,
            netloc,
            parsed_uri.path,
            parsed_uri.params,
            parsed_uri.query,
            parsed_uri.fragment,
        )
        return urlunparse(clean_components), username, password

    return uri, None, None


SCHEME_TO_SCHEME_PLUS_DRIVER = {
    "postgresql": "postgresql+asyncpg",
    "sqlite": "sqlite+aiosqlite",
}


def ensure_specified_sql_driver(uri: str) -> str:
    """
    Given a URI without a driver in the scheme, add Tiled's preferred driver.

    If a driver is already specified, the specified one will be used; it
    will NOT be overridden by this function.

    'postgresql://...' -> 'postgresql+asynpg://...'
    'sqlite://...' -> 'sqlite+aiosqlite://...'
    'postgresql+asyncpg://...' -> 'postgresql+asynpg://...'
    'postgresql+my_custom_driver://...' -> 'postgresql+my_custom_driver://...'
    '/path/to/file.db' -> 'sqlite+aiosqlite:////path/to/file.db'
    """
    if not SCHEME_PATTERN.match(str(uri)):
        # Interpret URI as filepath.
        uri = f"sqlite+aiosqlite:///{Path(uri)}"
    scheme, rest = uri.split(":", 1)
    new_scheme = SCHEME_TO_SCHEME_PLUS_DRIVER.get(scheme, scheme)
    return ":".join([new_scheme, rest])


class catch_warning_msg(warnings.catch_warnings):
    """Backward compatible version of catch_warnings for python <3.11.

    Allows regex matching of warning message, as in filterwarnings().
    Note that this context manager is not thread-safe.
    https://docs.python.org/3.12/library/warnings.html#warnings.catch_warnings
    """

    def __init__(
        self,
        *,
        action="",
        message="",
        category=Warning,
        module="",
        lineno=0,
        append=False,
        record=False,
    ):
        super().__init__(record=record)
        self.apply_filter = functools.partial(
            warnings.filterwarnings,
            action,
            message=message,
            category=category,
            module=module,
            lineno=lineno,
            append=append,
        )

    def __enter__(self):
        super().__enter__()
        self.apply_filter()
        return self<|MERGE_RESOLUTION|>--- conflicted
+++ resolved
@@ -16,11 +16,7 @@
 import warnings
 from collections import namedtuple
 from pathlib import Path
-<<<<<<< HEAD
-from typing import Any, Callable, Generic, Tuple, TypeVar, Union
-=======
-from typing import Any, Callable, Optional
->>>>>>> d2f86573
+from typing import Any, Callable, Generic, Optional, Tuple, TypeVar, Union
 from urllib.parse import urlparse, urlunparse
 
 import anyio
