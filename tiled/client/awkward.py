--- conflicted
+++ resolved
@@ -25,19 +25,12 @@
                 counter += 1
             # Are there more fields that what we displayed above?
             if len(form.fields) > counter:
-<<<<<<< HEAD
-                out += f", ...}} ~{len(form.fields)} fields, "
-            else:
-                out += "}, "
-            out += f" {self.structure().length} items>"
-=======
                 out += f", ...}} ~{len(form.fields)} field"
                 out += "s," if len(form.fields) > 1 else ","
             else:
                 out += "}"
             out += f" {self.structure().length} item"
             out += "s>" if self.structure().length > 1 else ">"
->>>>>>> 13375b59
             return out
 
         return f"<{type(self).__name__}>"
