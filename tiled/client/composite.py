import time
from urllib.parse import parse_qs, urlparse

from ..structures.core import StructureFamily
from .container import LENGTH_CACHE_TTL, Container
from .utils import MSGPACK_MIME_TYPE, client_for_item, handle_error, retry_context


class Composite(Container):
    def get_contents(self, maxlen=None, include_metadata=False):
        result = {}
        next_page_url = f"{self.item['links']['search']}"
        while (next_page_url is not None) or (
            maxlen is not None and len(result) < maxlen
        ):
            for attempt in retry_context():
                with attempt:
                    content = handle_error(
                        self.context.http_client.get(
                            next_page_url,
                            headers={"Accept": MSGPACK_MIME_TYPE},
                            params={
                                **parse_qs(urlparse(next_page_url).query),
                                **self._queries_as_params,
                            }
                            | ({} if include_metadata else {"select_metadata": False})
<<<<<<< HEAD
                            | ({} if not self._include_data_sources else {"include_data_sources": True}),
=======
                            | (
                                {}
                                if not self._include_data_sources
                                else {"include_data_sources": True}
                            ),
>>>>>>> 533fb44d
                        )
                    ).json()
            result.update({item["id"]: item for item in content["data"]})

            next_page_url = content["links"]["next"]

        return result

    @property
    def _flat_keys_mapping(self):
        result = {}
        for key, item in self.get_contents().items():
            if item["attributes"]["structure_family"] == StructureFamily.table:
                for col in item["attributes"]["structure"]["columns"]:
                    result[col] = item["id"] + "/" + col
            else:
                result[item["id"]] = item["id"]

        self._cached_len = (len(result), time.monotonic() + LENGTH_CACHE_TTL)

        return result

    @property
    def parts(self):
        return CompositeParts(self)

    def _keys_slice(self, start, stop, direction, _ignore_inlined_contents=False):
        yield from self._flat_keys_mapping.keys()

    def _items_slice(self, start, stop, direction, _ignore_inlined_contents=False):
        for key in self._flat_keys_mapping.keys():
            yield key, self[key]

    def __iter__(self):
        yield from self._keys_slice(0, None, 1)

    def __len__(self):
        if self._cached_len is not None:
            length, deadline = self._cached_len
            if time.monotonic() < deadline:
                # Used the cached value and do not make any request.
                return length

        return len(self._flat_keys_mapping)

    def __getitem__(self, key: str, _ignore_inlined_contents=False):
        if isinstance(key, tuple):
            key = "/".join(key)
        if key in self._flat_keys_mapping:
            key = self._flat_keys_mapping[key]
        else:
            raise KeyError(
                f"Key '{key}' not found. If it refers to a table, use .parts['{key}'] instead."
            )

        return super().__getitem__(key, _ignore_inlined_contents)

    def create_container(self, key=None, *, metadata=None, specs=None):
        """Composite nodes can not include nested containers by design."""
        raise NotImplementedError("Cannot create a container within a composite node.")

    def create_composite(self, key=None, *, metadata=None, specs=None):
        """Composite nodes can not include nested composites by design."""
        raise NotImplementedError("Cannot create a composite within a composite node.")

    def read(self, variables=None, dim0=None):
        """Download the contents of a composite node as an xarray.Dataset.

        Parameters
        ----------
        variables (list, optional) : List of variable names to read. If None, all
            variables are read. Defaults to None.
        dim0 (str, optional) : Name of the dimension to use for the first dimension;
            if None (default), each array will have its own dimension name. The dims tuple,
            if specified in the structure, takes precedence over this.

        Returns
        -------
        xarray.Dataset: The dataset containing the requested variables.
        """
        import pandas
        import xarray

        array_dims = {}
        data_vars = {}
        for part, item in self.get_contents().items():
            # Read all or selective arrays/columns.
            if item["attributes"]["structure_family"] in {
                StructureFamily.array,
                StructureFamily.sparse,
            }:
                if (variables is None) or (part in variables):
                    array_client = self.parts[part]
                    data_vars[part] = array_client.read()  # [Dask]ArrayClient
                    array_dims[part] = array_client.dims
            elif item["attributes"]["structure_family"] == StructureFamily.awkward:
                if (variables is None) or (part in variables):
                    try:
                        data_vars[part] = self.parts[part].read().to_numpy()
                    except ValueError as e:
                        raise ValueError(
                            f"Failed to convert awkward array to numpy: {e}"
                        ) from e
            elif item["attributes"]["structure_family"] == StructureFamily.table:
                # For now, greedily load tabular data. We cannot know the shape
                # of the columns without reading them. Future work may enable
                # this to be lazy.
                table_client = self.parts[part]
                columns = set(variables or table_client.columns).intersection(
                    table_client.columns
                )
                df = table_client.read(list(columns))
                for column in columns:
                    data_vars[column] = df[column].values
                    # Convert (experimental) pandas.StringDtype to numpy's unicode string dtype
                    if isinstance(data_vars[column].dtype, pandas.StringDtype):
                        data_vars[column] = data_vars[column].astype("U")
            else:
                raise ValueError(
                    f"Unsupported structure family: {item['attributes']['structure_family']}"
                )

        # Create xarray.Dataset from the data_vars dictionary
        is_dim0_consistent = (
            len(
                set(
                    [
                        arr.shape[0]
                        for var_name, arr in data_vars.items()
                        if arr.ndim > 0 and not array_dims.get(var_name)
                    ]
                )
            )
            <= 1
        )
        if dim0 is not None and not is_dim0_consistent:
            raise ValueError(
                "Cannot specify dim0 when the arrays have different left-most dimensions."
            )

        for var_name, arr in data_vars.items():
            if is_dim0_consistent:
                dims = (dim0 or "dim0",) + tuple(
                    f"{var_name}_dim{i+1}" for i in range(len(arr.shape) - 1)
                )
            else:
                dims = tuple(f"{var_name}_dim{i}" for i in range(len(arr.shape)))
            data_vars[var_name] = array_dims.get(var_name) or dims, arr

        return xarray.Dataset(data_vars=data_vars)


class CompositeParts:
    def __init__(self, node):
        self.contents = node.get_contents(include_metadata=True)
        self.context = node.context
        self.structure_clients = node.structure_clients
        self._include_data_sources = node._include_data_sources

    def __repr__(self):
        return (
            f"<{type(self).__name__} {{"
            + ", ".join(f"'{item}'" for item in self.contents)
            + "}>"
        )

    def __getitem__(self, key):
        key, *tail = key.split("/")

        if key not in self.contents:
            raise KeyError(key)

        client = client_for_item(
            self.context,
            self.structure_clients,
            self.contents[key],
            include_data_sources=self._include_data_sources,
        )

        if tail:
            return client["/".join(tail)]
        else:
            return client

    def __iter__(self):
        for key in self.contents:
            yield key

    def __len__(self) -> int:
        return len(self.contents)<|MERGE_RESOLUTION|>--- conflicted
+++ resolved
@@ -24,15 +24,11 @@
                                 **self._queries_as_params,
                             }
                             | ({} if include_metadata else {"select_metadata": False})
-<<<<<<< HEAD
-                            | ({} if not self._include_data_sources else {"include_data_sources": True}),
-=======
                             | (
                                 {}
                                 if not self._include_data_sources
                                 else {"include_data_sources": True}
                             ),
->>>>>>> 533fb44d
                         )
                     ).json()
             result.update({item["id"]: item for item in content["data"]})
