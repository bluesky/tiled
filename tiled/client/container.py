import collections
import collections.abc
import functools
import importlib
import itertools
import time
import warnings
from dataclasses import asdict
from typing import TYPE_CHECKING, Any, Optional, Union
from urllib.parse import parse_qs, urlparse

import entrypoints
import httpx
import orjson

from ..adapters.utils import IndexersMixin
from ..iterviews import ItemsView, KeysView, ValuesView
from ..queries import KeyLookup
from ..query_registration import default_query_registry
from ..structures.core import Spec, StructureFamily
from ..structures.data_source import DataSource
from ..utils import UNCHANGED, OneShotCachedMap, Sentinel, node_repr, safe_json_dump
from .base import STRUCTURE_TYPES, BaseClient
from .utils import (
    MSGPACK_MIME_TYPE,
    ClientError,
    client_for_item,
    export_util,
    handle_error,
    retry_context,
)

if TYPE_CHECKING:
    import pandas
    import pyarrow


class Container(BaseClient, collections.abc.Mapping, IndexersMixin):
    # This maps the structure_family sent by the server to a client-side object that
    # can interpret the structure_family's structure and content. OneShotCachedMap is used to
    # defer imports.

    # This is populated when the first instance is created.
    STRUCTURE_CLIENTS_FROM_ENTRYPOINTS = None

    @classmethod
    def _discover_entrypoints(cls, entrypoint_name):
        return OneShotCachedMap(
            {
                name: entrypoint.load
                for name, entrypoint in entrypoints.get_group_named(
                    entrypoint_name
                ).items()
            }
        )

    @classmethod
    def discover_clients_from_entrypoints(cls):
        """
        Search the software environment for libraries that register structure clients.

        This is called once automatically the first time Node.from_uri
        is called. It is idempotent.
        """
        if cls.STRUCTURE_CLIENTS_FROM_ENTRYPOINTS is not None:
            # short-circuit
            return
        # The modules associated with these entrypoints will be imported
        # lazily, only when the item is first accessed.
        cls.STRUCTURE_CLIENTS_FROM_ENTRYPOINTS = OneShotCachedMap()
        # Check old name (special_client) and new name (structure_client).
        for entrypoint_name in ["tiled.special_client", "tiled.structure_client"]:
            for name, entrypoint in entrypoints.get_group_named(
                entrypoint_name
            ).items():
                cls.STRUCTURE_CLIENTS_FROM_ENTRYPOINTS.set(name, entrypoint.load)
                DEFAULT_STRUCTURE_CLIENT_DISPATCH["numpy"].set(name, entrypoint.load)
                DEFAULT_STRUCTURE_CLIENT_DISPATCH["dask"].set(name, entrypoint.load)

    def __init__(
        self,
        context,
        *,
        item,
        structure_clients,
        queries=None,
        sorting=None,
        structure=None,
        include_data_sources=False,
    ):
        "This is not user-facing. Use Node.from_uri."

        self.structure_clients = structure_clients
        self._queries = list(queries or [])
        self._queries_as_params = _queries_to_params(*self._queries)
        # If the user has not specified a sorting, give the server the opportunity
        # to tell us the default sorting.
        if sorting:
            self._sorting = sorting
        else:
            # In the Python API we encode sorting as (key, direction).
            # This order-based "record" notion does not play well with OpenAPI.
            # In the HTTP API, therefore, we use {"key": key, "direction": direction}.
            self._sorting = [
                (s["key"], int(s["direction"]))
                for s in (item["attributes"].get("sorting") or [])
            ]
        sorting = sorting or item["attributes"].get("sorting")
        self._sorting_params = {
            "sort": ",".join(
                f"{'-' if item[1] < 0 else ''}{item[0]}" for item in self._sorting
            )
        }
        self._reversed_sorting_params = {
            "sort": ",".join(
                f"{'-' if item[1] > 0 else ''}{item[0]}" for item in self._sorting
            )
        }
        super().__init__(
            context=context,
            item=item,
            structure_clients=structure_clients,
            include_data_sources=include_data_sources,
        )

    def __repr__(self):
        # Display up to the first N keys to avoid making a giant service
        # request. Use _keys_slicer because it is unauthenticated.
        N = 10
        return node_repr(self, self._keys_slice(0, N, direction=1))

    @property
    def sorting(self):
        """
        The current sorting of this Node

        Given as a list of tuples where the first entry is the sorting key
        and the second entry indicates ASCENDING (or 1) or DESCENDING (or -1).
        """
        return list(self._sorting)

    def new_variation(
        self,
        *,
        structure_clients=UNCHANGED,
        queries=UNCHANGED,
        sorting=UNCHANGED,
        **kwargs,
    ):
        """
        Create a copy of this Node, optionally varying some parameters.

        This is intended primarily for internal use and use by subclasses.
        """
        if isinstance(structure_clients, str):
            structure_clients = DEFAULT_STRUCTURE_CLIENT_DISPATCH[structure_clients]
        if structure_clients is UNCHANGED:
            structure_clients = self.structure_clients
        if queries is UNCHANGED:
            queries = self._queries
        if sorting is UNCHANGED:
            sorting = self._sorting
        return super().new_variation(
            structure_clients=structure_clients,
            queries=queries,
            sorting=sorting,
            **kwargs,
        )

    def __len__(self):
        # If the contents of this node was provided in-line, there is an
        # implication that the contents are not expected to be dynamic. Used the
        # count provided in the structure.
        structure = self.item["attributes"]["structure"]
        if structure["contents"]:
            return structure["count"]
        now = time.monotonic()
        if self._cached_len is not None:
            length, deadline = self._cached_len
            if now < deadline:
                # Used the cached value and do not make any request.
                return length
        link = self.item["links"]["search"]
        for attempt in retry_context():
            with attempt:
                content = handle_error(
                    self.context.http_client.get(
                        link,
                        headers={"Accept": MSGPACK_MIME_TYPE},
                        params={
                            **parse_qs(urlparse(link).query),
                            "fields": "",
                            **self._queries_as_params,
                            **self._sorting_params,
                        },
                    )
                ).json()
        length = content["meta"]["count"]
        self._cached_len = (length, now + LENGTH_CACHE_TTL)
        return length

    def __length_hint__(self):
        # TODO The server should provide an estimated count.
        # https://www.python.org/dev/peps/pep-0424/
        return len(self)

    def __iter__(self, _ignore_inlined_contents=False):
        # If the contents of this node was provided in-line, and we don't need
        # to apply any filtering or sorting, we can slice the in-lined data
        # without fetching anything from the server.
        contents = self.item["attributes"]["structure"]["contents"]
        if (
            (contents is not None)
            and (not self._queries)
            and ((not self.sorting) or (self.sorting == [("_", 1)]))
            and (not _ignore_inlined_contents)
        ):
            return (yield from contents)
        next_page_url = self.item["links"]["search"]
        while next_page_url is not None:
            for attempt in retry_context():
                with attempt:
                    content = handle_error(
                        self.context.http_client.get(
                            next_page_url,
                            headers={"Accept": MSGPACK_MIME_TYPE},
                            params={
                                **parse_qs(urlparse(next_page_url).query),
                                "fields": "",
                                **self._queries_as_params,
                                **self._sorting_params,
                            },
                        )
                    ).json()
            self._cached_len = (
                content["meta"]["count"],
                time.monotonic() + LENGTH_CACHE_TTL,
            )
            for item in content["data"]:
                yield item["id"]
            next_page_url = content["links"]["next"]

    def __getitem__(self, keys, _ignore_inlined_contents=False):
        # These are equivalent:
        #
        # >>> node['a']['b']['c']
        # >>> node[('a', 'b', 'c')]
        # >>> node['a', 'b', 'c']
        #
        # The last two are equivalent at a Python level;
        # both call node.__getitem__(('a', 'b', 'c')).
        #
        # We elide this into a single request to the server rather than
        # a chain of requests. This is not totally straightforward because
        # of this use case:
        #
        # >>> node.search(...)['a', 'b']
        #
        # which must only return a result if 'a' is contained in the search results.
        if not isinstance(keys, tuple):
            keys = (keys,)
        for key in keys:
            if not isinstance(key, str):
                raise TypeError("Containers can only be indexed by strings")
        keys = tuple("/".join(keys).strip("/").split("/"))  # Remove any slashes
        if self._queries:
            # Lookup this key *within the search results* of this Node.
            key, *tail = keys
            tail = tuple(tail)  # list -> tuple
            params = {
                **_queries_to_params(KeyLookup(key)),
                **self._queries_as_params,
                **self._sorting_params,
            }
            if self._include_data_sources:
                params["include_data_sources"] = True
            link = self.item["links"]["search"]
            for attempt in retry_context():
                with attempt:
                    content = handle_error(
                        self.context.http_client.get(
                            link,
                            headers={"Accept": MSGPACK_MIME_TYPE},
                            params={**parse_qs(urlparse(link).query), **params},
                        )
                    ).json()
            self._cached_len = (
                content["meta"]["count"],
                time.monotonic() + LENGTH_CACHE_TTL,
            )
            data = content["data"]
            if not data:
                raise KeyError(key)
            assert (
                len(data) == 1
            ), "The key lookup query must never return more than one result."
            (item,) = data
            result = client_for_item(
                self.context,
                self.structure_clients,
                item,
                include_data_sources=self._include_data_sources,
            )
            if tail:
                result = result[tail]
        else:
            # Straightforwardly look up the keys under this node.
            # There is no search filter in place, so if it is there
            # then we want it.

            # The server may greedily send nested information about children
            # ("inlined contents") to reduce latency. This is how we handle
            # xarray Datasets efficiently, for example.

            # In a loop, walk the key(s). Use inlined contents if we have it.
            # When we reach a key that we don't have inlined contents for, send
            # out a single request with all the rest of the keys, and break
            # the keys-walking loop. We are effectively "jumping" down the tree
            # to the node of interest without downloading information about
            # intermediate parents.
            for i, key in enumerate(keys):
                item = (self.item["attributes"]["structure"]["contents"] or {}).get(key)
                if item is not None and not _ignore_inlined_contents:
                    # The item was inlined, and we should return it as is
                    result = client_for_item(
                        self.context,
                        self.structure_clients,
                        item,
                        include_data_sources=self._include_data_sources,
                    )
                    return (
                        result[keys[i + 1 :]] if keys[i + 1 :] else result  # noqa: E203
                    )
                else:
                    # The item was not inlined, either because nothing was inlined
                    # or because it was added after we fetched the inlined contents.
                    # Make a request for it.
                    try:
                        self_link = self.item["links"]["self"].rstrip("/")
                        params = {}
                        if self._include_data_sources:
                            params["include_data_sources"] = True
                        link = self_link + "".join(f"/{key}" for key in keys[i:])
                        for attempt in retry_context():
                            with attempt:
                                content = handle_error(
                                    self.context.http_client.get(
                                        link,
                                        headers={"Accept": MSGPACK_MIME_TYPE},
                                        params={
                                            **parse_qs(urlparse(link).query),
                                            **params,
                                        },
                                    )
                                ).json()
                    except ClientError as err:
                        if err.response.status_code == httpx.codes.NOT_FOUND:
                            # If this is a scalar lookup, raise KeyError("X") not KeyError(("X",)).
                            err_arg = keys[i:]
                            if len(err_arg) == 1:
                                (err_arg,) = err_arg
                            raise KeyError(err_arg)
                        raise
                    item = content["data"]

                    # Tables that belong to composite nodes cannot be addressed directly
                    if (
                        item["attributes"]["structure_family"] == StructureFamily.table
                    ) and (
                        "flattened" in (s["name"] for s in item["attributes"]["specs"])
                    ):
                        raise KeyError(
                            f"Attempting to access a table in a composite container; use .parts['{keys[-1]}'] instead."  # noqa
                        )

                    break
            result = client_for_item(
                self.context,
                self.structure_clients,
                item,
                include_data_sources=self._include_data_sources,
            )
        return result

    def delete(self, key):
        self._cached_len = None
        for attempt in retry_context():
            with attempt:
                handle_error(self.context.http_client.delete(f"{self.uri}/{key}"))

    # The following two methods are used by keys(), values(), items().

    def _keys_slice(
        self, start, stop, direction, page_size=None, *, _ignore_inlined_contents=False
    ):
        # If the contents of this node was provided in-line, and we don't need
        # to apply any filtering or sorting, we can slice the in-lined data
        # without fetching anything from the server.
        contents = self.item["attributes"]["structure"]["contents"]
        if (
            (contents is not None)
            and (not self._queries)
            and ((not self.sorting) or (self.sorting == [("_", 1)]))
            and (not _ignore_inlined_contents)
        ):
            keys = list(contents)
            if direction < 0:
                keys = list(reversed(keys))
            return (yield from keys[start:stop])
        if direction > 0:
            sorting_params = self._sorting_params
        else:
            sorting_params = self._reversed_sorting_params
        assert start >= 0
        assert (stop is None) or (stop >= 0)
        next_page_url = f"{self.item['links']['search']}?page[offset]={start}"
        if page_size is not None:
            next_page_url += f"&page[limit]={page_size}"
        item_counter = itertools.count(start)
        while next_page_url is not None:
            for attempt in retry_context():
                with attempt:
                    content = handle_error(
                        self.context.http_client.get(
                            next_page_url,
                            headers={"Accept": MSGPACK_MIME_TYPE},
                            params={
                                **parse_qs(urlparse(next_page_url).query),
                                "fields": "",
                                **self._queries_as_params,
                                **sorting_params,
                            },
                        )
                    ).json()
            self._cached_len = (
                content["meta"]["count"],
                time.monotonic() + LENGTH_CACHE_TTL,
            )
            for item in content["data"]:
                yield item["id"]
                if stop is not None and next(item_counter) == stop - 1:
                    return
            next_page_url = content["links"]["next"]

    def _items_slice(
        self, start, stop, direction, page_size=None, *, _ignore_inlined_contents=False
    ):
        # If the contents of this node was provided in-line, and we don't need
        # to apply any filtering or sorting, we can slice the in-lined data
        # without fetching anything from the server.
        contents = self.item["attributes"]["structure"]["contents"]
        if (
            (contents is not None)
            and (not self._queries)
            and ((not self.sorting) or (self.sorting == [("_", 1)]))
            and (not _ignore_inlined_contents)
        ):
            items = list(contents.items())
            if direction < 0:
                items = list(reversed(items))
            for key, item in items[start:stop]:
                yield key, client_for_item(
                    self.context,
                    self.structure_clients,
                    item,
                    include_data_sources=self._include_data_sources,
                )
            return
        if direction > 0:
            sorting_params = self._sorting_params
        else:
            sorting_params = self._reversed_sorting_params
        assert start >= 0
        assert (stop is None) or (stop >= 0)
        next_page_url = f"{self.item['links']['search']}?page[offset]={start}"
        if page_size is not None:
            next_page_url += f"&page[limit]={page_size}"
        item_counter = itertools.count(start)
        while next_page_url is not None:
            params = {
                **parse_qs(urlparse(next_page_url).query),
                **self._queries_as_params,
                **sorting_params,
            }
            if self._include_data_sources:
                params["include_data_sources"] = True
            for attempt in retry_context():
                with attempt:
                    content = handle_error(
                        self.context.http_client.get(
                            next_page_url,
                            headers={"Accept": MSGPACK_MIME_TYPE},
                            params=params,
                        )
                    ).json()
            self._cached_len = (
                content["meta"]["count"],
                time.monotonic() + LENGTH_CACHE_TTL,
            )
            for item in content["data"]:
                key = item["id"]
                yield key, client_for_item(
                    self.context,
                    self.structure_clients,
                    item,
                    include_data_sources=self._include_data_sources,
                )
                if stop is not None and next(item_counter) == stop - 1:
                    return
            next_page_url = content["links"]["next"]

    def keys(self):
        return KeysView(lambda: len(self), self._keys_slice)

    def values(self):
        return ValuesView(lambda: len(self), self._items_slice)

    def items(self):
        return ItemsView(lambda: len(self), self._items_slice)

    def search(self, query):
        """
        Make a Node with a subset of this Node's entries, filtered by query.

        Examples
        --------

        >>> from tiled.queries import FullText
        >>> tree.search(FullText("hello"))
        """
        return self.new_variation(queries=self._queries + [query])

    def distinct(
        self, *metadata_keys, structure_families=False, specs=False, counts=False
    ):
        """
        Get the unique values and optionally counts of metadata_keys,
        structure_families, and specs in this Node's entries

        Examples
        --------

        Query all the distinct values of a key.

        >>> tree.distinct("foo", counts=True)

        Query for multiple keys at once.

        >>> tree.distinct("foo", "bar", counts=True)
        """

        link = self.item["links"]["self"].replace("/metadata", "/distinct", 1)
        for attempt in retry_context():
            with attempt:
                distinct = handle_error(
                    self.context.http_client.get(
                        link,
                        headers={"Accept": MSGPACK_MIME_TYPE},
                        params={
                            **parse_qs(urlparse(link).query),
                            "metadata": metadata_keys,
                            "structure_families": structure_families,
                            "specs": specs,
                            "counts": counts,
                            **self._queries_as_params,
                        },
                    )
                ).json()
        return distinct

    def sort(self, *sorting):
        """
        Make a Node with the same entries but sorted according to `sorting`.

        Examples
        --------

        Sort by "color" in ascending order, and then by "height" in descending order.

        >>> from tiled.client import ASCENDING, DESCENDING
        >>> tree.sort(("color", ASCENDING), ("height", DESCENDING))

        Note that ``1`` may be used as a synonym for ``ASCENDING``, and ``-1``
        may be used as a synonym for ``DESCENDING``.
        """
        return self.new_variation(sorting=sorting)

    def export(self, filepath, fields=None, *, format=None):
        """
        Download metadata and data below this node in some format and write to a file.

        Parameters
        ----------
        file: str or buffer
            Filepath or writeable buffer.
        fields: List[str], optional
            Filter which items in this node to export.
        format : str, optional
            If format is None and `file` is a filepath, the format is inferred
            from the name, like 'table.h5' implies format="application/x-hdf5". The format
            may be given as a file extension ("h5") or a media type ("application/x-hdf5").

        Examples
        --------

        Export all.

        >>> a.export("everything.h5")

        """
        params = {}
        if fields is not None:
            params["field"] = fields
        return export_util(
            filepath,
            format,
            self.context.http_client.get,
            self.item["links"]["full"],
            params=params,
        )

    def _ipython_key_completions_(self):
        """
        Provide method for the key-autocompletions in IPython.

        See http://ipython.readthedocs.io/en/stable/config/integrating.html#tab-completion
        """
        MAX_ENTRIES_SUPPORTED = 40
        try:
            if len(self) > MAX_ENTRIES_SUPPORTED:
                MSG = (
                    "Tab-completion is not supported on this particular Node "
                    "because it has a large number of entries."
                )
                warnings.warn(MSG)
                return []
            else:
                return list(self)
        except Exception:
            # Do not print messy traceback from thread. Just fail silently.
            return []

    def new(
        self,
        structure_family,
        data_sources,
        *,
        key=None,
        metadata=None,
        specs=None,
        access_tags=None,
    ):
        """
        Create a new item within this Node.

        This is a low-level method. See high-level convenience methods listed below.

        See Also
        --------
        write_array
        write_dataframe
        write_coo_array
        """
        self._cached_len = None
        metadata = metadata or {}
        access_blob = {"tags": access_tags} if access_tags is not None else {}
        specs = specs or []
        normalized_specs = []
        for spec in specs:
            if isinstance(spec, str):
                spec = Spec(spec)
            normalized_specs.append(asdict(spec))

        item = {
            "attributes": {
                "metadata": metadata,
                "structure_family": StructureFamily(structure_family),
                "specs": normalized_specs,
                "data_sources": [asdict(data_source) for data_source in data_sources],
                "access_blob": access_blob,
            }
        }
        body = dict(item["attributes"])
        if key is not None:
            body["id"] = key

        # if check:
        if any(data_source.assets for data_source in data_sources):
            endpoint = self.uri.replace("/metadata/", "/register/", 1)
        else:
            endpoint = self.uri

        for attempt in retry_context():
            with attempt:
                document = handle_error(
                    self.context.http_client.post(
                        endpoint,
                        headers={"Accept": MSGPACK_MIME_TYPE},
                        content=safe_json_dump(body),
                    )
                ).json()

        if structure_family in {StructureFamily.container, StructureFamily.composite}:
            structure = {"contents": None, "count": None}
        else:
            # Only containers can have multiple data_sources right now.
            (data_source,) = data_sources
            structure = data_source.structure
        item["attributes"]["structure"] = structure

        # If server returned modified metadata update the local copy.
        # Otherwise, round-trip it through a JSON serializer locally
        # to ensure that any special types (e.g. datetimes, numpy arrays)
        # are normalized to natively JSON serializable types.
        if "metadata" in document:
            item["attributes"]["metadata"] = document.pop("metadata")
        else:
            item["attributes"]["metadata"] = orjson.loads(
                safe_json_dump(item["attributes"]["metadata"])
            )

        # Ditto for structure
        if "structure" in document:
            item["attributes"]["structure"] = STRUCTURE_TYPES[structure_family](
                document.pop("structure")
            )

        # And for data sources
        if "data_sources" in document:
            item["attributes"]["data_sources"] = [
                ds for ds in document.pop("data_sources")
            ]

        # And for access_blob
        if "access_blob" in document:
            item["attributes"]["access_blob"] = document.pop("access_blob")

        # Merge in "id" and "links" returned by the server.
        item.update(document)

        # Ensure this is a dataclass, not a dict.
        # When we apply type hints and mypy to the client it should be possible
        # to dispense with this.
        if (
            structure_family
            not in {StructureFamily.container, StructureFamily.composite}
        ) and isinstance(structure, dict):
            structure_type = STRUCTURE_TYPES[structure_family]
            structure = structure_type.from_json(structure)

        return client_for_item(
            self.context,
            self.structure_clients,
            item,
            structure=structure,
            include_data_sources=self._include_data_sources,
        )

    # When (re)chunking arrays for upload, we use this limit
    # to attempt to avoid bumping into size limits.
    _SUGGESTED_MAX_UPLOAD_SIZE = 100_000_000  # 100 MB

    def create_composite(
        self,
        key=None,
        *,
        metadata=None,
        specs=None,
        access_tags=None,
    ):
        """Create a new, empty composite container.

        Parameters
        ----------
        key : str, optional
            Key (name) for this new node. If None, the server will provide a unique key.
        metadata : dict, optional
            User metadata. May be nested. Must contain only basic types
            (e.g. numbers, strings, lists, dicts) that are JSON-serializable.
        specs : List[Spec], optional
            List of names that are used to label that the data and/or metadata
            conform to some named standard specification.
        access_tags: List[str], optional
            Server-specific authZ tags in list form, used to confer access to the node.

        """
        return self.new(
            StructureFamily.composite,
            [],
            key=key,
            metadata=metadata,
            specs=specs,
            access_tags=access_tags,
        )

    def create_container(
        self,
        key=None,
        *,
        metadata=None,
        specs=None,
        access_tags=None,
    ):
        """Create a new, empty container.

        Parameters
        ----------
        key : str, optional
            Key (name) for this new node. If None, the server will provide a unique key.
        metadata : dict, optional
            User metadata. May be nested. Must contain only basic types
            (e.g. numbers, strings, lists, dicts) that are JSON-serializable.
        specs : List[Spec], optional
            List of names that are used to label that the data and/or metadata
            conform to some named standard specification.
        access_tags: List[str], optional
            Server-specific authZ tags in list form, used to confer access to the node.

        """
        return self.new(
            StructureFamily.container,
            [],
            key=key,
            metadata=metadata,
            specs=specs,
            access_tags=access_tags,
        )

    def write_array(
        self,
        array,
        *,
        key=None,
        metadata=None,
        dims=None,
        specs=None,
        access_tags=None,
    ):
        """
        EXPERIMENTAL: Write an array.

        Parameters
        ----------
        array : array-like
        key : str, optional
            Key (name) for this new node. If None, the server will provide a unique key.
        metadata : dict, optional
            User metadata. May be nested. Must contain only basic types
            (e.g. numbers, strings, lists, dicts) that are JSON-serializable.
        dims : List[str], optional
            A label for each dimension of the array.
        specs : List[Spec], optional
            List of names that are used to label that the data and/or metadata
            conform to some named standard specification.
        access_tags: List[str], optional
            Server-specific authZ tags in list form, used to confer access to the node.

        """
        import dask.array
        import numpy
        from dask.array.core import normalize_chunks

        from ..structures.array import ArrayStructure, BuiltinDtype

        if not (hasattr(array, "shape") and hasattr(array, "dtype")):
            # This does not implement enough of the array-like interface.
            # Coerce to numpy.
            array = numpy.asarray(array)

        # Determine chunks such that each chunk is not too large to upload.
        # Any existing chunking will be taken into account.
        # If the array is small, there will be only one chunk.
        if hasattr(array, "chunks"):
            chunks = normalize_chunks(
                array.chunks,
                limit=self._SUGGESTED_MAX_UPLOAD_SIZE,
                dtype=array.dtype,
                shape=array.shape,
            )
        else:
            chunks = normalize_chunks(
                tuple("auto" for _ in array.shape),
                limit=self._SUGGESTED_MAX_UPLOAD_SIZE,
                dtype=array.dtype,
                shape=array.shape,
            )

        structure = ArrayStructure(
            shape=array.shape,
            chunks=chunks,
            dims=dims,
            data_type=BuiltinDtype.from_numpy_dtype(array.dtype),
        )
        client = self.new(
            StructureFamily.array,
            [
                DataSource(structure=structure, structure_family=StructureFamily.array),
            ],
            key=key,
            metadata=metadata,
            specs=specs,
            access_tags=access_tags,
        )
        chunked = any(len(dim) > 1 for dim in chunks)
        if not chunked:
            client.write(array)
        else:
            # Fan out client.write_block over each chunk using dask.
            if isinstance(array, dask.array.Array):
                da = array.rechunk(chunks)
            else:
                da = dask.array.from_array(array, chunks=chunks)

            # Dask inspects the signature and passes block_id in if present.
            # It also apparently calls it with an empty array and block_id
            # once, so we catch that call and become a no-op.
            def write_block(x, block_id, client):
                if len(block_id):
                    client.write_block(x, block=block_id)
                return x

            # TODO Is there a fire-and-forget analogue such that we don't need
            # to bother with the return type?
            da.map_blocks(write_block, dtype=da.dtype, client=client).compute()
        return client

    def write_awkward(
        self,
        array,
        *,
        key=None,
        metadata=None,
        dims=None,
        specs=None,
        access_tags=None,
    ):
        """
        Write an AwkwardArray.

        Parameters
        ----------
        array: awkward.Array
        key : str, optional
            Key (name) for this new node. If None, the server will provide a unique key.
        metadata : dict, optional
            User metadata. May be nested. Must contain only basic types
            (e.g. numbers, strings, lists, dicts) that are JSON-serializable.
        dims : List[str], optional
            A label for each dimension of the array.
        specs : List[Spec], optional
            List of names that are used to label that the data and/or metadata
            conform to some named standard specification.
        access_tags: List[str], optional
            Server-specific authZ tags in list form, used to confer access to the node.
        """
        import awkward

        from ..structures.awkward import AwkwardStructure

        packed = awkward.to_packed(array)
        form, length, container = awkward.to_buffers(packed)
        structure = AwkwardStructure(
            length=length,
            form=form.to_dict(),
        )
        client = self.new(
            StructureFamily.awkward,
            [
                DataSource(
                    structure=structure, structure_family=StructureFamily.awkward
                ),
            ],
            key=key,
            metadata=metadata,
            specs=specs,
            access_tags=access_tags,
        )
        client.write(container)
        return client

    def write_sparse(
        self,
        coords,
        data,
        shape,
        *,
        key=None,
        metadata=None,
        dims=None,
        specs=None,
        access_tags=None,
    ):
        """
        EXPERIMENTAL: Write a sparse array.

        Parameters
        ----------
        coords : array-like
        data : array-like
        shape : tuple
        key : str, optional
            Key (name) for this new node. If None, the server will provide a unique key.
        metadata : dict, optional
            User metadata. May be nested. Must contain only basic types
            (e.g. numbers, strings, lists, dicts) that are JSON-serializable.
        dims : List[str], optional
            A label for each dimension of the array.
        specs : List[Spec], optional
            List of names that are used to label that the data and/or metadata
            conform to some named standard specification.
        access_tags: List[str], optional
            Server-specific authZ tags in list form, used to confer access to the node.

        Examples
        --------

        Write a sparse.COO array.

        >>> import sparse
        >>> from numpy import array
        >>> coo = sparse.COO(coords=array([[2, 5]]), data=array([1.3, 7.5]), shape=(10,))
        >>> c.write_sparse(coords=coo.coords, data=coo.data, shape=coo.shape)

        This only supports a single chunk. For chunked upload, use lower-level methods.

        # Define the overall shape and the dimensions of each chunk.
        >>> from tiled.structures.sparse import COOStructure
        >>> structure = COOStructure(shape=(10,), chunks=((5, 5),))
        >>> data_source = DataSource(structure=structure, structure_family=StructureFamily.sparse)
        >>> x = c.new("sparse", [data_source])
        # Upload the data in each chunk.
        # Coords are given with in the reference frame of each chunk.
        >>> x.write_block(coords=array([[2, 4]]), data=array([3.1, 2.8]), block=(0,))
        >>> x.write_block(coords=array([[0, 1]]), data=array([6.7, 1.2]), block=(1,))
        """
        from ..structures.array import BuiltinDtype
        from ..structures.sparse import COOStructure

        structure = COOStructure(
            shape=shape,
            # This method only supports single-chunk COO arrays.
            chunks=tuple((dim,) for dim in shape),
            dims=dims,
            data_type=BuiltinDtype.from_numpy_dtype(data.dtype),
<<<<<<< HEAD
=======
            coord_data_type=BuiltinDtype.from_numpy_dtype(coords.dtype),
>>>>>>> bba978ee
        )
        client = self.new(
            StructureFamily.sparse,
            [
                DataSource(
                    structure=structure, structure_family=StructureFamily.sparse
                ),
            ],
            key=key,
            metadata=metadata,
            specs=specs,
            access_tags=access_tags,
        )
        client.write(coords, data)
        return client

    def create_appendable_table(
        self,
        schema: "pyarrow.Schema",
        npartitions: int = 1,
        *,
        key=None,
        metadata=None,
        specs=None,
        access_tags=None,
        table_name: Optional[str] = None,
    ):
        """Initialize a table whose rows can be appended to a partition.

        Parameters
        ----------
        schema : column names and dtypes info in the form of pyarrow.Schema
        npartitions : int, optional
            Number of partitions to create. Default is 1.
        key : str, optional
            Key (name) for this new node. If None, the server will provide a unique key.
        metadata : dict, optional
            User metadata. May be nested. Must contain only basic types
            (e.g. numbers, strings, lists, dicts) that are JSON-serializable.
        specs : List[Spec], optional
            List of names that are used to label that the data and/or metadata
            conform to some named standard specification.
        access_tags: List[str], optional
            Server-specific authZ tags in list form, used to confer access to the node.
        table_name : str, optional
            Optionally provide a name for the table this should be stored in.
            By default a name unique to the schema will be chosen.

        See Also
        --------
        write_dataframe
        """
        parameters = {}
        if table_name is not None:
            parameters["table_name"] = table_name

        from ..structures.table import TableStructure

        structure = TableStructure.from_schema(schema, npartitions)

        client = self.new(
            StructureFamily.table,
            [
                DataSource(
                    structure=structure,
                    structure_family=StructureFamily.table,
                    mimetype="application/x-tiled-sql-table",
                    parameters=parameters,
                )
            ],
            key=key,
            metadata=metadata or {},
            specs=specs or [],
            access_tags=access_tags,
        )

        return client

    def write_dataframe(
        self,
        dataframe: Union["pandas.DataFrame", dict[str, Any]],
        *,
        key=None,
        metadata=None,
        specs=None,
        access_tags=None,
    ):
        """Write a DataFrame.

        Parameters
        ----------
        dataframe : pandas.DataFrame or dict
        key : str, optional
            Key (name) for this new node. If None, the server will provide a unique key.
        metadata : dict, optional
            User metadata. May be nested. Must contain only basic types
            (e.g. numbers, strings, lists, dicts) that are JSON-serializable.
        specs : List[Spec], optional
            List of names that are used to label that the data and/or metadata
            conform to some named standard specification.
        access_tags: List[str], optional
            Server-specific authZ tags in list form, used to confer access to the node.

        See Also
        --------
        create_appendable_table
        """
        import dask.dataframe

        from ..structures.table import TableStructure

        if isinstance(dataframe, dask.dataframe.DataFrame):
            structure = TableStructure.from_dask_dataframe(dataframe)
        elif isinstance(dataframe, dict):
            # table as dict, e.g. {"a": [1,2,3], "b": [4,5,6]}
            structure = TableStructure.from_dict(dataframe)
        else:
            structure = TableStructure.from_pandas(dataframe)

        client = self.new(
            StructureFamily.table,
            [
                DataSource(
                    structure=structure,
                    structure_family=StructureFamily.table,
                )
            ],
            key=key,
            metadata=metadata or {},
            specs=specs or [],
            access_tags=access_tags,
        )

        if hasattr(dataframe, "partitions"):
            if isinstance(dataframe, dask.dataframe.DataFrame):
                ddf = dataframe
            else:
                raise NotImplementedError(
                    f"Unsure how to handle type {type(dataframe)}"
                )

            ddf.map_partitions(
                functools.partial(_write_partition, client=client), meta=dataframe._meta
            ).compute()
        else:
            client.write(dataframe)

        return client


def _queries_to_params(*queries):
    "Compute GET params from the queries."
    params = collections.defaultdict(list)
    for query in queries:
        name = default_query_registry.query_type_to_name[type(query)]
        for field, value in query.encode().items():
            if value is not None:
                params[f"filter[{name}][condition][{field}]"].append(value)
    return dict(params)


LENGTH_CACHE_TTL = 1  # second


class Ascending(Sentinel):
    "Intended for more readable sorting operations. An alias for 1."

    def __index__(self):
        return 1


class Descending(Sentinel):
    "Intended for more readable sorting operations. An alias for -1."

    def __index__(self):
        return -1


ASCENDING = Ascending("ASCENDING")
"Ascending sort order. An alias for 1."
DESCENDING = Descending("DESCENDING")
"Descending sort order. An alias for -1."


class _LazyLoad:
    # This exists because lambdas and closures cannot be pickled.
    def __init__(self, import_module_args, attr_name):
        self.import_module_args = import_module_args
        self.attr_name = attr_name

    def __call__(self):
        return getattr(
            importlib.import_module(*self.import_module_args), self.attr_name
        )


class _Wrap:
    # This exists because lambdas and closures cannot be pickled.
    def __init__(self, obj):
        self.obj = obj

    def __call__(self):
        return self.obj


def _write_partition(x, partition_info, client):
    client.write_partition(x, partition_info["number"])
    return x


DEFAULT_STRUCTURE_CLIENT_DISPATCH = {
    "numpy": OneShotCachedMap(
        {
            "container": _Wrap(Container),
            "composite": _LazyLoad(("..composite", Container.__module__), "Composite"),
            "array": _LazyLoad(("..array", Container.__module__), "ArrayClient"),
            "awkward": _LazyLoad(("..awkward", Container.__module__), "AwkwardClient"),
            "dataframe": _LazyLoad(
                ("..dataframe", Container.__module__), "DataFrameClient"
            ),
            "sparse": _LazyLoad(("..sparse", Container.__module__), "SparseClient"),
            "table": _LazyLoad(
                ("..dataframe", Container.__module__), "DataFrameClient"
            ),
            "xarray_dataset": _LazyLoad(
                ("..xarray", Container.__module__), "DatasetClient"
            ),
        }
    ),
    "dask": OneShotCachedMap(
        {
            "container": _Wrap(Container),
            "composite": _LazyLoad(("..composite", Container.__module__), "Composite"),
            "array": _LazyLoad(("..array", Container.__module__), "DaskArrayClient"),
            # TODO Create DaskAwkwardClient
            # "awkward": _LazyLoad(("..awkward", Container.__module__), "DaskAwkwardClient"),
            "dataframe": _LazyLoad(
                ("..dataframe", Container.__module__), "DaskDataFrameClient"
            ),
            "sparse": _LazyLoad(("..sparse", Container.__module__), "SparseClient"),
            "table": _LazyLoad(
                ("..dataframe", Container.__module__), "DaskDataFrameClient"
            ),
            "xarray_dataset": _LazyLoad(
                ("..xarray", Container.__module__), "DaskDatasetClient"
            ),
        }
    ),
}<|MERGE_RESOLUTION|>--- conflicted
+++ resolved
@@ -1042,10 +1042,7 @@
             chunks=tuple((dim,) for dim in shape),
             dims=dims,
             data_type=BuiltinDtype.from_numpy_dtype(data.dtype),
-<<<<<<< HEAD
-=======
             coord_data_type=BuiltinDtype.from_numpy_dtype(coords.dtype),
->>>>>>> bba978ee
         )
         client = self.new(
             StructureFamily.sparse,
