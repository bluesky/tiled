import functools
from urllib.parse import parse_qs, urlparse

import dask
import dask.dataframe
import httpx

from ..serialization.table import deserialize_arrow, serialize_arrow
from ..utils import APACHE_ARROW_FILE_MIME_TYPE, UNCHANGED
from .base import BaseClient
from .utils import (
    MSGPACK_MIME_TYPE,
    ClientError,
    client_for_item,
    export_util,
    handle_error,
)

_EXTRA_CHARS_PER_ITEM = len("&column=")


class _DaskDataFrameClient(BaseClient):
    "Client-side wrapper around an dataframe-like that returns dask dataframes"

    def new_variation(self, structure=UNCHANGED, **kwargs):
        if structure is UNCHANGED:
            structure = self._structure
        return super().new_variation(structure=structure, **kwargs)

    def _repr_pretty_(self, p, cycle):
        """
        Provide "pretty" display in IPython/Jupyter.

        See https://ipython.readthedocs.io/en/stable/config/integrating.html#rich-display
        """
        structure = self.structure()
        if not structure.resizable:
            p.text(f"<{type(self).__name__} {structure.columns}>")
        else:
            # Try to get the column names, but give up quickly to avoid blocking
            # for long.
            TIMEOUT = 0.2  # seconds
            try:
                content = handle_error(
                    self.context.http_client.get(
                        self.uri,
                        headers={"Accept": MSGPACK_MIME_TYPE},
                        params={
                            **parse_qs(urlparse(self.uri).query),
                            "fields": "structure",
                        },
                        timeout=TIMEOUT,
                    )
                ).json()
            except TimeoutError:
                p.text(
                    f"<{type(self).__name__} Loading column names took too long; use list(...) >"
                )
            except Exception as err:
                p.text(
                    f"<{type(self).__name__} Loading column names raised error {err!r}>"
                )
            else:
                try:
                    columns = content["data"]["attributes"]["structure"]["columns"]
                except Exception as err:
                    p.text(
                        f"<{type(self).__name__} Loading column names raised error {err!r}>"
                    )
                else:
                    p.text(f"<{type(self).__name__} {columns}>")

    def _ipython_key_completions_(self):
        """
        Provide method for the key-autocompletions in IPython.

        See http://ipython.readthedocs.io/en/stable/config/integrating.html#tab-completion
        """
        structure = self.structure()
        if not structure.resizable:
            # Use cached structure.
            return structure.columns
        try:
            content = handle_error(
                self.context.http_client.get(
                    self.uri,
                    headers={"Accept": MSGPACK_MIME_TYPE},
                    params={
                        **parse_qs(urlparse(self.uri).query),
                        "fields": "structure",
                    },
                )
            ).json()
            columns = content["data"]["attributes"]["structure"]["columns"]
        except Exception:
            # Do not print messy traceback from thread. Just fail silently.
            return []
        return columns

    @property
    def columns(self):
        return self.structure().columns

    def _get_partition(self, partition, columns):
        """
        Fetch the actual data for one partition in a partitioned (dask) dataframe.

        See read_partition for a public version of this.
        """
        URL_PATH = self.item["links"]["partition"]
        params = {**parse_qs(urlparse(URL_PATH).query), "partition": partition}
        url_length_for_get_request = len(URL_PATH) + sum(
            _EXTRA_CHARS_PER_ITEM + len(column) for column in (columns or ())
        )
        if url_length_for_get_request > self.URL_CHARACTER_LIMIT:
            content = handle_error(
                self.context.http_client.post(
                    URL_PATH,
                    headers={"Accept": APACHE_ARROW_FILE_MIME_TYPE},
                    json=columns,
                    params=params,
                )
            ).read()
        else:
            if columns:
                # Note: The singular/plural inconsistency here is because
                # ["A", "B"] will be encoded in the URL as column=A&column=B
                params["column"] = columns
            content = handle_error(
                self.context.http_client.get(
                    URL_PATH,
                    headers={"Accept": APACHE_ARROW_FILE_MIME_TYPE},
                    params=params,
                )
            ).read()
        return deserialize_arrow(content)

    def read_partition(self, partition, columns=None):
        """
        Access one partition in a partitioned (dask) dataframe.

        Optionally select a subset of the columns.
        """
        structure = self.structure()
        npartitions = structure.npartitions
        if not (0 <= partition < npartitions):
            raise IndexError(f"partition {partition} out of range")
        meta = structure.meta
        if columns is not None:
            meta = meta[columns]
        return dask.dataframe.from_delayed(
            [dask.delayed(self._get_partition)(partition, columns)],
            meta=meta,
            divisions=(None,) * (1 + npartitions),
        )

    def read(self, columns=None):
        """
        Access the entire DataFrame. Optionally select a subset of the columns.

        The result will be internally partitioned with dask.
        """
        structure = self.structure()
        # Build a client-side dask dataframe whose partitions pull from a
        # server-side dask array.
        label = f"remote-dask-dataframe-{self.item['links']['self']}"
        meta = structure.meta
        if columns is not None:
            meta = meta[columns]
<<<<<<< HEAD
        ddf = dask.dataframe.DataFrame(
            dask_tasks,
            name=name,
=======

        ddf = dask.dataframe.from_map(
            functools.partial(self._get_partition, columns=columns),
            range(structure.npartitions),
>>>>>>> 1f5779df
            meta=meta,
            label=label,
            divisions=(None,) * (1 + structure.npartitions),
        )

        return ddf

    # We implement *some* of the Mapping interface here but intentionally not
    # all of it. DataFrames are not quite Mapping-like. Their __len__ for
    # example returns the number of rows (which it would be costly for us to
    # compute) as opposed to holding to the usual invariant
    # `len(list(obj)) == # len(obj)` for Mappings. Additionally, their behavior
    # with `__getitem__` is a bit "extra", e.g. df[["A", "B"]].

    def __getitem__(self, column):
        try:
            self_link = self.item["links"]["self"]
            if self_link.endswith("/"):
                self_link = self_link[:-1]
            content = handle_error(
                self.context.http_client.get(
                    self_link + f"/{column}",
                    headers={"Accept": MSGPACK_MIME_TYPE},
                )
            ).json()
        except ClientError as err:
            if err.response.status_code == httpx.codes.NOT_FOUND:
                raise KeyError(column)
            raise
        item = content["data"]
        return client_for_item(self.context, self.structure_clients, item)

    def __iter__(self):
        yield from self.structure().columns

    # __len__ is intentionally not implemented. For DataFrames it means "number
    # of rows" which is expensive to compute.

    def write(self, dataframe):
        handle_error(
            self.context.http_client.put(
                self.item["links"]["full"],
                content=bytes(serialize_arrow(dataframe, {})),
                headers={"Content-Type": APACHE_ARROW_FILE_MIME_TYPE},
            )
        )

    def write_partition(self, dataframe, partition):
        handle_error(
            self.context.http_client.put(
                self.item["links"]["partition"].format(index=partition),
                content=bytes(serialize_arrow(dataframe, {})),
                headers={"Content-Type": APACHE_ARROW_FILE_MIME_TYPE},
            )
        )

    def append_partition(self, dataframe, partition):
        handle_error(
            self.context.http_client.patch(
                self.item["links"]["partition"].format(index=partition),
                content=bytes(serialize_arrow(dataframe, {})),
                headers={"Content-Type": APACHE_ARROW_FILE_MIME_TYPE},
            )
        )

    def export(self, filepath, columns=None, *, format=None):
        """
        Download data in some format and write to a file.

        Parameters
        ----------
        file: str or buffer
            Filepath or writeable buffer.
        format : str, optional
            If format is None and `file` is a filepath, the format is inferred
            from the name, like 'table.csv' implies format="text/csv". The format
            may be given as a file extension ("csv") or a media type ("text/csv").
        columns: List[str], optional
            Select a subset of the columns.
        """
        params = {}
        if columns is not None:
            params["column"] = columns
        return export_util(
            filepath,
            format,
            self.context.http_client.get,
            self.item["links"]["full"],
            params=params,
        )


# Subclass with a public class that adds the dask-specific methods.


class DaskDataFrameClient(_DaskDataFrameClient):
    "Client-side wrapper around an dataframe-like that returns dask dataframes"

    def compute(self):
        "Alias to client.read().compute()"
        return self.read().compute()


class DataFrameClient(_DaskDataFrameClient):
    "Client-side wrapper around a dataframe-like that returns in-memory dataframes"

    def read_partition(self, partition, columns=None):
        """
        Access one partition of the DataFrame. Optionally select a subset of the columns.
        """
        return super().read_partition(partition, columns).compute()

    def read(self, columns=None):
        """
        Access the entire DataFrame. Optionally select a subset of the columns.
        """
        return super().read(columns).compute()<|MERGE_RESOLUTION|>--- conflicted
+++ resolved
@@ -167,16 +167,10 @@
         meta = structure.meta
         if columns is not None:
             meta = meta[columns]
-<<<<<<< HEAD
-        ddf = dask.dataframe.DataFrame(
-            dask_tasks,
-            name=name,
-=======
 
         ddf = dask.dataframe.from_map(
             functools.partial(self._get_partition, columns=columns),
             range(structure.npartitions),
->>>>>>> 1f5779df
             meta=meta,
             label=label,
             divisions=(None,) * (1 + structure.npartitions),
