import anyio
import h5py
import numpy
import pandas
import pytest
import zarr

from ..catalog import in_memory
from ..client import Context, from_context, record_history
from ..client.register import register
from ..examples.generate_files import generate_files
from ..server.app import build_app


@pytest.fixture(scope="module")
def client(request: pytest.FixtureRequest):
    "A tiled client that serves from parametrized data_dir (Path or str)"
    data_dir = request.getfixturevalue(request.param)
    catalog = in_memory(readable_storage=[data_dir])
    with Context.from_app(build_app(catalog)) as context:
        client = from_context(context)
        anyio.run(register, client, data_dir)
        yield client


@pytest.fixture(scope="module")
def example_data_dir(tmpdir_factory):
    "Generate a temporary directory with example files."
    tmpdir = tmpdir_factory.mktemp("example_files")
    generate_files(tmpdir)
    return tmpdir


@pytest.mark.parametrize("fields", (None, (), ("a", "b")))
@pytest.mark.parametrize("client", ("example_data_dir",), indirect=True)
def test_directory_fields(client, fields, buffer):
    "Export selected fields (files) from a directory via /container/full."
    url_path = client.item["links"]["full"]
    with record_history() as history:
        client.export(buffer, fields=fields, format="application/x-hdf5")

    assert_single_request_to_url(history, url_path)
    assert_requested_fields_fetched(buffer, fields, client)


@pytest.fixture(scope="module")
def excel_data_dir(tmpdir_factory):
    "Generate a temporary Excel file with multiple Sheets of tabular data."
    tmpdir = tmpdir_factory.mktemp("excel_files")
    df = pandas.DataFrame({"a": [1, 2, 3], "b": [4, 5, 6]})
    with pandas.ExcelWriter(tmpdir / "spreadsheet.xlsx") as writer:
        for i in range(10):
            df.to_excel(writer, sheet_name=f"Sheet {i+1}", index=False)
    return tmpdir


@pytest.mark.parametrize("fields", (None, (), ("Sheet 1", "Sheet 10")))
@pytest.mark.parametrize("client", ("excel_data_dir",), indirect=True)
def test_excel_fields(client, fields, buffer):
    "Export selected fields (sheets) from an Excel file via /container/full."
    client = client["spreadsheet"]
    url_path = client.item["links"]["full"]
    with record_history() as history:
        client.export(buffer, fields=fields, format="application/x-hdf5")
        # TODO: Enable container to export XLSX if all nodes are tables?
        # client.export(buffer, fields=fields, format=XLSX_MIME_TYPE)

    assert_single_request_to_url(history, url_path)
    assert_requested_fields_fetched(buffer, fields, client)


def mark_xfail(value, unsupported="UNSPECIFIED ADAPTER"):
    "Indicate that this parameterized value is expected to fail"
    reason = f"Tiled does not currently support selecting 'fields' for {unsupported}"
    return pytest.param(value, marks=pytest.mark.xfail(reason=reason))


@pytest.fixture(scope="module")
def zarr_data_dir(tmpdir_factory):
    "Generate a temporary Zarr group file with multiple datasets."
    tmpdir = tmpdir_factory.mktemp("zarr_files")
    try:
<<<<<<< HEAD
        root = zarr.open_group(str(tmpdir / "zarr_group.zarr"), mode="w")
=======
        root = zarr.open(str(tmpdir / "zarr_group.zarr"), mode="w")
>>>>>>> 3492d502
        for i, name in enumerate("abcde"):
            root.create_array(name,dtype=numpy.dtype("int32"),shape=range(i,i+3))
    finally:
        # Ensure the Zarr group is closed properly
        print("Closed")
    return tmpdir


@pytest.mark.parametrize("fields", (None, (), mark_xfail(("b", "d"), "Zarr")))
@pytest.mark.parametrize("client", ("zarr_data_dir",), indirect=True)
def test_zarr_group_fields(client, fields, buffer):
    "Export selected fields (Datasets) from a Zarr group via /container/full."
    client = client["zarr_group"]
    url_path = client.item["links"]["full"]
    with record_history() as history:
        client.export(buffer, fields=fields, format="application/x-hdf5")

        assert_single_request_to_url(history, url_path)
        assert_requested_fields_fetched(buffer, fields, client)


@pytest.fixture(scope="module")
def hdf5_data_dir(tmpdir_factory):
    "Generate a temporary HDF5 file with multiple entries."
    tmpdir = tmpdir_factory.mktemp("hdf5_files")
    with h5py.File(str(tmpdir / "hdf5_example.h5"), "w") as file:
        file["x"] = [1, 2, 3]
        group = file.create_group("g")
        group["y"] = [4, 5, 6]
    return tmpdir


@pytest.mark.parametrize(
    "fields", (None, (), mark_xfail(("x",), "HDF5"), mark_xfail(("g",), "HDF5"))
)
@pytest.mark.parametrize("client", ("hdf5_data_dir",), indirect=True)
def test_hdf5_fields(client, fields, buffer):
    "Export selected fields (array/group) from a HDF5 file via /container/full."
    client = client["hdf5_example"]
    url_path = client.item["links"]["full"]
    with record_history() as history:
        client.export(buffer, fields=fields, format="application/x-hdf5")

    assert_single_request_to_url(history, url_path)
    assert_requested_fields_fetched(buffer, fields, client)


def assert_single_request_to_url(history, url_path):
    "Container contents were fetched as a single request using 'full' route."
    (request,) = history.requests
    request_url_path = request.url.copy_with(query=None)
    assert request_url_path == url_path


def assert_requested_fields_fetched(buffer, fields, client):
    "Only the requested fields were fetched."
    with h5py.File(buffer) as file:
        actual_fields = set(file.keys())
    expected = set(fields or client.keys())  # By default all fields were fetched
    assert actual_fields == expected<|MERGE_RESOLUTION|>--- conflicted
+++ resolved
@@ -80,11 +80,7 @@
     "Generate a temporary Zarr group file with multiple datasets."
     tmpdir = tmpdir_factory.mktemp("zarr_files")
     try:
-<<<<<<< HEAD
-        root = zarr.open_group(str(tmpdir / "zarr_group.zarr"), mode="w")
-=======
         root = zarr.open(str(tmpdir / "zarr_group.zarr"), mode="w")
->>>>>>> 3492d502
         for i, name in enumerate("abcde"):
             root.create_array(name,dtype=numpy.dtype("int32"),shape=range(i,i+3))
     finally:
