--- conflicted
+++ resolved
@@ -90,11 +90,7 @@
 
         # Empty password should not work.
         with fail_with_status_code(HTTP_401_UNAUTHORIZED):
-<<<<<<< HEAD
-            with enter_password(""):
-=======
             with enter_username_password("alice", ""):
->>>>>>> 915b6292
                 from_context(context, username="alice")
 
 
