import re
from io import StringIO
from pathlib import Path

import pandas as pd
import pytest

from ..client import Context, from_context
from ..client.register import register
from ..examples.xdi import data
from ..server.app import build_app_from_config


def load_data(text: str) -> tuple[list[str], pd.DataFrame]:
    # remove comments
    text = re.sub(r"#\s*\/+\r?\n(?:#\s+.*\r?\n)*#\s*-+\r?\n", "", text)
    lines = text.strip().splitlines()
    metadata_lines = [line.replace(" ", "") for line in lines if line.startswith("#")]
    data_lines = [line.strip() for line in lines if not line.startswith("#")]
    return metadata_lines, pd.read_csv(
        StringIO("\n".join(data_lines)), sep=r"\s+", header=None
    )


@pytest.mark.asyncio
async def test_xdi_round_trip(tmp_path: Path):
    """
    Steps:

    1. Parse XDI string into DataFrame + dict.
    2. Export as XDI to client.
    3. Read exported XDI into DataFrame + dict.

    Compare result of (3) to result of (1).
    """
    # Write example data file.
    Path(tmp_path / "files").mkdir()
    with open(tmp_path / "files" / "example.xdi", "w") as file:
        file.write(data)
    config = {
        "trees": [
            {
                "tree": "catalog",
                "path": "/",
                "args": {
                    "uri": tmp_path / "catalog.db",
                    "readable_storage": [tmp_path / "files"],
                    "init_if_not_exists": True,
                    "adapters_by_mimetype": {
                        "application/x-xdi": "tiled.examples.xdi:XDIAdapter"
                    },
                },
            }
        ],
        "media_types": {"xdi": {"application/x-xdi": "tiled.examples.xdi:write_xdi"}},
        "file_extensions": {"xdi": "application/x-xdi"},
    }
    with Context.from_app(build_app_from_config(config)) as context:
        client = from_context(context)
        await register(
            client,
            tmp_path / "files",
            adapters_by_mimetype={"application/x-xdi": "tiled.examples.xdi:XDIAdapter"},
            mimetypes_by_file_ext={".xdi": "application/x-xdi"},
        )
<<<<<<< HEAD
        client["example"].export(str(tmp_path / "exported.xdi"))
        actual = Path(tmp_path / "exported.xdi").read_text()
        metadata_actual, df_actual = load_data(actual)
        metadata_expected, df_expected = load_data(data)
        assert df_actual.equals(df_expected)
        assert len(metadata_actual) == len(metadata_expected) and set(
            metadata_actual
        ) == set(metadata_expected)
=======
        client["example"].export(str(tmpdir / "exported.xdi"))
        actual = Path(tmpdir / "exported.xdi").read_text()
        assert actual is not None
        # XDI uses a two-space spacing that pandas.to_csv does not support.
        # Need thought to get this exactly right.
        # assert actual == data
>>>>>>> 695b366b
<|MERGE_RESOLUTION|>--- conflicted
+++ resolved
@@ -63,7 +63,7 @@
             adapters_by_mimetype={"application/x-xdi": "tiled.examples.xdi:XDIAdapter"},
             mimetypes_by_file_ext={".xdi": "application/x-xdi"},
         )
-<<<<<<< HEAD
+        
         client["example"].export(str(tmp_path / "exported.xdi"))
         actual = Path(tmp_path / "exported.xdi").read_text()
         metadata_actual, df_actual = load_data(actual)
@@ -71,12 +71,4 @@
         assert df_actual.equals(df_expected)
         assert len(metadata_actual) == len(metadata_expected) and set(
             metadata_actual
-        ) == set(metadata_expected)
-=======
-        client["example"].export(str(tmpdir / "exported.xdi"))
-        actual = Path(tmpdir / "exported.xdi").read_text()
-        assert actual is not None
-        # XDI uses a two-space spacing that pandas.to_csv does not support.
-        # Need thought to get this exactly right.
-        # assert actual == data
->>>>>>> 695b366b
+        ) == set(metadata_expected)