import sys

<<<<<<< HEAD
=======
from pydantic import AfterValidator

from tiled.structures.array import ArrayStructure
from tiled.structures.awkward import AwkwardStructure
from tiled.structures.sparse import SparseStructure
from tiled.structures.table import TableStructure

>>>>>>> d3eae591
if sys.version_info < (3, 10):
    EllipsisType = type(Ellipsis)
else:
    from types import EllipsisType

<<<<<<< HEAD
from typing import Any, List, Mapping, Sequence, Set, Union
=======
from typing import (
    Annotated,
    Any,
    Callable,
    Coroutine,
    Dict,
    List,
    Set,
    TypedDict,
    Union,
)

from .utils import import_object
>>>>>>> d3eae591

JSON_ITEM = Union[
    str, int, float, Mapping[str, "JSON_ITEM"], Sequence["JSON_ITEM"], None
]
JSON = Mapping[str, JSON_ITEM]

Scopes = Set[str]
Query = Any  # for now...
Filters = List[Query]

<<<<<<< HEAD
__all__ = [
=======
AnyStructure = Union[TableStructure, ArrayStructure, SparseStructure, AwkwardStructure]

AppTask = Callable[[], Coroutine[None, None, Any]]
"""Async function to be run as part of the app's lifecycle"""


class TaskMap(TypedDict):
    background: list[AppTask]
    startup: list[AppTask]
    shutdown: list[AppTask]


EntryPointString = Annotated[
    str,
    AfterValidator(import_object),
]


__all__ = [
    "AnyStructure",
    "AppTask",
>>>>>>> d3eae591
    "EllipsisType",
    "JSON",
    "Scopes",
    "Query",
    "Filters",
    "TaskMap",
]<|MERGE_RESOLUTION|>--- conflicted
+++ resolved
@@ -1,23 +1,10 @@
 import sys
 
-<<<<<<< HEAD
-=======
-from pydantic import AfterValidator
-
-from tiled.structures.array import ArrayStructure
-from tiled.structures.awkward import AwkwardStructure
-from tiled.structures.sparse import SparseStructure
-from tiled.structures.table import TableStructure
-
->>>>>>> d3eae591
 if sys.version_info < (3, 10):
     EllipsisType = type(Ellipsis)
 else:
     from types import EllipsisType
 
-<<<<<<< HEAD
-from typing import Any, List, Mapping, Sequence, Set, Union
-=======
 from typing import (
     Annotated,
     Any,
@@ -31,7 +18,6 @@
 )
 
 from .utils import import_object
->>>>>>> d3eae591
 
 JSON_ITEM = Union[
     str, int, float, Mapping[str, "JSON_ITEM"], Sequence["JSON_ITEM"], None
@@ -41,11 +27,6 @@
 Scopes = Set[str]
 Query = Any  # for now...
 Filters = List[Query]
-
-<<<<<<< HEAD
-__all__ = [
-=======
-AnyStructure = Union[TableStructure, ArrayStructure, SparseStructure, AwkwardStructure]
 
 AppTask = Callable[[], Coroutine[None, None, Any]]
 """Async function to be run as part of the app's lifecycle"""
@@ -64,9 +45,7 @@
 
 
 __all__ = [
-    "AnyStructure",
     "AppTask",
->>>>>>> d3eae591
     "EllipsisType",
     "JSON",
     "Scopes",
