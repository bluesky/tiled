import hashlib
import secrets
import uuid as uuid_module
import warnings
from datetime import datetime, timedelta, timezone
from pathlib import Path
<<<<<<< HEAD
from typing import Any, List, Optional, Sequence, Union
=======
from typing import Annotated, Any, Optional, Sequence, Set
>>>>>>> 6dd7dddb

from fastapi import (
    APIRouter,
    Depends,
    Form,
    Header,
    HTTPException,
    Query,
    Request,
    Response,
    Security,
    WebSocket,
)
from fastapi.security import (
    OAuth2PasswordBearer,
    OAuth2PasswordRequestForm,
    SecurityScopes,
)
from fastapi.security.api_key import APIKeyCookie, APIKeyHeader, APIKeyQuery
from fastapi.security.utils import get_authorization_scheme_param
from fastapi.templating import Jinja2Templates
from sqlalchemy.exc import IntegrityError
from sqlalchemy.ext.asyncio import AsyncSession
from sqlalchemy.future import select
from sqlalchemy.orm import selectinload
from sqlalchemy.sql import func
from starlette.status import (
    HTTP_204_NO_CONTENT,
    HTTP_400_BAD_REQUEST,
    HTTP_401_UNAUTHORIZED,
    HTTP_404_NOT_FOUND,
    HTTP_409_CONFLICT,
)

<<<<<<< HEAD
from tiled.authenticators import ProxiedOIDCAuthenticator
from tiled.scopes import NO_SCOPES, PUBLIC_SCOPES, USER_SCOPES
=======
from tiled.access_control.scopes import NO_SCOPES, PUBLIC_SCOPES, USER_SCOPES
>>>>>>> 6dd7dddb

# To hide third-party warning
# .../jose/backends/cryptography_backend.py:18: CryptographyDeprecationWarning:
#     int_from_bytes is deprecated, use int.from_bytes instead
with warnings.catch_warnings():
    warnings.simplefilter("ignore")
    from jose import ExpiredSignatureError, JWTError, jwt

from pydantic import BaseModel

from ..authn_database import orm
from ..authn_database.connection_pool import get_database_session
from ..authn_database.core import (
    create_service,
    create_user,
    latest_principal_activity,
    lookup_valid_api_key,
    lookup_valid_pending_session_by_device_code,
    lookup_valid_pending_session_by_user_code,
    lookup_valid_session,
)
from ..utils import SHARE_TILED_PATH, SingleUserPrincipal
from . import schemas
from .core import DEFAULT_PAGE_SIZE, MAX_PAGE_SIZE, json_or_msgpack
from .protocols import ExternalAuthenticator, InternalAuthenticator, UserSessionState
from .settings import Settings, get_settings
from .utils import API_KEY_COOKIE_NAME, get_base_url

ALGORITHM = "HS256"

# Max API keys and Sessions allowed to Principal.
# This is here for at least two reasons:
# 1. Ensure that the routes which list API keys and sessions, which are
#    not paginated, returns in a reasonable time.
# 2. Avoid unintentional or intentional abuse.
API_KEY_LIMIT = 100
SESSION_LIMIT = 200

DEVICE_CODE_MAX_AGE = timedelta(minutes=15)
DEVICE_CODE_POLLING_INTERVAL = 5  # seconds


def utcnow():
    "UTC now with second resolution"
    return datetime.now(timezone.utc).replace(microsecond=0)


class Token(BaseModel):
    access_token: str
    token_type: str


class TokenData(BaseModel):
    username: Optional[str] = None


class StrictAPIKeyHeader(APIKeyHeader):
    # TODO: remove custom subclass https://github.com/bluesky/tiled/issues/921
    """
    APIKeyHeader does not enforce that the scheme matches the expected, potentially
    leading to the case where Bearer tokens are treated as API keys.
    Additionally strips the scheme, as expected by current handling.
    """

    async def __call__(self, request: Request) -> Optional[str]:
        api_key: Optional[str] = request.headers.get(self.model.name)
        scheme, param = get_authorization_scheme_param(api_key)
        if not scheme or scheme.lower() == "bearer":
            return self.check_api_key(None, self.auto_error)
        if scheme.lower() != self.scheme_name.lower():
            raise HTTPException(
                status_code=HTTP_400_BAD_REQUEST,
                detail=(
                    "Authorization header must include the authorization type "
                    "followed by a space and then the secret, as in "
                    "'Bearer SECRET' or 'Apikey SECRET'. "
                ),
            )
        return self.check_api_key(param, self.auto_error)


# The tokenUrl below is patched at app startup when we know it.
oauth2_scheme = OAuth2PasswordBearer(tokenUrl="PLACEHOLDER", auto_error=False)


def create_access_token(data, secret_key, expires_delta):
    to_encode = data.copy()
    expire = utcnow() + expires_delta
    to_encode.update({"exp": expire, "type": "access"})
    encoded_jwt = jwt.encode(to_encode, secret_key, algorithm=ALGORITHM)
    return encoded_jwt


def create_refresh_token(session_id, secret_key, expires_delta):
    expire = utcnow() + expires_delta
    to_encode = {
        "type": "refresh",
        "sid": session_id,
        "exp": expire,
    }
    encoded_jwt = jwt.encode(to_encode, secret_key, algorithm=ALGORITHM)
    return encoded_jwt


def decode_token(
    token: str,
    secret_keys: List[str],
    proxied_authenticator: ProxiedOIDCAuthenticator | None = None,
):
    credentials_exception = HTTPException(
        status_code=HTTP_401_UNAUTHORIZED,
        detail="Could not validate credentials",
        headers={"WWW-Authenticate": "Bearer"},
    )
    payload = ""
    if proxied_authenticator:
        payload = jwt.decode(
            token,
            key=proxied_authenticator.keys,
            algorithms=proxied_authenticator.id_token_signing_alg_values_supported,
            audience=proxied_authenticator.audience,
            issuer=proxied_authenticator.issuer,
        )
    else:
        # The first key in settings.secret_keys is used for *encoding*.
        # All keys are tried for *decoding* until one works or they all
        # fail. They supports key rotation.
        for secret_key in secret_keys:
            try:
                payload = jwt.decode(token, secret_key, algorithms=[ALGORITHM])
                break
            except ExpiredSignatureError:
                # Do not let this be caught below with the other JWTError types.
                raise
            except JWTError:
                # Try the next key in the key rotation.
                continue
        else:
            raise credentials_exception
    return payload


async def get_api_key(
    api_key_query: Optional[str] = Depends(
        APIKeyQuery(name="api_key", auto_error=False)
    ),
    api_key_header: Optional[str] = Depends(
        StrictAPIKeyHeader(
            name="Authorization",
            description="Prefix value with 'Apikey ' as in, 'Apikey SECRET'",
            scheme_name="Apikey",
            auto_error=False,
        )
    ),
    api_key_cookie: Optional[str] = Depends(
        APIKeyCookie(name=API_KEY_COOKIE_NAME, auto_error=False)
    ),
) -> Optional[str]:
    for api_key in [api_key_query, api_key_header, api_key_cookie]:
        if api_key is not None:
            return api_key
    return None


def headers_for_401(request: Request, security_scopes: SecurityScopes):
    # call directly from methods, rather than as a dependency, to avoid calling
    # when not needed.
    if security_scopes.scopes:
        authenticate_value = f'Bearer scope="{security_scopes.scope_str}"'
    else:
        authenticate_value = "Bearer"
    headers_for_401 = {
        "WWW-Authenticate": authenticate_value,
        "X-Tiled-Root": get_base_url(request),
    }
    return headers_for_401


async def get_decoded_access_token(
    request: Request,
    security_scopes: SecurityScopes,
    access_token: str = Depends(oauth2_scheme),
    settings: Settings = Depends(get_settings),
):
    if not access_token:
        return None
    try:
        payload = decode_token(
            access_token, settings.secret_keys, settings.authenticator
        )
    except ExpiredSignatureError:
        raise HTTPException(
            status_code=HTTP_401_UNAUTHORIZED,
            detail="Access token has expired. Refresh token.",
            headers=headers_for_401(request, security_scopes),
        )
    return payload


async def get_session_state(decoded_access_token=Depends(get_decoded_access_token)):
    if decoded_access_token:
        return decoded_access_token.get("state")


async def get_access_tags_from_api_key(
    api_key: str, authenticated: bool, db: Optional[AsyncSession]
) -> Optional[Set[str]]:
    if not authenticated:
        # Tiled is in a "single user" mode with only one API key.
        # In this mode, there is no meaningful access tag limit.
        return None
    # Tiled is in a multi-user configuration with authentication providers.
    # We store the hashed value of the API key secret.
    try:
        secret = bytes.fromhex(api_key)
    except Exception:
        # access tag limit cannot be enforced without key information
        return None
    api_key_orm = await lookup_valid_api_key(db, secret)
    if api_key_orm is None:
        # access tag limit cannot be enforced without key information
        return None
    else:
        if (access_tags := api_key_orm.access_tags) is not None:
            access_tags = set(access_tags)
        return access_tags


async def get_current_access_tags(
    request: Request,
    api_key: Optional[str] = Depends(get_api_key),
    db: Optional[AsyncSession] = Depends(get_database_session),
) -> Optional[Set[str]]:
    if api_key is not None:
        return await get_access_tags_from_api_key(
            api_key, request.app.state.authenticated, db
        )
    else:
        # Limits on access tags only available via API key auth
        return None


def get_api_key_websocket(
    authorization: Annotated[Optional[str], Header()] = None,
):
    if authorization is None:
        raise HTTPException(
            status_code=HTTP_401_UNAUTHORIZED,
            detail="An API key must be passed in the Authorization header",
        )
    scheme, api_key = get_authorization_scheme_param(authorization)
    if scheme.lower() != "apikey":
        raise HTTPException(
            status_code=HTTP_400_BAD_REQUEST,
            detail="Authorization header must be formatted like 'Apikey SECRET'",
        )
    return api_key


async def get_current_access_tags_websocket(
    websocket: WebSocket,
    api_key: Optional[str] = Depends(get_api_key_websocket),
    db: Optional[AsyncSession] = Depends(get_database_session),
) -> Optional[Set[str]]:
    if api_key is not None:
        return await get_access_tags_from_api_key(
            api_key, websocket.app.state.authenticated, db
        )
    else:
        # Limits on access tags only available via API key auth
        return None


async def move_api_key(request: Request, api_key: Optional[str] = Depends(get_api_key)):
    """
    Move API key from query parameter to cookie.

    When a URL with an API key in the query parameter is opened in a browser,
    the API key is set as a cookie so that subsequent requests from the browser
    are authenticated. (This approach was inspired by Jupyter notebook.)
    """
    if ("api_key" in request.query_params) and (
        request.cookies.get(API_KEY_COOKIE_NAME) != api_key
    ):
        request.state.cookies_to_set.append(
            {"key": API_KEY_COOKIE_NAME, "value": api_key}
        )


async def get_scopes_from_api_key(
    api_key: str, settings: Settings, authenticated: bool, db: Optional[AsyncSession]
) -> Sequence[str]:
    if not authenticated:
        # Tiled is in a "single user" mode with only one API key.
        return (
            USER_SCOPES
            if secrets.compare_digest(api_key, settings.single_user_api_key)
            else set()
        )
    # Tiled is in a multi-user configuration with authentication providers.
    # We store the hashed value of the API key secret.
    # By comparing hashes we protect against timing attacks.
    # By storing only the hash of the (high-entropy) secret
    # we reduce the value of that an attacker can extracted from a
    # stolen database backup.
    try:
        secret = bytes.fromhex(api_key)
    except Exception:
        return NO_SCOPES
    api_key_orm = await lookup_valid_api_key(db, secret)
    if api_key_orm is None:
        return NO_SCOPES
    else:
        principal = api_key_orm.principal
        principal_scopes = set().union(*[role.scopes for role in principal.roles])
        # This intersection addresses the case where the Principal has
        # lost a scope that they had when this key was created.
        scopes = set(api_key_orm.scopes).intersection(principal_scopes | {"inherit"})
        if "inherit" in scopes:
            # The scope "inherit" is a metascope that confers all the
            # scopes for the Principal associated with this API,
            # resolved at access time.
            scopes.update(principal_scopes)
        return scopes


async def get_current_scopes(
    request: Request,
    decoded_access_token: Optional[dict[str, Any]] = Depends(get_decoded_access_token),
    api_key: Optional[str] = Depends(get_api_key),
    settings: Settings = Depends(get_settings),
    db: Optional[AsyncSession] = Depends(get_database_session),
) -> set[str]:
    if api_key is not None:
        return await get_scopes_from_api_key(
            api_key, settings, request.app.state.authenticated, db
        )
    elif decoded_access_token is not None:
        if isinstance(settings.authenticator, ProxiedOIDCAuthenticator):
            return set(decoded_access_token["scope"].split(" "))
        else:
            return decoded_access_token["scp"]
    else:
        return PUBLIC_SCOPES if settings.allow_anonymous_access else NO_SCOPES


async def get_current_scopes_websocket(
    websocket: WebSocket,
    api_key: Optional[str] = Depends(get_api_key_websocket),
    settings: Settings = Depends(get_settings),
    db: Optional[AsyncSession] = Depends(get_database_session),
) -> set[str]:
    if api_key is not None:
        return await get_scopes_from_api_key(
            api_key, settings, websocket.app.state.authenticated, db
        )
    else:
        return PUBLIC_SCOPES if settings.allow_anonymous_access else NO_SCOPES


async def check_scopes(
    request: Request,
    security_scopes: SecurityScopes,
    scopes: set[str] = Depends(get_current_scopes),
) -> None:
    if not set(security_scopes.scopes).issubset(scopes):
        raise HTTPException(
            status_code=HTTP_401_UNAUTHORIZED,
            detail=(
                "Not enough permissions. "
                f"Requires scopes {security_scopes.scopes}. "
                f"Request had scopes {list(scopes)}"
            ),
            headers=headers_for_401(request, security_scopes),
        )


async def get_current_principal_from_api_key(
    api_key: str, authenticated: bool, db: AsyncSession, settings: Settings
):
    if authenticated:
        # Tiled is in a multi-user configuration with authentication providers.
        # We store the hashed value of the API key secret.
        # By comparing hashes we protect against timing attacks.
        # By storing only the hash of the (high-entropy) secret
        # we reduce the value of that an attacker can extracted from a
        # stolen database backup.
        try:
            secret = bytes.fromhex(api_key)
        except Exception:
            # Not valid hex, therefore not a valid API key
            return None

        api_key_orm = await lookup_valid_api_key(db, secret)
        if api_key_orm is not None:
            principal = api_key_orm.principal
            principal_scopes = set().union(*[role.scopes for role in principal.roles])
            # This intersection addresses the case where the Principal has
            # lost a scope that they had when this key was created.
            scopes = set(api_key_orm.scopes).intersection(
                principal_scopes | {"inherit"}
            )
            if "inherit" in scopes:
                # The scope "inherit" is a metascope that confers all the
                # scopes for the Principal associated with this API,
                # resolved at access time.
                scopes.update(principal_scopes)
            api_key_orm.latest_activity = utcnow()
            await db.commit()
            return principal
        else:
            return None
    else:
        # Tiled is in a "single user" mode with only one API key.
        if secrets.compare_digest(api_key, settings.single_user_api_key):
            # Valid single-user API key - return None to indicate valid single user
            return None
        else:
            # Invalid single-user API key - raise exception directly
            raise HTTPException(
                status_code=HTTP_401_UNAUTHORIZED, detail="Invalid API key"
            )


async def get_current_principal_websocket(
    websocket: WebSocket,
    api_key: str = Depends(get_api_key_websocket),
    settings: Settings = Depends(get_settings),
    db: Optional[AsyncSession] = Depends(get_database_session),
):
    principal = await get_current_principal_from_api_key(
        api_key, websocket.app.state.authenticated, db, settings
    )
    if principal is None and websocket.app.state.authenticated:
        raise HTTPException(status_code=HTTP_401_UNAUTHORIZED, detail="Invalid API key")
    return principal


async def get_current_principal(
    request: Request,
    security_scopes: SecurityScopes,
    decoded_access_token: str = Depends(get_decoded_access_token),
    api_key: str = Depends(get_api_key),
    settings: Settings = Depends(get_settings),
    db: Optional[AsyncSession] = Depends(get_database_session),
    _=Depends(move_api_key),
) -> Optional[schemas.Principal]:
    """
    Get current Principal from:
    - API key in 'api_key' query parameter
    - API key in header 'Authorization: Apikey ...'
    - API key in cookie 'tiled_api_key'
    - OAuth2 JWT access token in header 'Authorization: Bearer ...'

    If anonymous access is allowed, Principal will be `None`.
    If the server is configured with a "single-user API key", then
    the Principal will also be `None` - but is differentiated for
    logging with a SingleUserPrincipal sentinel
    """

    if api_key is not None:
<<<<<<< HEAD
        if request.app.state.authenticated:
            # Tiled is in a multi-user configuration with authentication providers.
            # We store the hashed value of the API key secret.
            # By comparing hashes we protect against timing attacks.
            # By storing only the hash of the (high-entropy) secret
            # we reduce the value of that an attacker can extracted from a
            # stolen database backup.
            try:
                secret = bytes.fromhex(api_key)
            except Exception:
                # Not valid hex, therefore not a valid API key
                raise HTTPException(
                    status_code=HTTP_401_UNAUTHORIZED,
                    detail="Invalid API key",
                    headers=headers_for_401(request, security_scopes),
                )
            api_key_orm = await lookup_valid_api_key(db, secret)
            if api_key_orm is not None:
                principal = api_key_orm.principal
                principal_scopes = set().union(
                    *[role.scopes for role in principal.roles]
                )
                # This intersection addresses the case where the Principal has
                # lost a scope that they had when this key was created.
                scopes = set(api_key_orm.scopes).intersection(
                    principal_scopes | {"inherit"}
                )
                if "inherit" in scopes:
                    # The scope "inherit" is a metascope that confers all the
                    # scopes for the Principal associated with this API,
                    # resolved at access time.
                    scopes.update(principal_scopes)
                api_key_orm.latest_activity = utcnow()
                await db.commit()
            else:
                raise HTTPException(
                    status_code=HTTP_401_UNAUTHORIZED,
                    detail="Invalid API key",
                    headers=headers_for_401(request, security_scopes),
                )
        else:
            # Tiled is in a "single user" mode with only one API key.
            if secrets.compare_digest(api_key, settings.single_user_api_key):
                principal = SpecialUsers.admin
            else:
                raise HTTPException(
                    status_code=HTTP_401_UNAUTHORIZED,
                    detail="Invalid API key",
                    headers=headers_for_401(request, security_scopes),
                )
    elif decoded_access_token is not None and not isinstance(
        settings.authenticator, ProxiedOIDCAuthenticator
    ):
=======
        principal = await get_current_principal_from_api_key(
            api_key,
            request.app.state.authenticated,
            db,
            settings,
        )
        if principal is None and request.app.state.authenticated:
            raise HTTPException(
                status_code=HTTP_401_UNAUTHORIZED,
                detail="Invalid API key",
                headers=headers_for_401(request, security_scopes),
            )
    elif decoded_access_token is not None:
>>>>>>> 6dd7dddb
        principal = schemas.Principal(
            uuid=uuid_module.UUID(hex=decoded_access_token["sub"]),
            type=decoded_access_token["sub_typ"],
            identities=[
                schemas.Identity(id=identity["id"], provider=identity["idp"])
                for identity in decoded_access_token["ids"]
            ],
        )
    else:
        # No form of authentication is present.
        principal = None
    # This is used to pass the currently-authenticated principal into the logger.
    is_apikey_single_user = api_key is not None and not request.app.state.authenticated
    request.state.principal = (
        principal if not is_apikey_single_user else SingleUserPrincipal
    )
    return principal


async def create_pending_session(db: AsyncSession):
    device_code = secrets.token_bytes(32)
    hashed_device_code = hashlib.sha256(device_code).digest()
    for _ in range(3):
        user_code = secrets.token_hex(4).upper()  # 8 digit code
        pending_session = orm.PendingSession(
            user_code=user_code,
            hashed_device_code=hashed_device_code,
            expiration_time=utcnow() + DEVICE_CODE_MAX_AGE,
        )
        db.add(pending_session)
        try:
            await db.commit()
        except IntegrityError:
            # Since the user_code is short, we cannot completely dismiss the
            # possibility of a collission. Retry.
            continue
        break
    formatted_user_code = f"{user_code[:4]}-{user_code[4:]}"
    return {
        "user_code": formatted_user_code,
        "device_code": device_code.hex(),
    }


async def create_session(
    settings: Settings,
    db: AsyncSession,
    identity_provider,
    id,
    state: UserSessionState = None,
):
    # Have we seen this Identity before?
    identity = (
        await db.execute(
            select(orm.Identity)
            .options(selectinload(orm.Identity.principal))
            .filter(orm.Identity.id == id)
            .filter(orm.Identity.provider == identity_provider)
        )
    ).scalar()
    now = utcnow()
    if identity is None:
        # We have not. Make a new Principal and link this new Identity to it.
        # TODO Confirm that the user intends to create a new Principal here.
        # Give them the opportunity to link an existing Principal instead.
        principal = await create_user(db, identity_provider, id)
        (new_identity,) = principal.identities
        new_identity.latest_login = now
    else:
        identity.latest_login = now
        principal = identity.principal
    session_count = (
        await db.execute(
            select(func.count())
            .select_from(orm.Session)
            .join(orm.Principal)
            .filter(orm.Principal.id == principal.id)
        )
    ).scalar()
    if session_count >= SESSION_LIMIT:
        raise HTTPException(
            400,
            f"This Principal already has {session_count} sessions which is greater "
            f"than or equal to the maximum number allowed, {SESSION_LIMIT}. "
            "Some Sessions must be closed before creating new ones.",
        )
    session = orm.Session(
        principal_id=principal.id,
        expiration_time=utcnow() + settings.session_max_age,
        state=state or {},
    )
    db.add(session)
    await db.commit()
    # Reload to select Principal and Identities.
    fully_loaded_session = (
        await db.execute(
            select(orm.Session)
            .options(
                selectinload(orm.Session.principal).selectinload(
                    orm.Principal.identities
                ),
            )
            .filter(orm.Session.id == session.id)
        )
    ).scalar()
    return fully_loaded_session


async def create_tokens_from_session(
    settings: Settings, db: AsyncSession, session, provider
):
    # Provide enough information in the access token to reconstruct Principal
    # and its Identities sufficient for access policy enforcement without a
    # database hit.
    principal = session.principal
    data = {
        "sub": principal.uuid.hex,
        "sub_typ": principal.type,  # Why is this str and not Enum?
        "scp": list(set().union(*[role.scopes for role in principal.roles])),
        "state": session.state,
        "ids": [
            {"id": identity.id, "idp": identity.provider}
            for identity in principal.identities
        ],
    }
    access_token = create_access_token(
        data=data,
        expires_delta=settings.access_token_max_age,
        secret_key=settings.secret_keys[0],  # Use the *first* secret key to encode.
    )
    refresh_token = create_refresh_token(
        session_id=session.uuid.hex,
        expires_delta=settings.refresh_token_max_age,
        secret_key=settings.secret_keys[0],  # Use the *first* secret key to encode.
    )
    # Include the identity. This is not stored as part of the session.
    # Once you are logged in, it does not matter *how* you logged in.
    # But in order to enable UIs to display a sensible username we provide
    # this information alongside the tokens only when the session is first created.
    identity = (
        await db.execute(
            select(orm.Identity)
            .filter(orm.Identity.principal == principal)
            .filter(orm.Identity.provider == provider)
        )
    ).scalar()
    return {
        "access_token": access_token,
        "expires_in": settings.access_token_max_age.total_seconds(),
        "refresh_token": refresh_token,
        "refresh_token_expires_in": settings.refresh_token_max_age.total_seconds(),
        "token_type": "bearer",
        "identity": {"id": identity.id, "provider": provider},
        "principal": principal.uuid.hex,
    }


def add_external_routes(
    router: APIRouter, provider: str, authenticator: ExternalAuthenticator
):
    if not SHARE_TILED_PATH:
        raise Exception(
            "Static assets could not be found and are required for "
            "setting up external OAuth authentication."
        )
    templates = Jinja2Templates(Path(SHARE_TILED_PATH, "templates"))

    "Build an auth_code route function for this Authenticator."

    @router.get(f"/provider/{provider}/code")
    async def auth_code_route(
        request: Request,
        settings: Settings = Depends(get_settings),
        db: Optional[AsyncSession] = Depends(get_database_session),
    ):
        request.state.endpoint = "auth"
        user_session_state: Optional[
            UserSessionState
        ] = await authenticator.authenticate(request)
        if not user_session_state:
            raise HTTPException(
                status_code=HTTP_401_UNAUTHORIZED, detail="Authentication failure"
            )
        session = await create_session(
            settings,
            db,
            provider,
            user_session_state.user_name,
            user_session_state.state,
        )
        tokens = await create_tokens_from_session(settings, db, session, provider)
        return tokens

    "Build an /authorize route function for this Authenticator."

    @router.post(f"/provider/{provider}/authorize")
    async def device_code_authorize_route(
        request: Request,
        db: Optional[AsyncSession] = Depends(get_database_session),
    ):
        request.state.endpoint = "auth"
        pending_session = await create_pending_session(db)
        verification_uri = f"{get_base_url(request)}/auth/provider/{provider}/token"
        authorization_uri = authenticator.authorization_endpoint.copy_with(
            params={
                "client_id": authenticator.client_id,
                "response_type": "code",
                "scope": "openid",
                "redirect_uri": f"{get_base_url(request)}/auth/provider/{provider}/device_code",
            }
        )
        return {
            "authorization_uri": str(
                authorization_uri
            ),  # URL that user should visit in browser
            "verification_uri": str(
                verification_uri
            ),  # URL that terminal client will poll
            "interval": DEVICE_CODE_POLLING_INTERVAL,  # suggested polling interval
            "device_code": pending_session["device_code"],
            "expires_in": DEVICE_CODE_MAX_AGE,  # seconds
            "user_code": pending_session["user_code"],
        }

    @router.get(f"/provider/{provider}/device_code")
    async def device_code_user_code_form_route(
        request: Request,
        code: str,
    ):
        action = (
            f"{get_base_url(request)}/auth/provider/{provider}/device_code?code={code}"
        )
        return templates.TemplateResponse(
            request,
            "device_code_form.html",
            {
                "code": code,
                "action": action,
            },
        )

    "Build an /authorize route function for this Authenticator."

    @router.post(f"/provider/{provider}/device_code")
    async def device_code_user_code_submit_route(
        request: Request,
        code: str = Form(),
        user_code: str = Form(),
        settings: Settings = Depends(get_settings),
        db: Optional[AsyncSession] = Depends(get_database_session),
    ):
        request.state.endpoint = "auth"
        action = (
            f"{get_base_url(request)}/auth/provider/{provider}/device_code?code={code}"
        )
        normalized_user_code = user_code.upper().replace("-", "").strip()
        pending_session = await lookup_valid_pending_session_by_user_code(
            db, normalized_user_code
        )
        if pending_session is None:
            message = "Invalid user code. It may have been mistyped, or the pending request may have expired."
            return templates.TemplateResponse(
                request,
                "device_code_form.html",
                {
                    "code": code,
                    "action": action,
                    "message": message,
                },
                status_code=HTTP_401_UNAUTHORIZED,
            )
        user_session_state: Optional[
            UserSessionState
        ] = await authenticator.authenticate(request)
        if not user_session_state:
            return templates.TemplateResponse(
                request,
                "device_code_failure.html",
                {
                    "message": (
                        "User code was correct but authentication with third party failed. "
                        "Ask administrator to see logs for details."
                    ),
                },
                status_code=HTTP_401_UNAUTHORIZED,
            )
        session = await create_session(
            settings,
            db,
            provider,
            user_session_state.user_name,
            user_session_state.state,
        )
        pending_session.session_id = session.id
        db.add(pending_session)
        await db.commit()
        return templates.TemplateResponse(
            request,
            "device_code_success.html",
            {
                "interval": DEVICE_CODE_POLLING_INTERVAL,
            },
        )

    "Build an /authorize route function for this Authenticator."

    @router.post(f"/provider/{provider}/token")
    async def device_code_token_route(
        request: Request,
        body: schemas.DeviceCode,
        settings: Settings = Depends(get_settings),
        db: Optional[AsyncSession] = Depends(get_database_session),
    ):
        request.state.endpoint = "auth"
        device_code_hex = body.device_code
        try:
            device_code = bytes.fromhex(device_code_hex)
        except Exception:
            # Not valid hex, therefore not a valid device_code
            raise HTTPException(
                status_code=HTTP_401_UNAUTHORIZED, detail="Invalid device code"
            )
        pending_session = await lookup_valid_pending_session_by_device_code(
            db, device_code
        )
        if pending_session is None:
            raise HTTPException(
                404,
                detail="No such device_code. The pending request may have expired.",
            )
        if pending_session.session_id is None:
            raise HTTPException(
                HTTP_400_BAD_REQUEST, {"error": "authorization_pending"}
            )
        session = pending_session.session
        # The pending session can only be used once.
        await db.delete(pending_session)
        await db.commit()
        tokens = await create_tokens_from_session(settings, db, session, provider)
        return tokens


def add_internal_routes(
    router: APIRouter, provider: str, authenticator: InternalAuthenticator
):
    "Register a handle_credentials route function for this Authenticator."

    @router.post(f"/provider/{provider}/token")
    async def handle_credentials_route(
        request: Request,
        form_data: OAuth2PasswordRequestForm = Depends(),
        settings: Settings = Depends(get_settings),
        db: Optional[AsyncSession] = Depends(get_database_session),
    ):
        request.state.endpoint = "auth"
        user_session_state: Optional[
            UserSessionState
        ] = await authenticator.authenticate(
            username=form_data.username, password=form_data.password
        )
        if not user_session_state or not user_session_state.user_name:
            raise HTTPException(
                status_code=HTTP_401_UNAUTHORIZED,
                detail="Incorrect username or password",
                headers={"WWW-Authenticate": "Bearer"},
            )
        session = await create_session(
            settings,
            db,
            provider,
            user_session_state.user_name,
            state=user_session_state.state,
        )
        tokens = await create_tokens_from_session(settings, db, session, provider)
        return tokens


async def generate_apikey(db: AsyncSession, principal, apikey_params, request):
    if apikey_params.scopes is None:
        scopes = ["inherit"]
    else:
        scopes = apikey_params.scopes
    principal_scopes = set().union(*[role.scopes for role in principal.roles])
    if not set(scopes).issubset(principal_scopes | {"inherit"}):
        raise HTTPException(
            403,
            (
                f"Requested scopes {apikey_params.scopes} must be a subset of the "
                f"principal's scopes {list(principal_scopes)}."
            ),
        )
    admin_scopes = ["admin:apikeys"]
    if (access_tags := apikey_params.access_tags) is not None:
        if all(scope in scopes for scope in admin_scopes):
            raise HTTPException(
                403,
                (
                    f"Requested scopes {scopes} contain scopes {admin_scopes}, "
                    f"which cannot be combined with access tag restrictions."
                ),
            )
    if apikey_params.expires_in is not None:
        expiration_time = utcnow() + timedelta(seconds=apikey_params.expires_in)
    else:
        expiration_time = None
    # The standard 32 byes of entropy,
    # plus 4 more for extra safety since we store the first eight HEX chars.
    secret = secrets.token_bytes(4 + 32)
    hashed_secret = hashlib.sha256(secret).digest()
    keys_count = (
        await db.execute(
            select(func.count())
            .select_from(orm.APIKey)
            .join(orm.Principal)
            .filter(orm.Principal.id == principal.id)
        )
    ).scalar()
    if keys_count >= API_KEY_LIMIT:
        raise HTTPException(
            400,
            f"This Principal already has {keys_count} API keys which is greater "
            f"than or equal to the maximum number allowed, {API_KEY_LIMIT}. "
            "Some API keys must be deleted before creating new ones.",
        )
    new_key = orm.APIKey(
        principal_id=principal.id,
        expiration_time=expiration_time,
        note=apikey_params.note,
        scopes=scopes,
        access_tags=access_tags,
        first_eight=secret.hex()[:8],
        hashed_secret=hashed_secret,
    )
    db.add(new_key)
    await db.commit()
    # db.refresh(new_key)
    return json_or_msgpack(
        request,
        schemas.APIKeyWithSecret.from_orm(new_key, secret=secret.hex()).model_dump(),
    )


def authentication_router() -> APIRouter:
    router = APIRouter()

    @router.get(
        "/principal",
        response_model=schemas.Principal,
    )
    async def principal_list(
        request: Request,
        offset: Optional[int] = Query(0, alias="page[offset]", ge=0),
        limit: Optional[int] = Query(
            DEFAULT_PAGE_SIZE, alias="page[limit]", ge=0, le=MAX_PAGE_SIZE
        ),
        principal: Optional[schemas.Principal] = Depends(get_current_principal),
        _=Security(check_scopes, scopes=["read:principals"]),
        db: Optional[AsyncSession] = Depends(get_database_session),
    ):
        "List Principals (users and services)."
        request.state.endpoint = "auth"
        principal_orms = (
            (
                await db.execute(
                    select(orm.Principal)
                    .offset(offset)
                    .limit(limit)
                    .options(
                        selectinload(orm.Principal.identities),
                        selectinload(orm.Principal.roles),
                        selectinload(orm.Principal.api_keys),
                        selectinload(orm.Principal.sessions),
                    )
                )
            )
            .unique()
            .all()
        )
        principals = []
        for (principal_orm,) in principal_orms:
            latest_activity = await latest_principal_activity(db, principal_orm)
            principal = schemas.Principal.from_orm(
                principal_orm, latest_activity
            ).model_dump()
            principals.append(principal)
        return json_or_msgpack(request, principals)

    @router.post(
        "/principal",
        response_model=schemas.Principal,
    )
    async def create_service_principal(
        request: Request,
        principal: Optional[schemas.Principal] = Depends(get_current_principal),
        _=Security(check_scopes, scopes=["write:principals"]),
        db: Optional[AsyncSession] = Depends(get_database_session),
        role: str = Query(...),
    ):
        "Create a principal for a service account."

        principal_orm = await create_service(db, role)

        # Reload to select Principal and Identities.
        fully_loaded_principal_orm = (
            await db.execute(
                select(orm.Principal)
                .options(
                    selectinload(orm.Principal.identities),
                    selectinload(orm.Principal.roles),
                    selectinload(orm.Principal.api_keys),
                    selectinload(orm.Principal.sessions),
                )
                .filter(orm.Principal.id == principal_orm.id)
            )
        ).scalar()

        principal = schemas.Principal.from_orm(fully_loaded_principal_orm).model_dump()
        request.state.endpoint = "auth"

        return json_or_msgpack(request, principal)

    @router.get(
        "/principal/{uuid}",
        response_model=schemas.Principal,
    )
    async def principal(
        request: Request,
        uuid: uuid_module.UUID,
        _=Security(check_scopes, scopes=["read:principals"]),
        db: Optional[AsyncSession] = Depends(get_database_session),
    ):
        "Get information about one Principal (user or service)."
        request.state.endpoint = "auth"
        principal_orm = (
            await db.execute(
                select(orm.Principal)
                .filter(orm.Principal.uuid == uuid)
                .options(
                    selectinload(orm.Principal.identities),
                    selectinload(orm.Principal.roles),
                    selectinload(orm.Principal.api_keys),
                    selectinload(orm.Principal.sessions),
                )
            )
        ).scalar()
        if principal_orm is None:
            raise HTTPException(
                status_code=HTTP_404_NOT_FOUND, detail=f"No such Principal {uuid}"
            )
        latest_activity = await latest_principal_activity(db, principal_orm)

        return json_or_msgpack(
            request,
            schemas.Principal.from_orm(principal_orm, latest_activity).model_dump(),
        )

    @router.delete(
        "/principal/{uuid}/apikey",
        response_model=schemas.Principal,
    )
    async def revoke_apikey_for_principal(
        request: Request,
        uuid: uuid_module.UUID,
        first_eight: str,
        _=Security(check_scopes, scopes=["admin:apikeys"]),
        db: Optional[AsyncSession] = Depends(get_database_session),
    ):
        "Allow Tiled Admins to delete any user's apikeys e.g."
        request.state.endpoint = "auth"
        api_key_orm = (
            await db.execute(
                select(orm.APIKey).filter(orm.APIKey.first_eight == first_eight[:8])
            )
        ).scalar()
        if (api_key_orm is None) or (api_key_orm.principal.uuid != uuid):
            raise HTTPException(
                404,
                f"The principal {uuid} has no such API key.",
            )
        await db.delete(api_key_orm)
        await db.commit()

        return Response(status_code=HTTP_204_NO_CONTENT)

    @router.post(
        "/principal/{uuid}/apikey",
        response_model=schemas.APIKeyWithSecret,
    )
    async def apikey_for_principal(
        request: Request,
        uuid: uuid_module.UUID,
        apikey_params: schemas.APIKeyRequestParams,
        principal: Optional[schemas.Principal] = Depends(get_current_principal),
        _=Security(check_scopes, scopes=["admin:apikeys"]),
        db: Optional[AsyncSession] = Depends(get_database_session),
    ):
        "Generate an API key for a Principal."
        request.state.endpoint = "auth"
        principal = (
            await db.execute(select(orm.Principal).filter(orm.Principal.uuid == uuid))
        ).scalar()
        if principal is None:
            raise HTTPException(
                404, f"Principal {uuid} does not exist or insufficient permissions."
            )
        return await generate_apikey(db, principal, apikey_params, request)

    @router.post("/session/refresh", response_model=schemas.AccessAndRefreshTokens)
    async def refresh_session(
        request: Request,
        refresh_token: schemas.RefreshToken,
        settings: Settings = Depends(get_settings),
        db: Optional[AsyncSession] = Depends(get_database_session),
    ):
        "Obtain a new access token and refresh token."
        request.state.endpoint = "auth"
        new_tokens = await slide_session(refresh_token.refresh_token, settings, db)
        return new_tokens

    @router.post("/session/revoke")
    async def revoke_session(
        request: Request,
        refresh_token: schemas.RefreshToken,
        settings: Settings = Depends(get_settings),
        db: Optional[AsyncSession] = Depends(get_database_session),
    ):
        "Mark a Session as revoked so it cannot be refreshed again."
        request.state.endpoint = "auth"
        payload = decode_token(refresh_token.refresh_token, settings.secret_keys)
        session_id = payload["sid"]
        # Find this session in the database.
        session = await lookup_valid_session(db, session_id)
        if session is None:
            raise HTTPException(HTTP_409_CONFLICT, detail=f"No session {session_id}")
        session.revoked = True
        db.add(session)
        await db.commit()
        return Response(status_code=HTTP_204_NO_CONTENT)

    @router.delete("/session/revoke/{session_id}")
    async def revoke_session_by_id(
        session_id: str,  # from path parameter
        request: Request,
        principal: Optional[schemas.Principal] = Depends(get_current_principal),
        db: Optional[AsyncSession] = Depends(get_database_session),
    ):
        "Mark a Session as revoked so it cannot be refreshed again."
        request.state.endpoint = "auth"
        # Find this session in the database.
        session = await lookup_valid_session(db, session_id)
        if session is None:
            raise HTTPException(404, detail=f"No session {session_id}")
        if principal.uuid != session.principal.uuid:
            # TODO Add a scope for doing this for other users.
            raise HTTPException(
                HTTP_404_NOT_FOUND,
                detail="Sessions does not exist or requester has insufficient permissions",
            )
        session.revoked = True
        db.add(session)
        await db.commit()
        return Response(status_code=HTTP_204_NO_CONTENT)

    async def slide_session(refresh_token, settings, db):
        if isinstance(settings.authenticator, ProxiedOIDCAuthenticator):
            return
        try:
            payload = decode_token(
                refresh_token,
                settings.secret_keys,
            )
        except ExpiredSignatureError:
            raise HTTPException(
                status_code=HTTP_401_UNAUTHORIZED,
                detail="Session has expired. Please re-authenticate.",
            )
        # Find this session in the database.
        session = await lookup_valid_session(db, payload["sid"])
        now = utcnow()
        # This token is *signed* so we know that the information came from us.
        # If the Session is forgotten or revoked or expired, do not allow refresh.
        if (
            (session is None)
            or session.revoked
            or (session.expiration_time.replace(tzinfo=timezone.utc) < now)
        ):
            # Do not leak (to a potential attacker) whether this has been *revoked*
            # specifically. Give the same error as if it had expired.
            raise HTTPException(
                status_code=HTTP_401_UNAUTHORIZED,
                detail="Session has expired. Please re-authenticate.",
            )
        # Update Session info.
        session.time_last_refreshed = now
        # This increments in a way that avoids a race condition.
        session.refresh_count = orm.Session.refresh_count + 1
        # Update the database.
        db.add(session)
        await db.commit()
        # Provide enough information in the access token to reconstruct Principal
        # and its Identities sufficient for access policy enforcement without a
        # database hit.
        data = {
            "sub": session.principal.uuid.hex,
            "sub_typ": session.principal.type,  # Why is this str and not Enum?
            "scp": list(
                set().union(*[role.scopes for role in session.principal.roles])
            ),
            "state": session.state,
            "ids": [
                {"id": identity.id, "idp": identity.provider}
                for identity in session.principal.identities
            ],
        }
        access_token = create_access_token(
            data=data,
            expires_delta=settings.access_token_max_age,
            secret_key=settings.secret_keys[0],  # Use the *first* secret key to encode.
        )
        new_refresh_token = create_refresh_token(
            session_id=payload["sid"],
            expires_delta=settings.refresh_token_max_age,
            secret_key=settings.secret_keys[0],  # Use the *first* secret key to encode.
        )
        return {
            "access_token": access_token,
            "expires_in": settings.access_token_max_age.total_seconds(),
            "refresh_token": new_refresh_token,
            "refresh_token_expires_in": settings.refresh_token_max_age.total_seconds(),
            "token_type": "bearer",
        }

    @router.post(
        "/apikey",
        response_model=schemas.APIKeyWithSecret,
    )
    async def new_apikey(
        request: Request,
        apikey_params: schemas.APIKeyRequestParams,
        principal: Optional[schemas.Principal] = Depends(get_current_principal),
        _=Security(check_scopes, scopes=["apikeys"]),
        db: Optional[AsyncSession] = Depends(get_database_session),
    ):
        """
        Generate an API for the currently-authenticated user or service.
        """
        # TODO Permit filtering the fields of the response.
        request.state.endpoint = "auth"
        if principal is None:
            return None
        # The principal from get_current_principal tells us everything that the
        # access_token carries around, but the database knows more than that.
        principal_orm = (
            await db.execute(
                select(orm.Principal).filter(orm.Principal.uuid == principal.uuid)
            )
        ).scalar()
        apikey = await generate_apikey(db, principal_orm, apikey_params, request)
        return apikey

    @router.get("/apikey", response_model=schemas.APIKey)
    async def current_apikey_info(
        request: Request,
        api_key: str = Depends(get_api_key),
        db: Optional[AsyncSession] = Depends(get_database_session),
    ):
        """
        Give info about the API key used to authentication the current request.

        This provides a way to look up the API uuid, given the API secret.
        """
        # TODO Permit filtering the fields of the response.
        request.state.endpoint = "auth"
        if api_key is None:
            raise HTTPException(
                status_code=HTTP_401_UNAUTHORIZED,
                detail="No API key was provided with this request.",
            )
        try:
            secret = bytes.fromhex(api_key)
        except Exception:
            # Not valid hex, therefore not a valid API key
            raise HTTPException(
                status_code=HTTP_401_UNAUTHORIZED, detail="Invalid API key"
            )
        api_key_orm = await lookup_valid_api_key(db, secret)
        if api_key_orm is None:
            raise HTTPException(
                status_code=HTTP_401_UNAUTHORIZED, detail="Invalid API key"
            )
        return json_or_msgpack(
            request, schemas.APIKey.from_orm(api_key_orm).model_dump()
        )

    @router.delete("/apikey")
    async def revoke_apikey(
        request: Request,
        first_eight: str,
        principal: Optional[schemas.Principal] = Depends(get_current_principal),
        _=Security(check_scopes, scopes=["apikeys"]),
        db: Optional[AsyncSession] = Depends(get_database_session),
    ):
        """
        Revoke an API belonging to the currently-authenticated user or service."""
        # TODO Permit filtering the fields of the response.
        request.state.endpoint = "auth"
        if principal is None:
            return None
        api_key_orm = (
            await db.execute(
                select(orm.APIKey).filter(orm.APIKey.first_eight == first_eight[:8])
            )
        ).scalar()
        if (api_key_orm is None) or (api_key_orm.principal.uuid != principal.uuid):
            raise HTTPException(
                404,
                f"The currently-authenticated {principal.type} has no such API key.",
            )
        await db.delete(api_key_orm)
        await db.commit()
        return Response(status_code=HTTP_204_NO_CONTENT)

    @router.get(
        "/whoami",
        response_model=schemas.Principal,
    )
    async def whoami(
        request: Request,
        principal: Optional[schemas.Principal] = Depends(get_current_principal),
        db: Optional[AsyncSession] = Depends(get_database_session),
    ):
        # TODO Permit filtering the fields of the response.
        request.state.endpoint = "auth"
        if principal is None:
            return json_or_msgpack(request, None)
        # The principal from get_current_principal tells us everything that the
        # access_token carries around, but the database knows more than that.
        principal_orm = (
            await db.execute(
                select(orm.Principal)
                .options(
                    selectinload(orm.Principal.identities),
                    selectinload(orm.Principal.roles),
                    selectinload(orm.Principal.api_keys),
                    selectinload(orm.Principal.sessions),
                )
                .filter(orm.Principal.uuid == principal.uuid)
            )
        ).scalar()
        if principal_orm is None:
            raise HTTPException(
                status_code=HTTP_401_UNAUTHORIZED, detail="Principal no longer exists."
            )
        latest_activity = await latest_principal_activity(db, principal_orm)
        return json_or_msgpack(
            request,
            schemas.Principal.from_orm(principal_orm, latest_activity).model_dump(),
        )

    @router.post("/logout", include_in_schema=False, deprecated=True)
    async def logout(
        request: Request,
        response: Response,
    ):
        "Deprecated. See revoke_session: POST /session/revoke."
        request.state.endpoint = "auth"
        response.delete_cookie(API_KEY_COOKIE_NAME)
        return {}

    return router<|MERGE_RESOLUTION|>--- conflicted
+++ resolved
@@ -4,11 +4,8 @@
 import warnings
 from datetime import datetime, timedelta, timezone
 from pathlib import Path
-<<<<<<< HEAD
 from typing import Any, List, Optional, Sequence, Union
-=======
 from typing import Annotated, Any, Optional, Sequence, Set
->>>>>>> 6dd7dddb
 
 from fastapi import (
     APIRouter,
@@ -43,12 +40,9 @@
     HTTP_409_CONFLICT,
 )
 
-<<<<<<< HEAD
 from tiled.authenticators import ProxiedOIDCAuthenticator
 from tiled.scopes import NO_SCOPES, PUBLIC_SCOPES, USER_SCOPES
-=======
 from tiled.access_control.scopes import NO_SCOPES, PUBLIC_SCOPES, USER_SCOPES
->>>>>>> 6dd7dddb
 
 # To hide third-party warning
 # .../jose/backends/cryptography_backend.py:18: CryptographyDeprecationWarning:
@@ -510,61 +504,6 @@
     """
 
     if api_key is not None:
-<<<<<<< HEAD
-        if request.app.state.authenticated:
-            # Tiled is in a multi-user configuration with authentication providers.
-            # We store the hashed value of the API key secret.
-            # By comparing hashes we protect against timing attacks.
-            # By storing only the hash of the (high-entropy) secret
-            # we reduce the value of that an attacker can extracted from a
-            # stolen database backup.
-            try:
-                secret = bytes.fromhex(api_key)
-            except Exception:
-                # Not valid hex, therefore not a valid API key
-                raise HTTPException(
-                    status_code=HTTP_401_UNAUTHORIZED,
-                    detail="Invalid API key",
-                    headers=headers_for_401(request, security_scopes),
-                )
-            api_key_orm = await lookup_valid_api_key(db, secret)
-            if api_key_orm is not None:
-                principal = api_key_orm.principal
-                principal_scopes = set().union(
-                    *[role.scopes for role in principal.roles]
-                )
-                # This intersection addresses the case where the Principal has
-                # lost a scope that they had when this key was created.
-                scopes = set(api_key_orm.scopes).intersection(
-                    principal_scopes | {"inherit"}
-                )
-                if "inherit" in scopes:
-                    # The scope "inherit" is a metascope that confers all the
-                    # scopes for the Principal associated with this API,
-                    # resolved at access time.
-                    scopes.update(principal_scopes)
-                api_key_orm.latest_activity = utcnow()
-                await db.commit()
-            else:
-                raise HTTPException(
-                    status_code=HTTP_401_UNAUTHORIZED,
-                    detail="Invalid API key",
-                    headers=headers_for_401(request, security_scopes),
-                )
-        else:
-            # Tiled is in a "single user" mode with only one API key.
-            if secrets.compare_digest(api_key, settings.single_user_api_key):
-                principal = SpecialUsers.admin
-            else:
-                raise HTTPException(
-                    status_code=HTTP_401_UNAUTHORIZED,
-                    detail="Invalid API key",
-                    headers=headers_for_401(request, security_scopes),
-                )
-    elif decoded_access_token is not None and not isinstance(
-        settings.authenticator, ProxiedOIDCAuthenticator
-    ):
-=======
         principal = await get_current_principal_from_api_key(
             api_key,
             request.app.state.authenticated,
@@ -577,8 +516,7 @@
                 detail="Invalid API key",
                 headers=headers_for_401(request, security_scopes),
             )
-    elif decoded_access_token is not None:
->>>>>>> 6dd7dddb
+    elif decoded_access_token is not None and not isinstance(settings.authenticator, ProxiedOIDCAuthenticator):
         principal = schemas.Principal(
             uuid=uuid_module.UUID(hex=decoded_access_token["sub"]),
             type=decoded_access_token["sub_typ"],
@@ -586,6 +524,13 @@
                 schemas.Identity(id=identity["id"], provider=identity["idp"])
                 for identity in decoded_access_token["ids"]
             ],
+        )
+    elif decoded_access_token is not None and isinstance(settings.authenticator, ProxiedOIDCAuthenticator):
+        # TODO: Fix the below code
+        principal = schemas.Principal(
+            uuid=uuid_module.UUID(hex=decoded_access_token["sub"]),
+            type=decoded_access_token["type"],
+            identities=[]
         )
     else:
         # No form of authentication is present.
