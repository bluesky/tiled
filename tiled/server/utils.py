import contextlib
import time
<<<<<<< HEAD
from typing import Literal
=======
from collections.abc import Generator
from typing import Any, Mapping

from fastapi import Request
from starlette.types import Scope
>>>>>>> 4dba25d7

from ..access_policies import NO_ACCESS
from ..adapters.mapping import MapAdapter

EMPTY_NODE = MapAdapter({})
API_KEY_COOKIE_NAME = "tiled_api_key"
API_KEY_QUERY_PARAMETER = "api_key"
CSRF_COOKIE_NAME = "tiled_csrf"


@contextlib.contextmanager
def record_timing(metrics: dict[str, Any], key: str) -> Generator[None]:
    """
    Set timings[key] equal to the run time (in milliseconds) of the context body.
    """
    t0 = time.perf_counter()
    yield
    metrics[key]["dur"] += time.perf_counter() - t0  # Units: seconds


def get_root_url(request: Request) -> str:
    """
    URL at which the app is being server, including API and UI
    """
    return f"{get_root_url_low_level(request.headers, request.scope)}"


def get_base_url(request: Request) -> str:
    """
    Base URL for the API
    """
    return f"{get_root_url(request)}/api/v1"


<<<<<<< HEAD
def get_zarr_url(request, version: Literal["v2", "v3"] = "v2"):
    """
    Base URL for the Zarr API
    """
    return f"{get_root_url(request)}/zarr/{version}"


def get_root_url_low_level(request_headers, scope):
=======
def get_root_url_low_level(request_headers: Mapping[str, str], scope: Scope) -> str:
>>>>>>> 4dba25d7
    # We want to get the scheme, host, and root_path (if any)
    # *as it appears to the client* for use in assembling links to
    # include in our responses.
    #
    # We need to consider:
    #
    # * FastAPI may be behind a load balancer, such that for a client request
    #   like "https://example.com/..." the Host header is set to something
    #   like "localhost:8000" and the request.url.scheme is "http".
    #   We consult X-Forwarded-* headers to get the original Host and scheme.
    #   Note that, although these are a de facto standard, they may not be
    #   set by default. With nginx, for example, they need to be configured.
    #
    # * The client may be connecting through SSH port-forwarding. (This
    #   is a niche use case but one that we nonetheless care about.)
    #   The Host or X-Forwarded-Host header may include a non-default port.
    #   The HTTP spec specifies that the Host header may include a port
    #   to specify a non-default port.
    #   https://www.w3.org/Protocols/rfc2616/rfc2616-sec14.html#sec14.23
    host = request_headers.get("x-forwarded-host", request_headers["host"])
    scheme = request_headers.get("x-forwarded-proto", scope["scheme"])
    root_path = scope.get("root_path", "")
    if root_path.endswith("/"):
        root_path = root_path[:-1]
    return f"{scheme}://{host}{root_path}"


async def filter_for_access(
    entry, access_policy, principal, authn_scopes, scopes, metrics
):
    if access_policy is not None and hasattr(entry, "search"):
        with record_timing(metrics, "acl"):
            queries = await access_policy.filters(
                entry, principal, authn_scopes, set(scopes)
            )
            if queries is NO_ACCESS:
                entry = EMPTY_NODE
            else:
                for query in queries:
                    entry = entry.search(query)
    return entry<|MERGE_RESOLUTION|>--- conflicted
+++ resolved
@@ -1,14 +1,10 @@
 import contextlib
 import time
-<<<<<<< HEAD
-from typing import Literal
-=======
 from collections.abc import Generator
-from typing import Any, Mapping
+from typing import Any, Literal, Mapping
 
 from fastapi import Request
 from starlette.types import Scope
->>>>>>> 4dba25d7
 
 from ..access_policies import NO_ACCESS
 from ..adapters.mapping import MapAdapter
@@ -43,7 +39,6 @@
     return f"{get_root_url(request)}/api/v1"
 
 
-<<<<<<< HEAD
 def get_zarr_url(request, version: Literal["v2", "v3"] = "v2"):
     """
     Base URL for the Zarr API
@@ -51,10 +46,7 @@
     return f"{get_root_url(request)}/zarr/{version}"
 
 
-def get_root_url_low_level(request_headers, scope):
-=======
 def get_root_url_low_level(request_headers: Mapping[str, str], scope: Scope) -> str:
->>>>>>> 4dba25d7
     # We want to get the scheme, host, and root_path (if any)
     # *as it appears to the client* for use in assembling links to
     # include in our responses.
