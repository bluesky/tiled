--- conflicted
+++ resolved
@@ -22,45 +22,6 @@
     )
 
 
-<<<<<<< HEAD
-def SecureEntry(scopes, structure_families=None):
-    async def inner(
-        path: str,
-        request: Request,
-        principal: str = Depends(get_current_principal),
-        root_tree: pydantic_settings.BaseSettings = Depends(get_root_tree),
-        session_state: dict = Depends(get_session_state),
-    ):
-        """
-        Obtain a node in the tree from its path.
-
-        Walk down the path from the root tree, filtering each intermediate node by
-        'read:metadata' and finally filtering by the specified scope.
-
-        session_state is an optional dictionary passed in the session token
-        """
-        path_parts = [segment for segment in path.split("/") if segment]
-        entry = root_tree
-        # If the entry/adapter can take a session state, pass it in.
-        # The entry/adapter may return itself or a different object.
-        if hasattr(entry, "with_session_state") and session_state:
-            entry = entry.with_session_state(session_state)
-        try:
-            # Traverse into sub-tree(s). This requires only 'read:metadata' scope.
-            for i, segment in enumerate(path_parts):
-                # add session state to entry
-                entry = filter_for_access(
-                    entry, principal, ["read:metadata"], request.state.metrics
-                )
-                # The new catalog adapter only has access control at top level for now.
-                # It can jump directly to the node of interest.
-
-                if hasattr(entry, "lookup_adapter"):
-                    entry = await entry.lookup_adapter(path_parts[i:])
-                    if entry is None:
-                        raise NoEntry(path_parts)
-                    break
-=======
 async def get_entry(
     path: str,
     security_scopes: List[str],
@@ -107,7 +68,6 @@
                 # Raises NoEntry or BrokenLink if the path is not found
                 entry = await entry.lookup_adapter([segment])
             else:
->>>>>>> 4dba25d7
                 # Old-style dict-like interface
                 # Traverse into sub-tree(s) to reach the desired entry
                 try:
