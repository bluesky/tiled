import dataclasses
import inspect
import os
import re
import warnings
from datetime import datetime, timedelta, timezone
from functools import partial
from pathlib import Path
from typing import Callable, List, Optional, TypeVar

import anyio
import packaging
from fastapi import APIRouter, Body, Depends, HTTPException, Query, Request, Security
from jmespath.exceptions import JMESPathError
from json_merge_patch import merge as apply_merge_patch
from jsonpatch import apply_patch as apply_json_patch
from starlette.status import (
    HTTP_200_OK,
    HTTP_206_PARTIAL_CONTENT,
    HTTP_400_BAD_REQUEST,
    HTTP_403_FORBIDDEN,
    HTTP_404_NOT_FOUND,
    HTTP_405_METHOD_NOT_ALLOWED,
    HTTP_406_NOT_ACCEPTABLE,
    HTTP_416_REQUESTED_RANGE_NOT_SATISFIABLE,
    HTTP_422_UNPROCESSABLE_ENTITY,
)

from tiled.adapters.mapping import MapAdapter
from tiled.media_type_registration import SerializationRegistry
from tiled.query_registration import QueryRegistry
from tiled.schemas import About
from tiled.server.protocols import ExternalAuthenticator, InternalAuthenticator

from .. import __version__
from ..structures.core import Spec, StructureFamily
from ..utils import ensure_awaitable, patch_mimetypes, path_from_uri
from ..validation_registration import ValidationError, ValidationRegistry
from . import schemas
from .authentication import get_authenticators, get_current_principal
from .core import (
    DEFAULT_PAGE_SIZE,
    DEPTH_LIMIT,
    MAX_PAGE_SIZE,
    NoEntry,
    UnsupportedMediaTypes,
    WrongTypeForRoute,
    apply_search,
    construct_data_response,
    construct_entries_response,
    construct_resource,
    construct_revisions_response,
    json_or_msgpack,
    resolve_media_type,
)
from .dependencies import (
    block,
    expected_shape,
    get_entry,
    offset_param,
    shape_param,
    slice_,
)
from .file_response_with_range import FileResponseWithRange
from .links import links_for_node
from .settings import Settings, get_settings
from .utils import filter_for_access, get_base_url, record_timing

<<<<<<< HEAD
T = TypeVar("T")
=======
router = APIRouter()


@router.get("/", response_model=About)
async def about(
    request: Request,
    settings: Settings = Depends(get_settings),
    authenticators=Depends(get_authenticators),
    serialization_registry=Depends(get_serialization_registry),
    query_registry=Depends(get_query_registry),
    # This dependency is here because it runs the code that moves
    # API key from the query parameter to a cookie (if it is valid).
    principal=Security(get_current_principal, scopes=[]),
):
    # TODO The lazy import of entry modules and serializers means that the
    # lists of formats are not populated until they are first used. Not very
    # helpful for discovery! The registration can be made non-lazy, while the
    # imports of the underlying I/O libraries themselves (openpyxl, pillow,
    # etc.) can remain lazy.
    request.state.endpoint = "about"
    base_url = get_base_url(request)
    authentication = {
        "required": not settings.allow_anonymous_access,
    }
    provider_specs = []
    user_agent = request.headers.get("user-agent", "")
    # The name of the "internal" mode used to be "password".
    # This ensures back-compat with older Python clients.
    internal_mode_name = "internal"
    MINIMUM_INTERNAL_PYTHON_CLIENT_VERSION = packaging.version.parse("0.1.0b17")
    if user_agent.startswith("python-tiled/"):
        agent, _, raw_version = user_agent.partition("/")
        try:
            parsed_version = packaging.version.parse(raw_version)
        except Exception:
            pass
        else:
            if parsed_version < MINIMUM_INTERNAL_PYTHON_CLIENT_VERSION:
                internal_mode_name = "password"
    for provider, authenticator in authenticators.items():
        if isinstance(authenticator, InternalAuthenticator):
            spec = {
                "provider": provider,
                "mode": internal_mode_name,
                "links": {
                    "auth_endpoint": f"{base_url}/auth/provider/{provider}/token"
                },
                "confirmation_message": getattr(
                    authenticator, "confirmation_message", None
                ),
            }
        elif isinstance(authenticator, ExternalAuthenticator):
            spec = {
                "provider": provider,
                "mode": "external",
                "links": {
                    "auth_endpoint": f"{base_url}/auth/provider/{provider}/authorize"
                },
                "confirmation_message": getattr(
                    authenticator, "confirmation_message", None
                ),
            }
        else:
            # It should be impossible to reach here.
            assert False
        provider_specs.append(spec)
    if provider_specs:
        # If there are *any* authenticaiton providers, these
        # endpoints will be added.
        authentication["links"] = {
            "whoami": f"{base_url}/auth/whoami",
            "apikey": f"{base_url}/auth/apikey",
            "refresh_session": f"{base_url}/auth/session/refresh",
            "revoke_session": f"{base_url}/auth/session/revoke/{{session_id}}",
            "logout": f"{base_url}/auth/logout",
        }
    authentication["providers"] = provider_specs

    return json_or_msgpack(
        request,
        About(
            library_version=__version__,
            api_version=0,
            formats={
                structure_family: list(
                    serialization_registry.media_types(structure_family)
                )
                for structure_family in serialization_registry.structure_families
            },
            aliases={
                structure_family: serialization_registry.aliases(structure_family)
                for structure_family in serialization_registry.structure_families
            },
            queries=list(query_registry.name_to_query_type),
            authentication=authentication,
            links={
                "self": base_url,
                "documentation": f"{base_url}/docs",
            },
            meta={"root_path": request.scope.get("root_path") or "" + "/api"},
        ).model_dump(),
        expires=datetime.now(timezone.utc) + timedelta(seconds=600),
    )


async def search(
    request: Request,
    path: str,
    fields: Optional[List[schemas.EntryFields]] = Query(list(schemas.EntryFields)),
    select_metadata: Optional[str] = Query(None),
    offset: Optional[int] = Query(0, alias="page[offset]", ge=0),
    limit: Optional[int] = Query(
        DEFAULT_PAGE_SIZE, alias="page[limit]", ge=0, le=MAX_PAGE_SIZE
    ),
    sort: Optional[str] = Query(None),
    max_depth: Optional[int] = Query(None, ge=0, le=DEPTH_LIMIT),
    omit_links: bool = Query(False),
    include_data_sources: bool = Query(False),
    entry: Any = SecureEntry(scopes=["read:metadata"]),
    query_registry=Depends(get_query_registry),
    principal: str = Depends(get_current_principal),
    **filters,
):
    request.state.endpoint = "search"
    if entry.structure_family not in {
        StructureFamily.container,
        StructureFamily.composite,
    }:
        raise WrongTypeForRoute("This is not a Node; it cannot be searched or listed.")
    try:
        resource, metadata_stale_at, must_revalidate = await construct_entries_response(
            query_registry,
            entry,
            "/search",
            path,
            offset,
            limit,
            fields,
            select_metadata,
            omit_links,
            include_data_sources,
            filters,
            sort,
            get_base_url(request),
            resolve_media_type(request),
            max_depth=max_depth,
        )
        # We only get one Expires header, so if different parts
        # of this response become stale at different times, we
        # cite the earliest one.
        entries_stale_at = getattr(entry, "entries_stale_at", None)
        headers = {}
        if (metadata_stale_at is None) or (entries_stale_at is None):
            expires = None
        else:
            expires = min(metadata_stale_at, entries_stale_at)
        if must_revalidate:
            headers["Cache-Control"] = "must-revalidate"
        return json_or_msgpack(
            request,
            resource.model_dump(),
            expires=expires,
            headers=headers,
        )
    except NoEntry:
        raise HTTPException(status_code=HTTP_404_NOT_FOUND, detail="No such entry.")
    except WrongTypeForRoute as err:
        raise HTTPException(status_code=HTTP_404_NOT_FOUND, detail=err.args[0])
    except JMESPathError as err:
        raise HTTPException(
            status_code=HTTP_400_BAD_REQUEST,
            detail=f"Malformed 'select_metadata' parameter raised JMESPathError: {err}",
        )


async def distinct(
    request: Request,
    structure_families: bool = False,
    specs: bool = False,
    metadata: Optional[List[str]] = Query(default=[]),
    counts: bool = False,
    entry: Any = SecureEntry(scopes=["read:metadata"]),
    query_registry=Depends(get_query_registry),
    **filters,
):
    if hasattr(entry, "get_distinct"):
        filtered = await apply_search(entry, filters, query_registry)
        distinct = await ensure_awaitable(
            filtered.get_distinct, metadata, structure_families, specs, counts
        )

        return json_or_msgpack(
            request, schemas.GetDistinctResponse.model_validate(distinct).model_dump()
        )
    else:
        raise HTTPException(
            status_code=HTTP_405_METHOD_NOT_ALLOWED,
            detail="This node does not support distinct.",
        )
>>>>>>> d3c5fb9d


def _patch_route_signature(
    query_registry: QueryRegistry,
) -> Callable[[Callable[..., T]], Callable[..., T]]:
    """
    This is done dynamically at router startup.

    We check the registry of known search query types, which is user
    configurable, and use that to define the allowed HTTP query parameters for
    this route.

    Take a route that accept unspecified search queries as **filters.
    Return a wrapped version of the route that has the supported
    search queries explicitly spelled out in the function signature.

    This has no change in the actual behavior of the function,
    but it enables FastAPI to generate good OpenAPI documentation
    showing the supported search queries.

    """

    def inner(route: Callable[..., T]) -> Callable[..., T]:
        # Build a wrapper so that we can modify the signature
        # without mutating the wrapped original.

        async def route_with_sig(*args, **kwargs):
            return await route(*args, **kwargs)

        # Black magic here! FastAPI bases its validation and auto-generated swagger
        # documentation on the signature of the route function. We do not know what
        # that signature should be at compile-time. We only know it once we have a
        # chance to check the user-configurable registry of query types. Therefore,
        # we modify the signature here, at runtime, just before handing it to
        # FastAPI in the usual way.

        # When FastAPI calls the function with these added parameters, they will be
        # accepted via **filters.

        # Make a copy of the original parameters.
        signature = inspect.signature(route)
        parameters = list(signature.parameters.values())
        # Drop the **filters parameter from the signature.
        del parameters[-1]
        # Add a parameter for each field in each type of query.
        for name, query in query_registry.name_to_query_type.items():
            for field in dataclasses.fields(query):
                # The structured "alias" here is based on
                # https://mglaman.dev/blog/using-json-router-query-your-search-router-indexes
                if getattr(field.type, "__origin__", None) is list:
                    field_type = str
                else:
                    field_type = field.type
                injected_parameter = inspect.Parameter(
                    name=f"filter___{name}___{field.name}",
                    kind=inspect.Parameter.POSITIONAL_OR_KEYWORD,
                    default=Query(
                        None, alias=f"filter[{name}][condition][{field.name}]"
                    ),
                    annotation=Optional[List[field_type]],
                )
                parameters.append(injected_parameter)
        route_with_sig.__signature__ = signature.replace(parameters=parameters)
        # End black magic

        return route_with_sig

    return inner


def get_router(
    query_registry: QueryRegistry,
    serialization_registry: SerializationRegistry,
    deserialization_registry: SerializationRegistry,
    validation_registry: ValidationRegistry,
) -> APIRouter:
    router = APIRouter()

    @router.get("/", response_model=About)
    async def about(
        request: Request,
        settings: Settings = Depends(get_settings),
        authenticators=Depends(get_authenticators),
    ):
        # TODO The lazy import of entry modules and serializers means that the
        # lists of formats are not populated until they are first used. Not very
        # helpful for discovery! The registration can be made non-lazy, while the
        # imports of the underlying I/O libraries themselves (openpyxl, pillow,
        # etc.) can remain lazy.
        request.state.endpoint = "about"
        base_url = get_base_url(request)
        authentication = {
            "required": not settings.allow_anonymous_access,
        }
        provider_specs = []
        user_agent = request.headers.get("user-agent", "")
        # The name of the "internal" mode used to be "password".
        # This ensures back-compat with older Python clients.
        internal_mode_name = "internal"
        MINIMUM_INTERNAL_PYTHON_CLIENT_VERSION = packaging.version.parse("0.1.0b17")
        if user_agent.startswith("python-tiled/"):
            agent, _, raw_version = user_agent.partition("/")
            try:
                parsed_version = packaging.version.parse(raw_version)
            except Exception:
                pass
            else:
                if parsed_version < MINIMUM_INTERNAL_PYTHON_CLIENT_VERSION:
                    internal_mode_name = "password"
        for provider, authenticator in authenticators.items():
            if isinstance(authenticator, InternalAuthenticator):
                spec = {
                    "provider": provider,
                    "mode": internal_mode_name,
                    "links": {
                        "auth_endpoint": f"{base_url}/auth/provider/{provider}/token"
                    },
                    "confirmation_message": getattr(
                        authenticator, "confirmation_message", None
                    ),
                }
            elif isinstance(authenticator, ExternalAuthenticator):
                spec = {
                    "provider": provider,
                    "mode": "external",
                    "links": {
                        "auth_endpoint": f"{base_url}/auth/provider/{provider}/authorize"
                    },
                    "confirmation_message": getattr(
                        authenticator, "confirmation_message", None
                    ),
                }
            else:
                # It should be impossible to reach here.
                assert False
            provider_specs.append(spec)
        if provider_specs:
            # If there are *any* authenticaiton providers, these
            # endpoints will be added.
            authentication["links"] = {
                "whoami": f"{base_url}/auth/whoami",
                "apikey": f"{base_url}/auth/apikey",
                "refresh_session": f"{base_url}/auth/session/refresh",
                "revoke_session": f"{base_url}/auth/session/revoke/{{session_id}}",
                "logout": f"{base_url}/auth/logout",
            }
        authentication["providers"] = provider_specs

        return json_or_msgpack(
            request,
            About(
                library_version=__version__,
                api_version=0,
                formats={
                    structure_family: list(
                        serialization_registry.media_types(structure_family)
                    )
                    for structure_family in serialization_registry.structure_families
                },
                aliases={
                    structure_family: serialization_registry.aliases(structure_family)
                    for structure_family in serialization_registry.structure_families
                },
                queries=list(query_registry.name_to_query_type),
                authentication=authentication,
                links={
                    "self": base_url,
                    "documentation": f"{base_url}/docs",
                },
                meta={"root_path": request.scope.get("root_path") or "" + "/api"},
            ).model_dump(),
            expires=datetime.now(timezone.utc) + timedelta(seconds=600),
        )

    @router.get(
        "/search/{path:path}",
        response_model=schemas.Response[
            List[schemas.Resource[schemas.NodeAttributes, dict, dict]],
            schemas.PaginationLinks,
            dict,
        ],
    )
    @_patch_route_signature(query_registry)
    async def search(
        request: Request,
        path: str,
        fields: Optional[List[schemas.EntryFields]] = Query(list(schemas.EntryFields)),
        select_metadata: Optional[str] = Query(None),
        offset: Optional[int] = Query(0, alias="page[offset]", ge=0),
        limit: Optional[int] = Query(
            DEFAULT_PAGE_SIZE, alias="page[limit]", ge=0, le=MAX_PAGE_SIZE
        ),
        sort: Optional[str] = Query(None),
        max_depth: Optional[int] = Query(None, ge=0, le=DEPTH_LIMIT),
        omit_links: bool = Query(False),
        include_data_sources: bool = Query(False),
        entry: MapAdapter = Security(get_entry(), scopes=["read:metadata"]),
        **filters,
    ):
        request.state.endpoint = "search"
        if entry.structure_family != StructureFamily.container:
            raise WrongTypeForRoute(
                "This is not a Node; it cannot be searched or listed."
            )
        try:
            (
                resource,
                metadata_stale_at,
                must_revalidate,
            ) = await construct_entries_response(
                query_registry,
                entry,
                "/search",
                path,
                offset,
                limit,
                fields,
                select_metadata,
                omit_links,
                include_data_sources,
                filters,
                sort,
                get_base_url(request),
                resolve_media_type(request),
                max_depth=max_depth,
            )
            # We only get one Expires header, so if different parts
            # of this response become stale at different times, we
            # cite the earliest one.
            entries_stale_at = getattr(entry, "entries_stale_at", None)
            headers = {}
            if (metadata_stale_at is None) or (entries_stale_at is None):
                expires = None
            else:
                expires = min(metadata_stale_at, entries_stale_at)
            if must_revalidate:
                headers["Cache-Control"] = "must-revalidate"
            return json_or_msgpack(
                request,
                resource.model_dump(),
                expires=expires,
                headers=headers,
            )
        except NoEntry:
            raise HTTPException(status_code=HTTP_404_NOT_FOUND, detail="No such entry.")
        except WrongTypeForRoute as err:
            raise HTTPException(status_code=HTTP_404_NOT_FOUND, detail=err.args[0])
        except JMESPathError as err:
            raise HTTPException(
                status_code=HTTP_400_BAD_REQUEST,
                detail=f"Malformed 'select_metadata' parameter raised JMESPathError: {err}",
            )

    @router.get(
        "/distinct/{path:path}",
        response_model=schemas.GetDistinctResponse,
    )
    @_patch_route_signature(query_registry)
    async def distinct(
        request: Request,
        structure_families: bool = False,
        specs: bool = False,
        metadata: Optional[List[str]] = Query(default=[]),
        counts: bool = False,
        entry: MapAdapter = Security(get_entry(), scopes=["read:metadata"]),
        **filters,
    ):
        if hasattr(entry, "get_distinct"):
            filtered = await apply_search(entry, filters, query_registry)
            distinct = await ensure_awaitable(
                filtered.get_distinct, metadata, structure_families, specs, counts
            )

            return json_or_msgpack(
                request,
                schemas.GetDistinctResponse.model_validate(distinct).model_dump(),
            )
        else:
            raise HTTPException(
                status_code=HTTP_405_METHOD_NOT_ALLOWED,
                detail="This node does not support distinct.",
            )

    @router.get(
        "/metadata/{path:path}",
        response_model=schemas.Response[
            schemas.Resource[schemas.NodeAttributes, dict, dict], dict, dict
        ],
    )
    async def metadata(
        request: Request,
        path: str,
        fields: Optional[List[schemas.EntryFields]] = Query(list(schemas.EntryFields)),
        select_metadata: Optional[str] = Query(None),
        max_depth: Optional[int] = Query(None, ge=0, le=DEPTH_LIMIT),
        omit_links: bool = Query(False),
        include_data_sources: bool = Query(False),
        root_path: bool = Query(False),
        entry: MapAdapter = Security(get_entry(), scopes=["read:metadata"]),
    ):
        """Fetch the metadata and structure information for one entry"""

        request.state.endpoint = "metadata"
        base_url = get_base_url(request)
        path_parts = [segment for segment in path.split("/") if segment]
        try:
            resource = await construct_resource(
                base_url,
                path_parts,
                entry,
                fields,
                select_metadata,
                omit_links,
                include_data_sources,
                resolve_media_type(request),
                max_depth=max_depth,
            )
        except JMESPathError as err:
            raise HTTPException(
                status_code=HTTP_400_BAD_REQUEST,
                detail=f"Malformed 'select_metadata' parameter raised JMESPathError: {err}",
            )
        meta = {"root_path": request.scope.get("root_path") or "/"} if root_path else {}

        return json_or_msgpack(
            request,
            schemas.Response(data=resource, meta=meta).model_dump(),
            expires=getattr(entry, "metadata_stale_at", None),
        )

    @router.get(
        "/array/block/{path:path}", response_model=schemas.Response, name="array block"
    )
    async def array_block(
        request: Request,
        entry: MapAdapter = Security(
            get_entry({StructureFamily.array, StructureFamily.sparse}),
            scopes=["read:data"],
        ),
        block=Depends(block),
        slice=Depends(slice_),
        expected_shape=Depends(expected_shape),
        format: Optional[str] = None,
        filename: Optional[str] = None,
        settings: Settings = Depends(get_settings),
    ):
        """
        Fetch a chunk of array-like data.
        """
        shape = entry.structure().shape
        # Check that block dimensionality matches array dimensionality.
        ndim = len(shape)
        if len(block) != ndim:
            raise HTTPException(
                status_code=HTTP_400_BAD_REQUEST,
                detail=(
                    f"Block parameter must have {ndim} comma-separated parameters, "
                    f"corresponding to the dimensions of this {ndim}-dimensional array."
                ),
            )
        if block == ():
            # Handle special case of numpy scalar.
            if shape != ():
                raise HTTPException(
                    status_code=HTTP_400_BAD_REQUEST,
                    detail=f"Requested scalar but shape is {entry.structure().shape}",
                )
            with record_timing(request.state.metrics, "read"):
                array = await ensure_awaitable(entry.read)
        else:
            try:
                with record_timing(request.state.metrics, "read"):
                    array = await ensure_awaitable(entry.read_block, block, slice)
            except IndexError:
                raise HTTPException(
                    status_code=HTTP_400_BAD_REQUEST, detail="Block index out of range"
                )
            if (expected_shape is not None) and (expected_shape != array.shape):
                raise HTTPException(
                    status_code=HTTP_400_BAD_REQUEST,
                    detail=f"The expected_shape {expected_shape} does not match the actual shape {array.shape}",
                )
        if array.nbytes > settings.response_bytesize_limit:
            raise HTTPException(
                status_code=HTTP_400_BAD_REQUEST,
                detail=(
                    f"Response would exceed {settings.response_bytesize_limit}. "
                    "Use slicing ('?slice=...') to request smaller chunks."
                ),
            )
        try:
            with record_timing(request.state.metrics, "pack"):
                return await construct_data_response(
                    entry.structure_family,
                    serialization_registry,
                    array,
                    entry.metadata(),
                    request,
                    format,
                    specs=getattr(entry, "specs", []),
                    expires=getattr(entry, "content_stale_at", None),
                    filename=filename,
                )
        except UnsupportedMediaTypes as err:
            # raise HTTPException(status_code=406, detail=", ".join(err.supported))
            raise HTTPException(status_code=HTTP_406_NOT_ACCEPTABLE, detail=err.args[0])

    @router.get(
        "/array/full/{path:path}", response_model=schemas.Response, name="full array"
    )
    async def array_full(
        request: Request,
        entry: MapAdapter = Security(
            get_entry({StructureFamily.array, StructureFamily.sparse}),
            scopes=["read:data"],
        ),
        slice=Depends(slice_),
        expected_shape=Depends(expected_shape),
        format: Optional[str] = None,
        filename: Optional[str] = None,
        settings: Settings = Depends(get_settings),
    ):
        """
        Fetch a slice of array-like data.
        """
        structure_family = entry.structure_family
        # Deferred import because this is not a required dependency of the server
        # for some use cases.
        import numpy

        try:
            with record_timing(request.state.metrics, "read"):
                array = await ensure_awaitable(entry.read, slice)
            if structure_family == StructureFamily.array:
                array = numpy.asarray(array)  # Force dask or PIMS or ... to do I/O.
        except IndexError:
            raise HTTPException(
                status_code=HTTP_400_BAD_REQUEST, detail="Block index out of range"
            )
        if (expected_shape is not None) and (expected_shape != array.shape):
            raise HTTPException(
                status_code=HTTP_400_BAD_REQUEST,
                detail=f"The expected_shape {expected_shape} does not match the actual shape {array.shape}",
            )
        if array.nbytes > settings.response_bytesize_limit:
            raise HTTPException(
                status_code=HTTP_400_BAD_REQUEST,
                detail=(
                    f"Response would exceed {settings.response_bytesize_limit}. "
                    "Use slicing ('?slice=...') to request smaller chunks."
                ),
            )
        try:
            with record_timing(request.state.metrics, "pack"):
                return await construct_data_response(
                    structure_family,
                    serialization_registry,
                    array,
                    entry.metadata(),
                    request,
                    format,
                    specs=getattr(entry, "specs", []),
                    expires=getattr(entry, "content_stale_at", None),
                    filename=filename,
                )
        except UnsupportedMediaTypes as err:
            raise HTTPException(status_code=HTTP_406_NOT_ACCEPTABLE, detail=err.args[0])

    @router.get(
        "/table/partition/{path:path}",
        response_model=schemas.Response,
        name="table partition",
    )
    async def get_table_partition(
        request: Request,
        partition: int,
        entry: MapAdapter = Security(
            get_entry({StructureFamily.table}), scopes=["read:data"]
        ),
        column: Optional[List[str]] = Query(None, min_length=1),
        field: Optional[List[str]] = Query(None, min_length=1, deprecated=True),
        format: Optional[str] = None,
        filename: Optional[str] = None,
        settings: Settings = Depends(get_settings),
    ):
        """
        Fetch a partition (continuous block of rows) from a DataFrame [GET route].
        """
        if (field is not None) and (column is not None):
            redundant_field_and_column = " ".join(
                (
                    "Cannot accept both 'column' and 'field' query parameters",
                    "in the same /table/partition request.",
                    "Include these query values using only the 'column' parameter.",
                )
            )
            raise HTTPException(
                status_code=HTTP_400_BAD_REQUEST, detail=redundant_field_and_column
            )
        elif field is not None:
            field_is_deprecated = " ".join(
                (
                    "Query parameter 'field' is deprecated for the /table/partition route.",
                    "Instead use the query parameter 'column'.",
                )
            )
            warnings.warn(field_is_deprecated, DeprecationWarning)
        return await table_partition(
            request=request,
            partition=partition,
            entry=entry,
            column=(column or field),
            format=format,
            filename=filename,
            settings=settings,
        )

    @router.post(
        "/table/partition/{path:path}",
        response_model=schemas.Response,
        name="table partition",
    )
    async def post_table_partition(
        request: Request,
        partition: int,
        entry: MapAdapter = Security(
            get_entry({StructureFamily.table}), scopes=["read:data"]
        ),
        column: Optional[List[str]] = Body(None, min_length=1),
        format: Optional[str] = None,
        filename: Optional[str] = None,
        settings: Settings = Depends(get_settings),
    ):
        """
        Fetch a partition (continuous block of rows) from a DataFrame [POST route].
        """
        return await table_partition(
            request=request,
            partition=partition,
            entry=entry,
            column=column,
            format=format,
            filename=filename,
            settings=settings,
        )

    async def table_partition(
        request: Request,
        partition: int,
        entry: MapAdapter,
        column: Optional[List[str]],
        format: Optional[str],
        filename: Optional[str],
        settings: Settings,
    ):
        """
        Fetch a partition (continuous block of rows) from a DataFrame.
        """
        try:
            # The singular/plural mismatch here of "fields" and "field" is
            # due to the ?field=A&field=B&field=C... encodes in a URL.
            with record_timing(request.state.metrics, "read"):
                df = await ensure_awaitable(entry.read_partition, partition, column)
        except IndexError:
            raise HTTPException(
                status_code=HTTP_400_BAD_REQUEST, detail="Partition out of range"
            )
        except KeyError as err:
            (key,) = err.args
            raise HTTPException(
                status_code=HTTP_400_BAD_REQUEST, detail=f"No such field {key}."
            )
        if df.memory_usage().sum() > settings.response_bytesize_limit:
            raise HTTPException(
                status_code=HTTP_400_BAD_REQUEST,
                detail=(
                    f"Response would exceed {settings.response_bytesize_limit}. "
                    "Select a subset of the columns ('?field=...') to "
                    "request a smaller chunks."
                ),
            )
        try:
            with record_timing(request.state.metrics, "pack"):
                return await construct_data_response(
                    StructureFamily.table,
                    serialization_registry,
                    df,
                    entry.metadata(),
                    request,
                    format,
                    specs=getattr(entry, "specs", []),
                    expires=getattr(entry, "content_stale_at", None),
                    filename=filename,
                )
        except UnsupportedMediaTypes as err:
            raise HTTPException(status_code=HTTP_406_NOT_ACCEPTABLE, detail=err.args[0])

    @router.get(
        "/table/full/{path:path}",
        response_model=schemas.Response,
        name="full 'table' data",
    )
    async def get_table_full(
        request: Request,
        entry: MapAdapter = Security(
            get_entry({StructureFamily.table}), scopes=["read:data"]
        ),
        column: Optional[List[str]] = Query(None, min_length=1),
        format: Optional[str] = None,
        filename: Optional[str] = None,
        settings: Settings = Depends(get_settings),
    ):
        """
        Fetch the data for the given table [GET route].
        """
        return await table_full(
            request=request,
            entry=entry,
            column=column,
            format=format,
            filename=filename,
            settings=settings,
        )

    @router.post(
        "/table/full/{path:path}",
        response_model=schemas.Response,
        name="full 'table' data",
    )
    async def post_table_full(
        request: Request,
        entry: MapAdapter = Security(
            get_entry({StructureFamily.table}), scopes=["read:data"]
        ),
        column: Optional[List[str]] = Body(None, min_length=1),
        format: Optional[str] = None,
        filename: Optional[str] = None,
        settings: Settings = Depends(get_settings),
    ):
        """
        Fetch the data for the given table [POST route].
        """
        return await table_full(
            request=request,
            entry=entry,
            column=column,
            format=format,
            filename=filename,
            settings=settings,
        )

    async def table_full(
        request: Request,
        entry: MapAdapter,
        column: Optional[List[str]],
        format: Optional[str],
        filename: Optional[str],
        settings: Settings,
    ):
        """
        Fetch the data for the given table.
        """
        try:
            with record_timing(request.state.metrics, "read"):
                data = await ensure_awaitable(entry.read, column)
        except KeyError as err:
            (key,) = err.args
            raise HTTPException(
                status_code=HTTP_400_BAD_REQUEST, detail=f"No such field {key}."
            )
        if data.memory_usage().sum() > settings.response_bytesize_limit:
            raise HTTPException(
                status_code=HTTP_400_BAD_REQUEST,
                detail=(
                    f"Response would exceed {settings.response_bytesize_limit}. "
                    "Select a subset of the columns to "
                    "request a smaller chunks."
                ),
            )
        try:
            with record_timing(request.state.metrics, "pack"):
                return await construct_data_response(
                    entry.structure_family,
                    serialization_registry,
                    data,
                    entry.metadata(),
                    request,
                    format,
                    specs=getattr(entry, "specs", []),
                    expires=getattr(entry, "content_stale_at", None),
                    filename=filename,
                    filter_for_access=None,
                )
        except UnsupportedMediaTypes as err:
            raise HTTPException(status_code=HTTP_406_NOT_ACCEPTABLE, detail=err.args[0])

<<<<<<< HEAD
    @router.get(
        "/container/full/{path:path}",
        response_model=schemas.Response,
        name="full 'container' metadata and data",
=======
@router.get(
    "/container/full/{path:path}",
    response_model=schemas.Response,
    name="full 'container' metadata and data",
)
async def get_container_full(
    request: Request,
    entry=SecureEntry(
        scopes=["read:data"],
        structure_families={StructureFamily.container, StructureFamily.composite},
    ),
    principal: str = Depends(get_current_principal),
    field: Optional[List[str]] = Query(None, min_length=1),
    format: Optional[str] = None,
    filename: Optional[str] = None,
    serialization_registry=Depends(get_serialization_registry),
):
    """
    Fetch the data for the given container via a GET request.
    """
    return await container_full(
        request=request,
        entry=entry,
        principal=principal,
        field=field,
        format=format,
        filename=filename,
        serialization_registry=serialization_registry,
>>>>>>> d3c5fb9d
    )
    async def get_container_full(
        request: Request,
        entry: MapAdapter = Security(
            get_entry({StructureFamily.container}), scopes=["read:data"]
        ),
        principal: str = Depends(get_current_principal),
        field: Optional[List[str]] = Query(None, min_length=1),
        format: Optional[str] = None,
        filename: Optional[str] = None,
    ):
        """
        Fetch the data for the given container via a GET request.
        """
        return await container_full(
            request=request,
            entry=entry,
            principal=principal,
            field=field,
            format=format,
            filename=filename,
        )

<<<<<<< HEAD
    @router.post(
        "/container/full/{path:path}",
        response_model=schemas.Response,
        name="full 'container' metadata and data",
=======

@router.post(
    "/container/full/{path:path}",
    response_model=schemas.Response,
    name="full 'container' metadata and data",
)
async def post_container_full(
    request: Request,
    entry=SecureEntry(
        scopes=["read:data"],
        structure_families={StructureFamily.container, StructureFamily.composite},
    ),
    principal: str = Depends(get_current_principal),
    field: Optional[List[str]] = Body(None, min_length=1),
    format: Optional[str] = None,
    filename: Optional[str] = None,
    serialization_registry=Depends(get_serialization_registry),
):
    """
    Fetch the data for the given container via a POST request.
    """
    return await container_full(
        request=request,
        entry=entry,
        principal=principal,
        field=field,
        format=format,
        filename=filename,
        serialization_registry=serialization_registry,
>>>>>>> d3c5fb9d
    )
    async def post_container_full(
        request: Request,
        entry: MapAdapter = Security(
            get_entry({StructureFamily.container}), scopes=["read:data"]
        ),
        principal: str = Depends(get_current_principal),
        field: Optional[List[str]] = Body(None, min_length=1),
        format: Optional[str] = None,
        filename: Optional[str] = None,
    ):
        """
        Fetch the data for the given container via a POST request.
        """
        return await container_full(
            request=request,
            entry=entry,
            principal=principal,
            field=field,
            format=format,
            filename=filename,
        )

<<<<<<< HEAD
    async def container_full(
        request: Request,
        entry,
        principal: str,
        field: Optional[List[str]],
        format: Optional[str],
        filename: Optional[str],
    ):
        """
        Fetch the data for the given container.
        """
        try:
            with record_timing(request.state.metrics, "read"):
                data = await ensure_awaitable(entry.read, fields=field)
        except KeyError as err:
            (key,) = err.args
            raise HTTPException(
                status_code=HTTP_400_BAD_REQUEST, detail=f"No such field {key}."
            )
=======
@router.get(
    "/node/full/{path:path}",
    response_model=schemas.Response,
    name="full 'container' or 'table'",
    deprecated=True,
)
async def node_full(
    request: Request,
    entry=SecureEntry(
        scopes=["read:data"],
        structure_families={
            StructureFamily.table,
            StructureFamily.container,
            StructureFamily.composite,
        },
    ),
    principal: str = Depends(get_current_principal),
    field: Optional[List[str]] = Query(None, min_length=1),
    format: Optional[str] = None,
    filename: Optional[str] = None,
    serialization_registry=Depends(get_serialization_registry),
    settings: Settings = Depends(get_settings),
):
    """
    Fetch the data below the given node.
    """
    try:
        with record_timing(request.state.metrics, "read"):
            data = await ensure_awaitable(entry.read, field)
    except KeyError as err:
        (key,) = err.args
        raise HTTPException(
            status_code=HTTP_400_BAD_REQUEST, detail=f"No such field {key}."
        )
    if (entry.structure_family == StructureFamily.table) and (
        data.memory_usage().sum() > settings.response_bytesize_limit
    ):
        raise HTTPException(
            status_code=HTTP_400_BAD_REQUEST,
            detail=(
                f"Response would exceed {settings.response_bytesize_limit}. "
                "Select a subset of the columns ('?field=...') to "
                "request a smaller chunks."
            ),
        )
    if entry.structure_family in {StructureFamily.container, StructureFamily.composite}:
>>>>>>> d3c5fb9d
        curried_filter = partial(
            filter_for_access,
            principal=principal,
            scopes=["read:data"],
            metrics=request.state.metrics,
        )
        # TODO Walk node to determine size before handing off to serializer.
        try:
            with record_timing(request.state.metrics, "pack"):
                return await construct_data_response(
                    entry.structure_family,
                    serialization_registry,
                    data,
                    entry.metadata(),
                    request,
                    format,
                    specs=getattr(entry, "specs", []),
                    expires=getattr(entry, "content_stale_at", None),
                    filename=filename,
                    filter_for_access=curried_filter,
                )
        except UnsupportedMediaTypes as err:
            raise HTTPException(status_code=HTTP_406_NOT_ACCEPTABLE, detail=err.args[0])

    @router.get(
        "/node/full/{path:path}",
        response_model=schemas.Response,
        name="full 'container' or 'table'",
        deprecated=True,
    )
    async def node_full(
        request: Request,
        entry: MapAdapter = Security(
            get_entry({StructureFamily.table, StructureFamily.container}),
            scopes=["read:data"],
        ),
        principal: str = Depends(get_current_principal),
        field: Optional[List[str]] = Query(None, min_length=1),
        format: Optional[str] = None,
        filename: Optional[str] = None,
        settings: Settings = Depends(get_settings),
    ):
        """
        Fetch the data below the given node.
        """
        try:
            with record_timing(request.state.metrics, "read"):
                data = await ensure_awaitable(entry.read, field)
        except KeyError as err:
            (key,) = err.args
            raise HTTPException(
                status_code=HTTP_400_BAD_REQUEST, detail=f"No such field {key}."
            )
        if (entry.structure_family == StructureFamily.table) and (
            data.memory_usage().sum() > settings.response_bytesize_limit
        ):
            raise HTTPException(
                status_code=HTTP_400_BAD_REQUEST,
                detail=(
                    f"Response would exceed {settings.response_bytesize_limit}. "
                    "Select a subset of the columns ('?field=...') to "
                    "request a smaller chunks."
                ),
            )
        if entry.structure_family == StructureFamily.container:
            curried_filter = partial(
                filter_for_access,
                principal=principal,
                scopes=["read:data"],
                metrics=request.state.metrics,
            )
        else:
            curried_filter = None
            # TODO Walk node to determine size before handing off to serializer.
        try:
            with record_timing(request.state.metrics, "pack"):
                return await construct_data_response(
                    entry.structure_family,
                    serialization_registry,
                    data,
                    entry.metadata(),
                    request,
                    format,
                    specs=getattr(entry, "specs", []),
                    expires=getattr(entry, "content_stale_at", None),
                    filename=filename,
                    filter_for_access=curried_filter,
                )
        except UnsupportedMediaTypes as err:
            raise HTTPException(status_code=HTTP_406_NOT_ACCEPTABLE, detail=err.args[0])

    @router.get(
        "/awkward/buffers/{path:path}",
        response_model=schemas.Response,
        name="AwkwardArray buffers",
    )
    async def get_awkward_buffers(
        request: Request,
        entry: MapAdapter = Security(
            get_entry({StructureFamily.awkward}), scopes=["read:data"]
        ),
        form_key: Optional[List[str]] = Query(None, min_length=1),
        format: Optional[str] = None,
        filename: Optional[str] = None,
        settings: Settings = Depends(get_settings),
    ):
        """
        Fetch a slice of AwkwardArray data.

        Note that there is a POST route on this same path with equivalent functionality.
        HTTP caches tends to engage with GET but not POST, so that GET route may be
        preferred for that reason. However, HTTP clients, servers, and proxies
        typically impose a length limit on URLs. (The HTTP spec does not specify
        one, but this is a pragmatic measure.) For requests with large numbers of
        form_key parameters, POST may be the only option.
        """
        return await _awkward_buffers(
            request=request,
            entry=entry,
            form_key=form_key,
            format=format,
            filename=filename,
            settings=settings,
        )

    @router.post(
        "/awkward/buffers/{path:path}",
        response_model=schemas.Response,
        name="AwkwardArray buffers",
    )
    async def post_awkward_buffers(
        request: Request,
        body: List[str],
        format: Optional[str] = None,
        filename: Optional[str] = None,
        settings: Settings = Depends(get_settings),
        entry: MapAdapter = Security(
            get_entry({StructureFamily.awkward}), scopes=["read:data"]
        ),
    ):
        """
        Fetch a slice of AwkwardArray data.

        Note that there is a GET route on this same path with equivalent functionality.
        HTTP caches tends to engage with GET but not POST, so that GET route may be
        preferred for that reason. However, HTTP clients, servers, and proxies
        typically impose a length limit on URLs. (The HTTP spec does not specify
        one, but this is a pragmatic measure.) For requests with large numbers of
        form_key parameters, POST may be the only option.
        """
        return await _awkward_buffers(
            request=request,
            entry=entry,
            form_key=body,
            format=format,
            filename=filename,
            settings=settings,
        )

    async def _awkward_buffers(
        request: Request,
        entry,
        form_key: Optional[List[str]],
        format: Optional[str],
        filename: Optional[str],
        settings: Settings,
    ):
        structure_family = entry.structure_family
        structure = entry.structure()
        with record_timing(request.state.metrics, "read"):
            # The plural vs. singular mismatch is due to the way query parameters
            # are given as ?form_key=A&form_key=B&form_key=C.
            container = await ensure_awaitable(entry.read_buffers, form_key)
        if (
            sum(len(buffer) for buffer in container.values())
            > settings.response_bytesize_limit
        ):
            raise HTTPException(
                status_code=HTTP_400_BAD_REQUEST,
                detail=(
                    f"Response would exceed {settings.response_bytesize_limit}. "
                    "Use slicing ('?slice=...') to request smaller chunks."
                ),
            )
        components = (structure.form, structure.length, container)
        try:
            with record_timing(request.state.metrics, "pack"):
                return await construct_data_response(
                    structure_family,
                    serialization_registry,
                    components,
                    entry.metadata(),
                    request,
                    format,
                    specs=getattr(entry, "specs", []),
                    expires=getattr(entry, "content_stale_at", None),
                    filename=filename,
                )
        except UnsupportedMediaTypes as err:
            raise HTTPException(status_code=HTTP_406_NOT_ACCEPTABLE, detail=err.args[0])

    @router.get(
        "/awkward/full/{path:path}",
        response_model=schemas.Response,
        name="Full AwkwardArray",
    )
    async def awkward_full(
        request: Request,
        entry: MapAdapter = Security(
            get_entry({StructureFamily.awkward}), scopes=["read:data"]
        ),
        # slice=Depends(slice_),
        format: Optional[str] = None,
        filename: Optional[str] = None,
        settings: Settings = Depends(get_settings),
    ):
        """
        Fetch a slice of AwkwardArray data.
        """
        structure_family = entry.structure_family
        # Deferred import because this is not a required dependency of the server
        # for some use cases.
        import awkward

        with record_timing(request.state.metrics, "read"):
            container = await ensure_awaitable(entry.read)
        structure = entry.structure()
        components = (structure.form, structure.length, container)
        array = awkward.from_buffers(*components)
        if array.nbytes > settings.response_bytesize_limit:
            raise HTTPException(
                status_code=HTTP_400_BAD_REQUEST,
                detail=(
                    f"Response would exceed {settings.response_bytesize_limit}. "
                    "Use slicing ('?slice=...') to request smaller chunks."
                ),
            )
        try:
            with record_timing(request.state.metrics, "pack"):
                return await construct_data_response(
                    structure_family,
                    serialization_registry,
                    components,
                    entry.metadata(),
                    request,
                    format,
                    specs=getattr(entry, "specs", []),
                    expires=getattr(entry, "content_stale_at", None),
                    filename=filename,
                )
        except UnsupportedMediaTypes as err:
            raise HTTPException(status_code=HTTP_406_NOT_ACCEPTABLE, detail=err.args[0])

    @router.post("/metadata/{path:path}", response_model=schemas.PostMetadataResponse)
    async def post_metadata(
        request: Request,
        path: str,
        body: schemas.PostMetadataRequest,
        settings: Settings = Depends(get_settings),
        entry: MapAdapter = Security(get_entry(), scopes=["write:metadata", "create"]),
    ):
        for data_source in body.data_sources:
            if data_source.assets:
                raise HTTPException(
                    "Externally-managed assets cannot be registered "
                    "using POST /metadata/{path} Use POST /register/{path} instead."
                )
        if body.data_sources and not getattr(entry, "writable", False):
            raise HTTPException(
                status_code=HTTP_405_METHOD_NOT_ALLOWED,
                detail=f"Data cannot be written at the path {path}",
            )
        return await _create_node(
            request=request,
            path=path,
            body=body,
            settings=settings,
            entry=entry,
        )
<<<<<<< HEAD
=======
    return await _create_node(
        request=request,
        path=path,
        body=body,
        validation_registry=validation_registry,
        settings=settings,
        entry=entry,
    )


@router.post("/register/{path:path}", response_model=schemas.PostMetadataResponse)
async def post_register(
    request: Request,
    path: str,
    body: schemas.PostMetadataRequest,
    validation_registry=Depends(get_validation_registry),
    settings: Settings = Depends(get_settings),
    entry=SecureEntry(scopes=["write:metadata", "create", "register"]),
):
    return await _create_node(
        request=request,
        path=path,
        body=body,
        validation_registry=validation_registry,
        settings=settings,
        entry=entry,
    )


async def _create_node(
    request: Request,
    path: str,
    body: schemas.PostMetadataRequest,
    validation_registry,
    settings: Settings,
    entry,
):
    metadata, structure_family, specs = (
        body.metadata,
        body.structure_family,
        body.specs,
    )
    if structure_family in {StructureFamily.container, StructureFamily.composite}:
        structure = None
    else:
        if len(body.data_sources) != 1:
            raise NotImplementedError
        structure = body.data_sources[0].structure

    metadata_modified, metadata = await validate_metadata(
        metadata=metadata,
        structure_family=structure_family,
        structure=structure,
        specs=specs,
        validation_registry=validation_registry,
        settings=settings,
    )

    key, node = await entry.create_node(
        metadata=body.metadata,
        structure_family=body.structure_family,
        key=body.id,
        specs=body.specs,
        data_sources=body.data_sources,
    )
    links = links_for_node(
        structure_family, structure, get_base_url(request), path + f"/{key}"
    )
    response_data = {
        "id": key,
        "links": links,
        "data_sources": [ds.model_dump() for ds in node.data_sources],
    }
    if metadata_modified:
        response_data["metadata"] = metadata

    return json_or_msgpack(request, response_data)


@router.put("/data_source/{path:path}")
async def put_data_source(
    request: Request,
    path: str,
    data_source: int,
    body: schemas.PutDataSourceRequest,
    settings: Settings = Depends(get_settings),
    entry=SecureEntry(scopes=["write:metadata", "register"]),
):
    await entry.put_data_source(
        data_source=body.data_source,
    )
>>>>>>> d3c5fb9d

    @router.post("/register/{path:path}", response_model=schemas.PostMetadataResponse)
    async def post_register(
        request: Request,
        path: str,
        body: schemas.PostMetadataRequest,
        settings: Settings = Depends(get_settings),
        entry: MapAdapter = Security(
            get_entry(), scopes=["write:metadata", "create", "register"]
        ),
    ):
        return await _create_node(
            request=request,
            path=path,
            body=body,
            settings=settings,
            entry=entry,
        )

    async def _create_node(
        request: Request,
        path: str,
        body: schemas.PostMetadataRequest,
        settings: Settings,
        entry,
    ):
        metadata, structure_family, specs = (
            body.metadata,
            body.structure_family,
            body.specs,
        )
        if structure_family == StructureFamily.container:
            structure = None
        else:
            if len(body.data_sources) != 1:
                raise NotImplementedError
            structure = body.data_sources[0].structure

        metadata_modified, metadata = await validate_metadata(
            metadata=metadata,
            structure_family=structure_family,
            structure=structure,
            specs=specs,
            settings=settings,
        )

        key, node = await entry.create_node(
            metadata=body.metadata,
            structure_family=body.structure_family,
            key=body.id,
            specs=body.specs,
            data_sources=body.data_sources,
        )
        links = links_for_node(
            structure_family, structure, get_base_url(request), path + f"/{key}"
        )
        response_data = {
            "id": key,
            "links": links,
            "data_sources": [ds.model_dump() for ds in node.data_sources],
        }
        if metadata_modified:
            response_data["metadata"] = metadata

        return json_or_msgpack(request, response_data)

    @router.put("/data_source/{path:path}")
    async def put_data_source(
        request: Request,
        path: str,
        data_source: int,
        body: schemas.PutDataSourceRequest,
        settings: Settings = Depends(get_settings),
        entry: MapAdapter = Security(
            get_entry(), scopes=["write:metadata", "register"]
        ),
    ):
        await entry.put_data_source(
            data_source=body.data_source,
        )

    @router.delete("/metadata/{path:path}")
    async def delete(
        request: Request,
        entry: MapAdapter = Security(
            get_entry(), scopes=["write:data", "write:metadata"]
        ),
    ):
        if hasattr(entry, "delete"):
            await entry.delete()
        else:
            raise HTTPException(
                status_code=HTTP_405_METHOD_NOT_ALLOWED,
                detail="This node does not support deletion.",
            )
        return json_or_msgpack(request, None)

    @router.delete("/nodes/{path:path}")
    async def bulk_delete(
        request: Request,
        entry: MapAdapter = Security(
            get_entry(), scopes=["write:data", "write:metadata"]
        ),
    ):
        if hasattr(entry, "delete_tree"):
            await entry.delete_tree()
        else:
            raise HTTPException(
                status_code=HTTP_405_METHOD_NOT_ALLOWED,
                detail="This node does not support bulk deletion.",
            )
        return json_or_msgpack(request, None)

    @router.put("/array/full/{path:path}")
    async def put_array_full(
        request: Request,
        entry: MapAdapter = Security(
            get_entry({StructureFamily.array, StructureFamily.sparse}),
            scopes=["write:data"],
        ),
    ):
        body = await request.body()
        if not hasattr(entry, "write"):
            raise HTTPException(
                status_code=HTTP_405_METHOD_NOT_ALLOWED,
                detail="This node cannot accept array data.",
            )
        media_type = request.headers["content-type"]
        if entry.structure_family == "array":
            dtype = entry.structure().data_type.to_numpy_dtype()
            shape = entry.structure().shape
            deserializer = deserialization_registry.dispatch("array", media_type)
            data = await ensure_awaitable(deserializer, body, dtype, shape)
        elif entry.structure_family == "sparse":
            deserializer = deserialization_registry.dispatch("sparse", media_type)
            data = await ensure_awaitable(deserializer, body)
        else:
            raise NotImplementedError(entry.structure_family)
        await ensure_awaitable(entry.write, data)
        return json_or_msgpack(request, None)

    @router.put("/array/block/{path:path}")
    async def put_array_block(
        request: Request,
        entry: MapAdapter = Security(
            get_entry({StructureFamily.array, StructureFamily.sparse}),
            scopes=["write:data"],
        ),
        block=Depends(block),
    ):
        if not hasattr(entry, "write_block"):
            raise HTTPException(
                status_code=HTTP_405_METHOD_NOT_ALLOWED,
                detail="This node cannot accept array data.",
            )
        from tiled.adapters.array import slice_and_shape_from_block_and_chunks

        body = await request.body()
        media_type = request.headers["content-type"]
        if entry.structure_family == "array":
            dtype = entry.structure().data_type.to_numpy_dtype()
            _, shape = slice_and_shape_from_block_and_chunks(
                block, entry.structure().chunks
            )
            deserializer = deserialization_registry.dispatch("array", media_type)
            data = await ensure_awaitable(deserializer, body, dtype, shape)
        elif entry.structure_family == "sparse":
            deserializer = deserialization_registry.dispatch("sparse", media_type)
            data = await ensure_awaitable(deserializer, body)
        else:
            raise NotImplementedError(entry.structure_family)
        await ensure_awaitable(entry.write_block, data, block)
        return json_or_msgpack(request, None)

    @router.patch("/array/full/{path:path}")
    async def patch_array_full(
        request: Request,
        offset=Depends(offset_param),
        shape=Depends(shape_param),
        extend: bool = False,
        entry: MapAdapter = Security(
            get_entry({StructureFamily.array}),
            scopes=["write:data"],
        ),
    ):
        if not hasattr(entry, "patch"):
            raise HTTPException(
                status_code=HTTP_405_METHOD_NOT_ALLOWED,
                detail="This node cannot accept array data.",
            )

        dtype = entry.structure().data_type.to_numpy_dtype()
        body = await request.body()
        media_type = request.headers["content-type"]
        deserializer = deserialization_registry.dispatch("array", media_type)
        data = await ensure_awaitable(deserializer, body, dtype, shape)
        structure = await ensure_awaitable(entry.patch, data, offset, extend)
        return json_or_msgpack(request, structure)

    @router.put("/table/full/{path:path}")
    @router.put("/node/full/{path:path}", deprecated=True)
    async def put_node_full(
        request: Request,
        entry: MapAdapter = Security(
            get_entry({StructureFamily.table}),
            scopes=["write:data"],
        ),
    ):
        if not hasattr(entry, "write"):
            raise HTTPException(
                status_code=HTTP_405_METHOD_NOT_ALLOWED,
                detail="This node does not support writing.",
            )
        body = await request.body()
        media_type = request.headers["content-type"]
        deserializer = deserialization_registry.dispatch(
            StructureFamily.table, media_type
        )
        data = await ensure_awaitable(deserializer, body)
        await ensure_awaitable(entry.write, data)
        return json_or_msgpack(request, None)

    @router.put("/table/partition/{path:path}")
    async def put_table_partition(
        partition: int,
        request: Request,
        entry: MapAdapter = Security(get_entry(), scopes=["write:data"]),
    ):
        if not hasattr(entry, "write_partition"):
            raise HTTPException(
                status_code=HTTP_405_METHOD_NOT_ALLOWED,
                detail="This node does not supporting writing a partition.",
            )
        body = await request.body()
        media_type = request.headers["content-type"]
        deserializer = deserialization_registry.dispatch(
            StructureFamily.table, media_type
        )
        data = await ensure_awaitable(deserializer, body)
        await ensure_awaitable(entry.write_partition, data, partition)
        return json_or_msgpack(request, None)

    @router.patch("/table/partition/{path:path}")
    async def patch_table_partition(
        partition: int,
        request: Request,
        entry: MapAdapter = Security(get_entry(), scopes=["write:data"]),
    ):
        if not hasattr(entry, "write_partition"):
            raise HTTPException(
                status_code=HTTP_405_METHOD_NOT_ALLOWED,
                detail="This node does not supporting writing a partition.",
            )
        body = await request.body()
        media_type = request.headers["content-type"]
        deserializer = deserialization_registry.dispatch(
            StructureFamily.table, media_type
        )
        data = await ensure_awaitable(deserializer, body)
        await ensure_awaitable(entry.append_partition, data, partition)
        return json_or_msgpack(request, None)

    @router.put("/awkward/full/{path:path}")
    async def put_awkward_full(
        request: Request,
        entry: MapAdapter = Security(
            get_entry({StructureFamily.awkward}), scopes=["write:data"]
        ),
    ):
        body = await request.body()
        if not hasattr(entry, "write"):
            raise HTTPException(
                status_code=HTTP_405_METHOD_NOT_ALLOWED,
                detail="This node cannot be written to.",
            )
        media_type = request.headers["content-type"]
        deserializer = deserialization_registry.dispatch(
            StructureFamily.awkward, media_type
        )
        structure = entry.structure()
        data = await ensure_awaitable(
            deserializer, body, structure.form, structure.length
        )
        await ensure_awaitable(entry.write, data)
        return json_or_msgpack(request, None)

    @router.patch("/metadata/{path:path}", response_model=schemas.PatchMetadataResponse)
    async def patch_metadata(
        request: Request,
        body: schemas.PatchMetadataRequest,
        settings: Settings = Depends(get_settings),
        entry: MapAdapter = Security(get_entry(), scopes=["write:metadata"]),
    ):
        if not hasattr(entry, "replace_metadata"):
            raise HTTPException(
                status_code=HTTP_405_METHOD_NOT_ALLOWED,
                detail="This node does not support update of metadata.",
            )
        if body.content_type == patch_mimetypes.JSON_PATCH:
            metadata = apply_json_patch(entry.metadata(), (body.metadata or []))
            specs = apply_json_patch((entry.specs or []), (body.specs or []))
        elif body.content_type == patch_mimetypes.MERGE_PATCH:
            metadata = apply_merge_patch(entry.metadata(), (body.metadata or {}))
            # body.specs = [] clears specs, as per json merge patch specification
            # but we treat body.specs = None as "no modifications"
            current_specs = entry.specs or []
            target_specs = current_specs if body.specs is None else body.specs
            specs = apply_merge_patch(current_specs, target_specs)
        else:
            raise HTTPException(
                status_code=HTTP_406_NOT_ACCEPTABLE,
                detail=f"valid content types: {', '.join(patch_mimetypes)}",
            )

        # Manually validate limits that bypass pydantic validation via patch
        if len(specs) > schemas.MAX_ALLOWED_SPECS:
            raise HTTPException(
                status_code=HTTP_422_UNPROCESSABLE_ENTITY,
                detail=f"Update cannot result in more than {schemas.MAX_ALLOWED_SPECS} specs",
            )
        if len(specs) != len(set(specs)):
            raise HTTPException(
                status_code=HTTP_422_UNPROCESSABLE_ENTITY,
                detail="Update cannot result in non-unique specs",
            )

        structure_family, structure = (
            entry.structure_family,
            entry.structure(),
        )

        metadata_modified, metadata = await validate_metadata(
            metadata=metadata,
            structure_family=structure_family,
            structure=structure,
            specs=[Spec(x) for x in specs],
            settings=settings,
        )

        await entry.replace_metadata(metadata=metadata, specs=specs)

        response_data = {"id": entry.key}
        if metadata_modified:
            response_data["metadata"] = metadata
        return json_or_msgpack(request, response_data)

    @router.put("/metadata/{path:path}", response_model=schemas.PutMetadataResponse)
    async def put_metadata(
        request: Request,
        body: schemas.PutMetadataRequest,
        settings: Settings = Depends(get_settings),
        entry: MapAdapter = Security(get_entry(), scopes=["write:metadata"]),
    ):
        if not hasattr(entry, "replace_metadata"):
            raise HTTPException(
                status_code=HTTP_405_METHOD_NOT_ALLOWED,
                detail="This node does not support update of metadata.",
            )

        metadata, structure_family, structure, specs = (
            body.metadata if body.metadata is not None else entry.metadata(),
            entry.structure_family,
            entry.structure(),
            body.specs if body.specs is not None else entry.specs,
        )

        metadata_modified, metadata = await validate_metadata(
            metadata=metadata,
            structure_family=structure_family,
            structure=structure,
            specs=specs,
            settings=settings,
        )

        await entry.replace_metadata(metadata=metadata, specs=specs)

        response_data = {"id": entry.key}
        if metadata_modified:
            response_data["metadata"] = metadata
        return json_or_msgpack(request, response_data)

    @router.get("/revisions/{path:path}")
    async def get_revisions(
        request: Request,
        path: str,
        offset: Optional[int] = Query(0, alias="page[offset]", ge=0),
        limit: Optional[int] = Query(
            DEFAULT_PAGE_SIZE, alias="page[limit]", ge=0, le=MAX_PAGE_SIZE
        ),
        entry: MapAdapter = Security(get_entry(), scopes=["read:metadata"]),
    ):
        if not hasattr(entry, "revisions"):
            raise HTTPException(
                status_code=HTTP_405_METHOD_NOT_ALLOWED,
                detail="This node does not support revisions.",
            )

        base_url = get_base_url(request)
        resource = await construct_revisions_response(
            entry,
            base_url,
            "/revisions",
            path,
            offset,
            limit,
            resolve_media_type(request),
        )
        return json_or_msgpack(request, resource.model_dump())

    @router.delete("/revisions/{path:path}")
    async def delete_revision(
        request: Request,
        number: int,
        entry: MapAdapter = Security(get_entry(), scopes=["write:metadata"]),
    ):
        if not hasattr(entry, "revisions"):
            raise HTTPException(
                status_code=HTTP_405_METHOD_NOT_ALLOWED,
                detail="This node does not support a del request for revisions.",
            )

        await entry.delete_revision(number)
        return json_or_msgpack(request, None)

    # For simplicity of implementation, we support a restricted subset of the full
    # Range spec. This could be extended if the need arises.
    # https://developer.mozilla.org/en-US/docs/Web/HTTP/Headers/Range
    RANGE_HEADER_PATTERN = re.compile(r"^bytes=(\d+)-(\d+)$")

    @router.get("/asset/bytes/{path:path}")
    async def get_asset(
        request: Request,
        id: int,
        relative_path: Optional[Path] = None,
        entry: MapAdapter = Security(
            get_entry(), scopes=["read:data"]
        ),  # TODO: Separate scope for assets?
        settings: Settings = Depends(get_settings),
    ):
        if not settings.expose_raw_assets:
            raise HTTPException(
                status_code=HTTP_403_FORBIDDEN,
                detail=(
                    "This Tiled server is configured not to allow "
                    "downloading raw assets."
                ),
            )
        if not hasattr(entry, "asset_by_id"):
            raise HTTPException(
                status_code=HTTP_405_METHOD_NOT_ALLOWED,
                detail="This node does not support downloading assets.",
            )

        asset = await entry.asset_by_id(id)
        if asset is None:
            raise HTTPException(
                status_code=HTTP_404_NOT_FOUND,
                detail=f"This node exists but it does not have an Asset with id {id}",
            )
        if asset.is_directory:
            if relative_path is None:
                raise HTTPException(
                    status_code=HTTP_400_BAD_REQUEST,
                    detail=(
                        "This asset is a directory. Must specify relative path, "
                        f"from manifest provided by /asset/manifest/...?id={id}"
                    ),
                )
            if relative_path.is_absolute():
                raise HTTPException(
                    status_code=HTTP_400_BAD_REQUEST,
                    detail="relative_path query parameter must be a *relative* path",
                )
        else:
            if relative_path is not None:
                raise HTTPException(
                    status_code=HTTP_400_BAD_REQUEST,
                    detail="This asset is not a directory. The relative_path query parameter must not be set.",
                )
        if not asset.data_uri.startswith("file:"):
            raise HTTPException(
                status_code=HTTP_400_BAD_REQUEST,
                detail="Only download assets stored as file:// is currently supported.",
            )
        path = path_from_uri(asset.data_uri)
        if relative_path is not None:
            # Be doubly sure that this is under the Asset's data_uri directory
            # and not sneakily escaping it.
            if not os.path.commonpath([path, path / relative_path]) != path:
                # This should not be possible.
                raise RuntimeError(
                    f"Refusing to serve {path / relative_path} because it is outside "
                    "of the Asset's directory"
                )
            full_path = path / relative_path
        else:
            full_path = path
        stat_result = await anyio.to_thread.run_sync(os.stat, full_path)
        filename = full_path.name
        if "range" in request.headers:
            range_header = request.headers["range"]
            match = RANGE_HEADER_PATTERN.match(range_header)
            if match is None:
                raise HTTPException(
                    status_code=HTTP_400_BAD_REQUEST,
                    detail=(
                        "Only a Range headers of the form 'bytes=start-end' are supported. "
                        f"Could not parse Range header: {range_header}",
                    ),
                )
            range = start, _ = (int(match.group(1)), int(match.group(2)))
            if start > stat_result.st_size:
                raise HTTPException(
                    status_code=HTTP_416_REQUESTED_RANGE_NOT_SATISFIABLE,
                    headers={"content-range": f"bytes */{stat_result.st_size}"},
                )
            status_code = HTTP_206_PARTIAL_CONTENT
        else:
            range = None
            status_code = HTTP_200_OK
        return FileResponseWithRange(
            full_path,
            stat_result=stat_result,
            status_code=status_code,
            headers={"Content-Disposition": f'attachment; filename="{filename}"'},
            range=range,
        )

    @router.get("/asset/manifest/{path:path}")
    async def get_asset_manifest(
        request: Request,
        id: int,
        entry: MapAdapter = Security(
            get_entry(), scopes=["read:data"]
        ),  # TODO: Separate scope for assets?
        settings: Settings = Depends(get_settings),
    ):
        if not settings.expose_raw_assets:
            raise HTTPException(
                status_code=HTTP_403_FORBIDDEN,
                detail=(
                    "This Tiled server is configured not to allow "
                    "downloading raw assets."
                ),
            )
        if not hasattr(entry, "asset_by_id"):
            raise HTTPException(
                status_code=HTTP_405_METHOD_NOT_ALLOWED,
                detail="This node does not support downloading assets.",
            )

        asset = await entry.asset_by_id(id)
        if asset is None:
            raise HTTPException(
                status_code=HTTP_404_NOT_FOUND,
                detail=f"This node exists but it does not have an Asset with id {id}",
            )
        if not asset.is_directory:
            raise HTTPException(
                status_code=HTTP_400_BAD_REQUEST,
                detail="This asset is not a directory. There is no manifest.",
            )
        if not asset.data_uri.startswith("file:"):
            raise HTTPException(
                status_code=HTTP_400_BAD_REQUEST,
                detail="Only download assets stored as file:// is currently supported.",
            )
        path = path_from_uri(asset.data_uri)
        manifest = []
        # Walk the directory and any subdirectories. Aggregate a list of all the
        # files, given as paths relative to the directory root.
        for root, _directories, files in os.walk(path):
            manifest.extend(Path(root, file) for file in files)
        return json_or_msgpack(request, {"manifest": manifest})

    async def validate_metadata(
        metadata: dict,
        structure_family: StructureFamily,
        structure,
        specs: List[Spec],
        settings: Settings = Depends(get_settings),
    ):
        metadata_modified = False

        # Specs should be ordered from most specific/constrained to least.
        # Validate them in reverse order, with the least constrained spec first,
        # because it may do normalization that helps pass the more constrained one.
        # Known Issue:
        # When there is more than one spec, it's possible for the validator for
        # Spec 2 to make a modification that breaks the validation for Spec 1.
        # For now we leave it to the server maintainer to ensure that validators
        # won't step on each other in this way, but this may need revisiting.
        for spec in reversed(specs):
            if spec.name not in validation_registry:
                if settings.reject_undeclared_specs:
                    raise HTTPException(
                        status_code=HTTP_400_BAD_REQUEST,
                        detail=f"Unrecognized spec: {spec.name}",
                    )
            else:
                validator = validation_registry(spec.name)
                try:
                    result = validator(metadata, structure_family, structure, spec)
                except ValidationError as e:
                    raise HTTPException(
                        status_code=HTTP_400_BAD_REQUEST,
                        detail=f"failed validation for spec {spec.name}:\n{e}",
                    )
                if result is not None:
                    metadata_modified = True
                    metadata = result

        return metadata_modified, metadata

    return router<|MERGE_RESOLUTION|>--- conflicted
+++ resolved
@@ -66,209 +66,7 @@
 from .settings import Settings, get_settings
 from .utils import filter_for_access, get_base_url, record_timing
 
-<<<<<<< HEAD
 T = TypeVar("T")
-=======
-router = APIRouter()
-
-
-@router.get("/", response_model=About)
-async def about(
-    request: Request,
-    settings: Settings = Depends(get_settings),
-    authenticators=Depends(get_authenticators),
-    serialization_registry=Depends(get_serialization_registry),
-    query_registry=Depends(get_query_registry),
-    # This dependency is here because it runs the code that moves
-    # API key from the query parameter to a cookie (if it is valid).
-    principal=Security(get_current_principal, scopes=[]),
-):
-    # TODO The lazy import of entry modules and serializers means that the
-    # lists of formats are not populated until they are first used. Not very
-    # helpful for discovery! The registration can be made non-lazy, while the
-    # imports of the underlying I/O libraries themselves (openpyxl, pillow,
-    # etc.) can remain lazy.
-    request.state.endpoint = "about"
-    base_url = get_base_url(request)
-    authentication = {
-        "required": not settings.allow_anonymous_access,
-    }
-    provider_specs = []
-    user_agent = request.headers.get("user-agent", "")
-    # The name of the "internal" mode used to be "password".
-    # This ensures back-compat with older Python clients.
-    internal_mode_name = "internal"
-    MINIMUM_INTERNAL_PYTHON_CLIENT_VERSION = packaging.version.parse("0.1.0b17")
-    if user_agent.startswith("python-tiled/"):
-        agent, _, raw_version = user_agent.partition("/")
-        try:
-            parsed_version = packaging.version.parse(raw_version)
-        except Exception:
-            pass
-        else:
-            if parsed_version < MINIMUM_INTERNAL_PYTHON_CLIENT_VERSION:
-                internal_mode_name = "password"
-    for provider, authenticator in authenticators.items():
-        if isinstance(authenticator, InternalAuthenticator):
-            spec = {
-                "provider": provider,
-                "mode": internal_mode_name,
-                "links": {
-                    "auth_endpoint": f"{base_url}/auth/provider/{provider}/token"
-                },
-                "confirmation_message": getattr(
-                    authenticator, "confirmation_message", None
-                ),
-            }
-        elif isinstance(authenticator, ExternalAuthenticator):
-            spec = {
-                "provider": provider,
-                "mode": "external",
-                "links": {
-                    "auth_endpoint": f"{base_url}/auth/provider/{provider}/authorize"
-                },
-                "confirmation_message": getattr(
-                    authenticator, "confirmation_message", None
-                ),
-            }
-        else:
-            # It should be impossible to reach here.
-            assert False
-        provider_specs.append(spec)
-    if provider_specs:
-        # If there are *any* authenticaiton providers, these
-        # endpoints will be added.
-        authentication["links"] = {
-            "whoami": f"{base_url}/auth/whoami",
-            "apikey": f"{base_url}/auth/apikey",
-            "refresh_session": f"{base_url}/auth/session/refresh",
-            "revoke_session": f"{base_url}/auth/session/revoke/{{session_id}}",
-            "logout": f"{base_url}/auth/logout",
-        }
-    authentication["providers"] = provider_specs
-
-    return json_or_msgpack(
-        request,
-        About(
-            library_version=__version__,
-            api_version=0,
-            formats={
-                structure_family: list(
-                    serialization_registry.media_types(structure_family)
-                )
-                for structure_family in serialization_registry.structure_families
-            },
-            aliases={
-                structure_family: serialization_registry.aliases(structure_family)
-                for structure_family in serialization_registry.structure_families
-            },
-            queries=list(query_registry.name_to_query_type),
-            authentication=authentication,
-            links={
-                "self": base_url,
-                "documentation": f"{base_url}/docs",
-            },
-            meta={"root_path": request.scope.get("root_path") or "" + "/api"},
-        ).model_dump(),
-        expires=datetime.now(timezone.utc) + timedelta(seconds=600),
-    )
-
-
-async def search(
-    request: Request,
-    path: str,
-    fields: Optional[List[schemas.EntryFields]] = Query(list(schemas.EntryFields)),
-    select_metadata: Optional[str] = Query(None),
-    offset: Optional[int] = Query(0, alias="page[offset]", ge=0),
-    limit: Optional[int] = Query(
-        DEFAULT_PAGE_SIZE, alias="page[limit]", ge=0, le=MAX_PAGE_SIZE
-    ),
-    sort: Optional[str] = Query(None),
-    max_depth: Optional[int] = Query(None, ge=0, le=DEPTH_LIMIT),
-    omit_links: bool = Query(False),
-    include_data_sources: bool = Query(False),
-    entry: Any = SecureEntry(scopes=["read:metadata"]),
-    query_registry=Depends(get_query_registry),
-    principal: str = Depends(get_current_principal),
-    **filters,
-):
-    request.state.endpoint = "search"
-    if entry.structure_family not in {
-        StructureFamily.container,
-        StructureFamily.composite,
-    }:
-        raise WrongTypeForRoute("This is not a Node; it cannot be searched or listed.")
-    try:
-        resource, metadata_stale_at, must_revalidate = await construct_entries_response(
-            query_registry,
-            entry,
-            "/search",
-            path,
-            offset,
-            limit,
-            fields,
-            select_metadata,
-            omit_links,
-            include_data_sources,
-            filters,
-            sort,
-            get_base_url(request),
-            resolve_media_type(request),
-            max_depth=max_depth,
-        )
-        # We only get one Expires header, so if different parts
-        # of this response become stale at different times, we
-        # cite the earliest one.
-        entries_stale_at = getattr(entry, "entries_stale_at", None)
-        headers = {}
-        if (metadata_stale_at is None) or (entries_stale_at is None):
-            expires = None
-        else:
-            expires = min(metadata_stale_at, entries_stale_at)
-        if must_revalidate:
-            headers["Cache-Control"] = "must-revalidate"
-        return json_or_msgpack(
-            request,
-            resource.model_dump(),
-            expires=expires,
-            headers=headers,
-        )
-    except NoEntry:
-        raise HTTPException(status_code=HTTP_404_NOT_FOUND, detail="No such entry.")
-    except WrongTypeForRoute as err:
-        raise HTTPException(status_code=HTTP_404_NOT_FOUND, detail=err.args[0])
-    except JMESPathError as err:
-        raise HTTPException(
-            status_code=HTTP_400_BAD_REQUEST,
-            detail=f"Malformed 'select_metadata' parameter raised JMESPathError: {err}",
-        )
-
-
-async def distinct(
-    request: Request,
-    structure_families: bool = False,
-    specs: bool = False,
-    metadata: Optional[List[str]] = Query(default=[]),
-    counts: bool = False,
-    entry: Any = SecureEntry(scopes=["read:metadata"]),
-    query_registry=Depends(get_query_registry),
-    **filters,
-):
-    if hasattr(entry, "get_distinct"):
-        filtered = await apply_search(entry, filters, query_registry)
-        distinct = await ensure_awaitable(
-            filtered.get_distinct, metadata, structure_families, specs, counts
-        )
-
-        return json_or_msgpack(
-            request, schemas.GetDistinctResponse.model_validate(distinct).model_dump()
-        )
-    else:
-        raise HTTPException(
-            status_code=HTTP_405_METHOD_NOT_ALLOWED,
-            detail="This node does not support distinct.",
-        )
->>>>>>> d3c5fb9d
 
 
 def _patch_route_signature(
@@ -469,7 +267,8 @@
         **filters,
     ):
         request.state.endpoint = "search"
-        if entry.structure_family != StructureFamily.container:
+        if entry.if entry.structure_family not in {
+            StructureFamily.container, StructureFamily.composite}:
             raise WrongTypeForRoute(
                 "This is not a Node; it cannot be searched or listed."
             )
@@ -965,46 +764,15 @@
         except UnsupportedMediaTypes as err:
             raise HTTPException(status_code=HTTP_406_NOT_ACCEPTABLE, detail=err.args[0])
 
-<<<<<<< HEAD
     @router.get(
         "/container/full/{path:path}",
         response_model=schemas.Response,
         name="full 'container' metadata and data",
-=======
-@router.get(
-    "/container/full/{path:path}",
-    response_model=schemas.Response,
-    name="full 'container' metadata and data",
-)
-async def get_container_full(
-    request: Request,
-    entry=SecureEntry(
-        scopes=["read:data"],
-        structure_families={StructureFamily.container, StructureFamily.composite},
-    ),
-    principal: str = Depends(get_current_principal),
-    field: Optional[List[str]] = Query(None, min_length=1),
-    format: Optional[str] = None,
-    filename: Optional[str] = None,
-    serialization_registry=Depends(get_serialization_registry),
-):
-    """
-    Fetch the data for the given container via a GET request.
-    """
-    return await container_full(
-        request=request,
-        entry=entry,
-        principal=principal,
-        field=field,
-        format=format,
-        filename=filename,
-        serialization_registry=serialization_registry,
->>>>>>> d3c5fb9d
     )
     async def get_container_full(
         request: Request,
         entry: MapAdapter = Security(
-            get_entry({StructureFamily.container}), scopes=["read:data"]
+            get_entry({StructureFamily.container, StructureFamily.composite}), scopes=["read:data"]
         ),
         principal: str = Depends(get_current_principal),
         field: Optional[List[str]] = Query(None, min_length=1),
@@ -1023,47 +791,15 @@
             filename=filename,
         )
 
-<<<<<<< HEAD
     @router.post(
         "/container/full/{path:path}",
         response_model=schemas.Response,
         name="full 'container' metadata and data",
-=======
-
-@router.post(
-    "/container/full/{path:path}",
-    response_model=schemas.Response,
-    name="full 'container' metadata and data",
-)
-async def post_container_full(
-    request: Request,
-    entry=SecureEntry(
-        scopes=["read:data"],
-        structure_families={StructureFamily.container, StructureFamily.composite},
-    ),
-    principal: str = Depends(get_current_principal),
-    field: Optional[List[str]] = Body(None, min_length=1),
-    format: Optional[str] = None,
-    filename: Optional[str] = None,
-    serialization_registry=Depends(get_serialization_registry),
-):
-    """
-    Fetch the data for the given container via a POST request.
-    """
-    return await container_full(
-        request=request,
-        entry=entry,
-        principal=principal,
-        field=field,
-        format=format,
-        filename=filename,
-        serialization_registry=serialization_registry,
->>>>>>> d3c5fb9d
     )
     async def post_container_full(
         request: Request,
         entry: MapAdapter = Security(
-            get_entry({StructureFamily.container}), scopes=["read:data"]
+            get_entry({StructureFamily.container, StructureFamily.composite}), scopes=["read:data"]
         ),
         principal: str = Depends(get_current_principal),
         field: Optional[List[str]] = Body(None, min_length=1),
@@ -1082,7 +818,6 @@
             filename=filename,
         )
 
-<<<<<<< HEAD
     async def container_full(
         request: Request,
         entry,
@@ -1102,54 +837,6 @@
             raise HTTPException(
                 status_code=HTTP_400_BAD_REQUEST, detail=f"No such field {key}."
             )
-=======
-@router.get(
-    "/node/full/{path:path}",
-    response_model=schemas.Response,
-    name="full 'container' or 'table'",
-    deprecated=True,
-)
-async def node_full(
-    request: Request,
-    entry=SecureEntry(
-        scopes=["read:data"],
-        structure_families={
-            StructureFamily.table,
-            StructureFamily.container,
-            StructureFamily.composite,
-        },
-    ),
-    principal: str = Depends(get_current_principal),
-    field: Optional[List[str]] = Query(None, min_length=1),
-    format: Optional[str] = None,
-    filename: Optional[str] = None,
-    serialization_registry=Depends(get_serialization_registry),
-    settings: Settings = Depends(get_settings),
-):
-    """
-    Fetch the data below the given node.
-    """
-    try:
-        with record_timing(request.state.metrics, "read"):
-            data = await ensure_awaitable(entry.read, field)
-    except KeyError as err:
-        (key,) = err.args
-        raise HTTPException(
-            status_code=HTTP_400_BAD_REQUEST, detail=f"No such field {key}."
-        )
-    if (entry.structure_family == StructureFamily.table) and (
-        data.memory_usage().sum() > settings.response_bytesize_limit
-    ):
-        raise HTTPException(
-            status_code=HTTP_400_BAD_REQUEST,
-            detail=(
-                f"Response would exceed {settings.response_bytesize_limit}. "
-                "Select a subset of the columns ('?field=...') to "
-                "request a smaller chunks."
-            ),
-        )
-    if entry.structure_family in {StructureFamily.container, StructureFamily.composite}:
->>>>>>> d3c5fb9d
         curried_filter = partial(
             filter_for_access,
             principal=principal,
@@ -1183,7 +870,7 @@
     async def node_full(
         request: Request,
         entry: MapAdapter = Security(
-            get_entry({StructureFamily.table, StructureFamily.container}),
+            get_entry({StructureFamily.table, StructureFamily.container, StructureFamily.composite}),
             scopes=["read:data"],
         ),
         principal: str = Depends(get_current_principal),
@@ -1214,7 +901,7 @@
                     "request a smaller chunks."
                 ),
             )
-        if entry.structure_family == StructureFamily.container:
+        if entry.structure_family in {StructureFamily.container, StructureFamily.composite}:
             curried_filter = partial(
                 filter_for_access,
                 principal=principal,
@@ -1429,100 +1116,6 @@
             settings=settings,
             entry=entry,
         )
-<<<<<<< HEAD
-=======
-    return await _create_node(
-        request=request,
-        path=path,
-        body=body,
-        validation_registry=validation_registry,
-        settings=settings,
-        entry=entry,
-    )
-
-
-@router.post("/register/{path:path}", response_model=schemas.PostMetadataResponse)
-async def post_register(
-    request: Request,
-    path: str,
-    body: schemas.PostMetadataRequest,
-    validation_registry=Depends(get_validation_registry),
-    settings: Settings = Depends(get_settings),
-    entry=SecureEntry(scopes=["write:metadata", "create", "register"]),
-):
-    return await _create_node(
-        request=request,
-        path=path,
-        body=body,
-        validation_registry=validation_registry,
-        settings=settings,
-        entry=entry,
-    )
-
-
-async def _create_node(
-    request: Request,
-    path: str,
-    body: schemas.PostMetadataRequest,
-    validation_registry,
-    settings: Settings,
-    entry,
-):
-    metadata, structure_family, specs = (
-        body.metadata,
-        body.structure_family,
-        body.specs,
-    )
-    if structure_family in {StructureFamily.container, StructureFamily.composite}:
-        structure = None
-    else:
-        if len(body.data_sources) != 1:
-            raise NotImplementedError
-        structure = body.data_sources[0].structure
-
-    metadata_modified, metadata = await validate_metadata(
-        metadata=metadata,
-        structure_family=structure_family,
-        structure=structure,
-        specs=specs,
-        validation_registry=validation_registry,
-        settings=settings,
-    )
-
-    key, node = await entry.create_node(
-        metadata=body.metadata,
-        structure_family=body.structure_family,
-        key=body.id,
-        specs=body.specs,
-        data_sources=body.data_sources,
-    )
-    links = links_for_node(
-        structure_family, structure, get_base_url(request), path + f"/{key}"
-    )
-    response_data = {
-        "id": key,
-        "links": links,
-        "data_sources": [ds.model_dump() for ds in node.data_sources],
-    }
-    if metadata_modified:
-        response_data["metadata"] = metadata
-
-    return json_or_msgpack(request, response_data)
-
-
-@router.put("/data_source/{path:path}")
-async def put_data_source(
-    request: Request,
-    path: str,
-    data_source: int,
-    body: schemas.PutDataSourceRequest,
-    settings: Settings = Depends(get_settings),
-    entry=SecureEntry(scopes=["write:metadata", "register"]),
-):
-    await entry.put_data_source(
-        data_source=body.data_source,
-    )
->>>>>>> d3c5fb9d
 
     @router.post("/register/{path:path}", response_model=schemas.PostMetadataResponse)
     async def post_register(
@@ -1554,7 +1147,7 @@
             body.structure_family,
             body.specs,
         )
-        if structure_family == StructureFamily.container:
+        if structure_family in {StructureFamily.container, StructureFamily.composite}:
             structure = None
         else:
             if len(body.data_sources) != 1:
