--- conflicted
+++ resolved
@@ -8,11 +8,7 @@
 from datetime import datetime, timedelta, timezone
 from functools import cache, partial
 from pathlib import Path
-<<<<<<< HEAD
-from typing import Callable, List, Optional, Set, TypeVar, Union, cast
-=======
-from typing import Callable, List, Optional, TypeVar, Union
->>>>>>> 0388f21d
+from typing import Callable, List, Optional, TypeVar, Union, cast
 
 import anyio
 import packaging
