import dataclasses
import inspect
import os
import re
import warnings
from copy import deepcopy
from datetime import datetime, timedelta, timezone
from functools import partial
from pathlib import Path
<<<<<<< HEAD
from typing import Callable, List, Optional, TypeVar, Union, cast
=======
from typing import Callable, List, Optional, Set, TypeVar, Union
>>>>>>> d98cde20

import anyio
import packaging
from fastapi import APIRouter, Body, Depends, HTTPException, Query, Request, Security
from jmespath.exceptions import JMESPathError
from json_merge_patch import merge as apply_merge_patch
from jsonpatch import apply_patch as apply_json_patch
from starlette.status import (
    HTTP_200_OK,
    HTTP_206_PARTIAL_CONTENT,
    HTTP_400_BAD_REQUEST,
    HTTP_403_FORBIDDEN,
    HTTP_404_NOT_FOUND,
    HTTP_405_METHOD_NOT_ALLOWED,
    HTTP_406_NOT_ACCEPTABLE,
    HTTP_410_GONE,
    HTTP_416_REQUESTED_RANGE_NOT_SATISFIABLE,
    HTTP_422_UNPROCESSABLE_ENTITY,
)

from tiled.adapters.protocols import AnyAdapter
from tiled.media_type_registration import SerializationRegistry
from tiled.query_registration import QueryRegistry
from tiled.schemas import About
from tiled.server.protocols import ExternalAuthenticator, InternalAuthenticator
from tiled.server.schemas import Principal
from tiled.structures.ragged import RaggedStructure

from .. import __version__
from ..ndslice import NDSlice
from ..structures.core import Spec, StructureFamily
from ..type_aliases import Scopes
from ..utils import BrokenLink, ensure_awaitable, patch_mimetypes, path_from_uri
from ..validation_registration import ValidationError, ValidationRegistry
from . import schemas
from .authentication import (
    check_scopes,
    get_current_access_tags,
    get_current_principal,
    get_current_scopes,
    get_session_state,
)
from .core import (
    DEFAULT_PAGE_SIZE,
    DEPTH_LIMIT,
    MAX_PAGE_SIZE,
    NoEntry,
    UnsupportedMediaTypes,
    WrongTypeForRoute,
    apply_search,
    construct_data_response,
    construct_entries_response,
    construct_resource,
    construct_revisions_response,
    json_or_msgpack,
    resolve_media_type,
)
from .dependencies import (
    block,
    expected_shape,
    get_entry,
    get_root_tree,
    offset_param,
    shape_param,
)
from .file_response_with_range import FileResponseWithRange
from .links import links_for_node
from .settings import Settings, get_settings
from .utils import filter_for_access, get_base_url, record_timing

T = TypeVar("T")


def _patch_route_signature(
    query_registry: QueryRegistry,
) -> Callable[[Callable[..., T]], Callable[..., T]]:
    """
    This is done dynamically at router startup.

    We check the registry of known search query types, which is user
    configurable, and use that to define the allowed HTTP query parameters for
    this route.

    Take a route that accept unspecified search queries as **filters.
    Return a wrapped version of the route that has the supported
    search queries explicitly spelled out in the function signature.

    This has no change in the actual behavior of the function,
    but it enables FastAPI to generate good OpenAPI documentation
    showing the supported search queries.

    """

    def inner(route: Callable[..., T]) -> Callable[..., T]:
        # Build a wrapper so that we can modify the signature
        # without mutating the wrapped original.

        async def route_with_sig(*args, **kwargs):
            return await route(*args, **kwargs)

        # Black magic here! FastAPI bases its validation and auto-generated swagger
        # documentation on the signature of the route function. We do not know what
        # that signature should be at compile-time. We only know it once we have a
        # chance to check the user-configurable registry of query types. Therefore,
        # we modify the signature here, at runtime, just before handing it to
        # FastAPI in the usual way.

        # When FastAPI calls the function with these added parameters, they will be
        # accepted via **filters.

        # Make a copy of the original parameters.
        signature = inspect.signature(route)
        parameters = list(signature.parameters.values())
        # Drop the **filters parameter from the signature.
        del parameters[-1]
        # Add a parameter for each field in each type of query.
        for name, query in query_registry.name_to_query_type.items():
            for field in dataclasses.fields(query):
                # The structured "alias" here is based on
                # https://mglaman.dev/blog/using-json-router-query-your-search-router-indexes
                if getattr(field.type, "__origin__", None) is list:
                    field_type = str
                else:
                    field_type = field.type
                injected_parameter = inspect.Parameter(
                    name=f"filter___{name}___{field.name}",
                    kind=inspect.Parameter.POSITIONAL_OR_KEYWORD,
                    default=Query(
                        None, alias=f"filter[{name}][condition][{field.name}]"
                    ),
                    annotation=Optional[List[field_type]],
                )
                parameters.append(injected_parameter)
        route_with_sig.__signature__ = signature.replace(parameters=parameters)
        # End black magic

        return route_with_sig

    return inner


def get_router(
    query_registry: QueryRegistry,
    serialization_registry: SerializationRegistry,
    deserialization_registry: SerializationRegistry,
    validation_registry: ValidationRegistry,
    authenticators: dict[str, Union[ExternalAuthenticator, InternalAuthenticator]],
) -> APIRouter:
    router = APIRouter()

    @router.get("/", response_model=About)
    async def about(
        request: Request,
        settings: Settings = Depends(get_settings),
    ):
        # TODO The lazy import of entry modules and serializers means that the
        # lists of formats are not populated until they are first used. Not very
        # helpful for discovery! The registration can be made non-lazy, while the
        # imports of the underlying I/O libraries themselves (openpyxl, pillow,
        # etc.) can remain lazy.
        request.state.endpoint = "about"
        base_url = get_base_url(request)
        authentication = {
            "required": not settings.allow_anonymous_access,
        }
        provider_specs = []
        user_agent = request.headers.get("user-agent", "")
        # The name of the "internal" mode used to be "password".
        # This ensures back-compat with older Python clients.
        internal_mode_name = "internal"
        MINIMUM_INTERNAL_PYTHON_CLIENT_VERSION = packaging.version.parse("0.1.0b17")
        if user_agent.startswith("python-tiled/"):
            agent, _, raw_version = user_agent.partition("/")
            try:
                parsed_version = packaging.version.parse(raw_version)
            except Exception:
                pass
            else:
                if parsed_version < MINIMUM_INTERNAL_PYTHON_CLIENT_VERSION:
                    internal_mode_name = "password"
        for provider, authenticator in authenticators.items():
            if isinstance(authenticator, InternalAuthenticator):
                spec = {
                    "provider": provider,
                    "mode": internal_mode_name,
                    "links": {
                        "auth_endpoint": f"{base_url}/auth/provider/{provider}/token"
                    },
                    "confirmation_message": getattr(
                        authenticator, "confirmation_message", None
                    ),
                }
            elif isinstance(authenticator, ExternalAuthenticator):
                spec = {
                    "provider": provider,
                    "mode": "external",
                    "links": {
                        "auth_endpoint": f"{base_url}/auth/provider/{provider}/authorize"
                    },
                    "confirmation_message": getattr(
                        authenticator, "confirmation_message", None
                    ),
                }
            else:
                # It should be impossible to reach here.
                assert False
            provider_specs.append(spec)
        if provider_specs:
            # If there are *any* authenticaiton providers, these
            # endpoints will be added.
            authentication["links"] = {
                "whoami": f"{base_url}/auth/whoami",
                "apikey": f"{base_url}/auth/apikey",
                "refresh_session": f"{base_url}/auth/session/refresh",
                "revoke_session": f"{base_url}/auth/session/revoke/{{session_id}}",
                "logout": f"{base_url}/auth/logout",
            }
        authentication["providers"] = provider_specs

        return json_or_msgpack(
            request,
            About(
                library_version=__version__,
                api_version=0,
                formats={
                    structure_family: list(
                        serialization_registry.media_types(structure_family)
                    )
                    for structure_family in serialization_registry.structure_families
                },
                aliases={
                    structure_family: serialization_registry.aliases(structure_family)
                    for structure_family in serialization_registry.structure_families
                },
                queries=list(query_registry.name_to_query_type),
                authentication=authentication,
                links={
                    "self": base_url,
                    "documentation": f"{base_url}/docs",
                },
                meta={"root_path": request.scope.get("root_path") or "" + "/api"},
            ).model_dump(),
            expires=datetime.now(timezone.utc) + timedelta(seconds=600),
        )

    @router.get(
        "/search/{path:path}",
        response_model=schemas.Response[
            List[schemas.Resource[schemas.NodeAttributes, dict, dict]],
            schemas.PaginationLinks,
            dict,
        ],
    )
    @_patch_route_signature(query_registry)
    async def search(
        request: Request,
        path: str,
        fields: Optional[List[schemas.EntryFields]] = Query(list(schemas.EntryFields)),
        select_metadata: Optional[str] = Query(None),
        offset: Optional[int] = Query(0, alias="page[offset]", ge=0),
        limit: Optional[int] = Query(
            DEFAULT_PAGE_SIZE, alias="page[limit]", ge=0, le=MAX_PAGE_SIZE
        ),
        sort: Optional[str] = Query(None),
        max_depth: Optional[int] = Query(None, ge=0, le=DEPTH_LIMIT),
        omit_links: bool = Query(False),
        include_data_sources: bool = Query(False),
        principal: Optional[Principal] = Depends(get_current_principal),
        root_tree=Depends(get_root_tree),
        session_state: dict = Depends(get_session_state),
        authn_access_tags: Optional[Set[str]] = Depends(get_current_access_tags),
        authn_scopes: Scopes = Depends(get_current_scopes),
        settings: Settings = Depends(get_settings),
        _=Security(check_scopes, scopes=["read:metadata"]),
        **filters,
    ):
        entry = await get_entry(
            path,
            ["read:metadata"],
            principal,
            authn_access_tags,
            authn_scopes,
            root_tree,
            session_state,
            request.state.metrics,
            {StructureFamily.container},
            getattr(request.app.state, "access_policy", None),
        )
        request.state.endpoint = "search"
        try:
            (
                resource,
                metadata_stale_at,
                must_revalidate,
            ) = await construct_entries_response(
                query_registry,
                entry,
                "/search",
                path,
                offset,
                limit,
                fields,
                select_metadata,
                omit_links,
                include_data_sources,
                filters,
                sort,
                get_base_url(request),
                resolve_media_type(request),
                max_depth=max_depth,
                exact_count_limit=settings.exact_count_limit,
            )
            # We only get one Expires header, so if different parts
            # of this response become stale at different times, we
            # cite the earliest one.
            entries_stale_at = getattr(entry, "entries_stale_at", None)
            headers = {}
            if (metadata_stale_at is None) or (entries_stale_at is None):
                expires = None
            else:
                expires = min(metadata_stale_at, entries_stale_at)
            if must_revalidate:
                headers["Cache-Control"] = "must-revalidate"
            return json_or_msgpack(
                request,
                resource.model_dump(),
                expires=expires,
                headers=headers,
            )
        except BrokenLink as err:
            raise HTTPException(status_code=HTTP_410_GONE, detail=err.args[0])
        except NoEntry:
            raise HTTPException(status_code=HTTP_404_NOT_FOUND, detail="No such entry.")
        except WrongTypeForRoute as err:
            raise HTTPException(status_code=HTTP_404_NOT_FOUND, detail=err.args[0])
        except JMESPathError as err:
            raise HTTPException(
                status_code=HTTP_400_BAD_REQUEST,
                detail=f"Malformed 'select_metadata' parameter raised JMESPathError: {err}",
            )

    @router.get(
        "/distinct/{path:path}",
        response_model=schemas.GetDistinctResponse,
    )
    @_patch_route_signature(query_registry)
    async def distinct(
        path: str,
        request: Request,
        structure_families: bool = False,
        specs: bool = False,
        metadata: Optional[List[str]] = Query(default=[]),
        counts: bool = False,
        principal: Optional[Principal] = Depends(get_current_principal),
        root_tree=Depends(get_root_tree),
        session_state: dict = Depends(get_session_state),
        authn_access_tags: Optional[Set[str]] = Depends(get_current_access_tags),
        authn_scopes: Scopes = Depends(get_current_scopes),
        _=Security(check_scopes, scopes=["read:metadata"]),
        **filters,
    ):
        entry = await get_entry(
            path,
            ["read:metadata"],
            principal,
            authn_access_tags,
            authn_scopes,
            root_tree,
            session_state,
            request.state.metrics,
            None,
            getattr(request.app.state, "access_policy", None),
        )
        if hasattr(entry, "get_distinct"):
            filtered = await apply_search(entry, filters, query_registry)
            distinct = await ensure_awaitable(
                filtered.get_distinct, metadata, structure_families, specs, counts
            )

            return json_or_msgpack(
                request,
                schemas.GetDistinctResponse.model_validate(distinct).model_dump(),
            )
        else:
            raise HTTPException(
                status_code=HTTP_405_METHOD_NOT_ALLOWED,
                detail="This node does not support distinct.",
            )

    @router.get(
        "/metadata/{path:path}",
        response_model=schemas.Response[
            schemas.Resource[schemas.NodeAttributes, dict, dict], dict, dict
        ],
    )
    async def metadata(
        request: Request,
        path: str,
        fields: Optional[List[schemas.EntryFields]] = Query(list(schemas.EntryFields)),
        select_metadata: Optional[str] = Query(None),
        max_depth: Optional[int] = Query(None, ge=0, le=DEPTH_LIMIT),
        omit_links: bool = Query(False),
        include_data_sources: bool = Query(False),
        root_path: bool = Query(False),
        principal: Optional[Principal] = Depends(get_current_principal),
        root_tree=Depends(get_root_tree),
        session_state: dict = Depends(get_session_state),
        authn_access_tags: Optional[Set[str]] = Depends(get_current_access_tags),
        authn_scopes: Scopes = Depends(get_current_scopes),
        settings: Settings = Depends(get_settings),
        _=Security(check_scopes, scopes=["read:metadata"]),
    ):
        """Fetch the metadata and structure information for one entry"""
        entry = await get_entry(
            path,
            ["read:metadata"],
            principal,
            authn_access_tags,
            authn_scopes,
            root_tree,
            session_state,
            request.state.metrics,
            None,
            getattr(request.app.state, "access_policy", None),
        )
        request.state.endpoint = "metadata"
        base_url = get_base_url(request)
        path_parts = [segment for segment in path.split("/") if segment]
        try:
            resource = await construct_resource(
                base_url,
                path_parts,
                entry,
                fields,
                select_metadata,
                omit_links,
                include_data_sources,
                resolve_media_type(request),
                max_depth=max_depth,
                exact_count_limit=settings.exact_count_limit,
            )
        except BrokenLink as err:
            raise HTTPException(status_code=HTTP_410_GONE, detail=err.args[0])
        except JMESPathError as err:
            raise HTTPException(
                status_code=HTTP_400_BAD_REQUEST,
                detail=f"Malformed 'select_metadata' parameter raised JMESPathError: {err}",
            )
        meta = {"root_path": request.scope.get("root_path") or "/"} if root_path else {}

        return json_or_msgpack(
            request,
            schemas.Response(data=resource, meta=meta).model_dump(),
            expires=getattr(entry, "metadata_stale_at", None),
        )

    @router.get(
        "/array/block/{path:path}", response_model=schemas.Response, name="array block"
    )
    async def array_block(
        request: Request,
        path: str,
        block=Depends(block),
        slice=Depends(NDSlice.from_query),
        expected_shape=Depends(expected_shape),
        format: Optional[str] = None,
        filename: Optional[str] = None,
        settings: Settings = Depends(get_settings),
        principal: Optional[Principal] = Depends(get_current_principal),
        root_tree=Depends(get_root_tree),
        session_state: dict = Depends(get_session_state),
        authn_access_tags: Optional[Set[str]] = Depends(get_current_access_tags),
        authn_scopes: Scopes = Depends(get_current_scopes),
        _=Security(check_scopes, scopes=["read:data"]),
    ):
        """
        Fetch a chunk of array-like data.
        """
        entry = await get_entry(
            path,
            ["read:data"],
            principal,
            authn_access_tags,
            authn_scopes,
            root_tree,
            session_state,
            request.state.metrics,
            {StructureFamily.array, StructureFamily.ragged, StructureFamily.sparse},
            getattr(request.app.state, "access_policy", None),
        )
        shape = entry.structure().shape
        # Check that block dimensionality matches array dimensionality.
        ndim = len(shape)
        if len(block) != ndim:
            raise HTTPException(
                status_code=HTTP_400_BAD_REQUEST,
                detail=(
                    f"Block parameter must have {ndim} comma-separated parameters, "
                    f"corresponding to the dimensions of this {ndim}-dimensional array."
                ),
            )
        if block == ():
            # Handle special case of numpy scalar.
            if shape != ():
                raise HTTPException(
                    status_code=HTTP_400_BAD_REQUEST,
                    detail=f"Requested scalar but shape is {entry.structure().shape}",
                )
            with record_timing(request.state.metrics, "read"):
                array = await ensure_awaitable(entry.read)
        else:
            try:
                with record_timing(request.state.metrics, "read"):
                    array = await ensure_awaitable(entry.read_block, block, slice)
            except IndexError:
                raise HTTPException(
                    status_code=HTTP_400_BAD_REQUEST, detail="Block index out of range"
                )
            if (expected_shape is not None) and (expected_shape != array.shape):
                raise HTTPException(
                    status_code=HTTP_400_BAD_REQUEST,
                    detail=f"The expected_shape {expected_shape} does not match the actual shape {array.shape}",
                )
        if array.nbytes > settings.response_bytesize_limit:
            raise HTTPException(
                status_code=HTTP_400_BAD_REQUEST,
                detail=(
                    f"Response would exceed {settings.response_bytesize_limit}. "
                    "Use slicing ('?slice=...') to request smaller chunks."
                ),
            )
        try:
            with record_timing(request.state.metrics, "pack"):
                return await construct_data_response(
                    entry.structure_family,
                    serialization_registry,
                    array,
                    entry.metadata(),
                    request,
                    format,
                    specs=getattr(entry, "specs", []),
                    expires=getattr(entry, "content_stale_at", None),
                    filename=filename,
                )
        except UnsupportedMediaTypes as err:
            # raise HTTPException(status_code=406, detail=", ".join(err.supported))
            raise HTTPException(status_code=HTTP_406_NOT_ACCEPTABLE, detail=err.args[0])

    @router.get(
        "/array/full/{path:path}", response_model=schemas.Response, name="full array"
    )
    async def array_full(
        path: str,
        request: Request,
        slice=Depends(NDSlice.from_query),
        expected_shape=Depends(expected_shape),
        format: Optional[str] = None,
        filename: Optional[str] = None,
        settings: Settings = Depends(get_settings),
        principal: Optional[Principal] = Depends(get_current_principal),
        root_tree=Depends(get_root_tree),
        session_state: dict = Depends(get_session_state),
        authn_access_tags: Optional[Set[str]] = Depends(get_current_access_tags),
        authn_scopes: Scopes = Depends(get_current_scopes),
        _=Security(check_scopes, scopes=["read:data"]),
    ):
        """
        Fetch a slice of array-like data.
        """
        entry = await get_entry(
            path,
            ["read:data"],
            principal,
            authn_access_tags,
            authn_scopes,
            root_tree,
            session_state,
            request.state.metrics,
            {StructureFamily.array, StructureFamily.ragged, StructureFamily.sparse},
            getattr(request.app.state, "access_policy", None),
        )
        structure_family = entry.structure_family
        # Deferred import because this is not a required dependency of the server
        # for some use cases.
        import numpy

        try:
            with record_timing(request.state.metrics, "read"):
                array = await ensure_awaitable(entry.read, slice)
            if structure_family == StructureFamily.array:
                array = numpy.asarray(array)  # Force dask or PIMS or ... to do I/O.
        except IndexError:
            raise HTTPException(
                status_code=HTTP_400_BAD_REQUEST, detail="Block index out of range"
            )
        if (expected_shape is not None) and (expected_shape != array.shape):
            raise HTTPException(
                status_code=HTTP_400_BAD_REQUEST,
                detail=f"The expected_shape {expected_shape} does not match the actual shape {array.shape}",
            )
        if array.nbytes > settings.response_bytesize_limit:
            raise HTTPException(
                status_code=HTTP_400_BAD_REQUEST,
                detail=(
                    f"Response would exceed {settings.response_bytesize_limit}. "
                    "Use slicing ('?slice=...') to request smaller chunks."
                ),
            )
        try:
            with record_timing(request.state.metrics, "pack"):
                return await construct_data_response(
                    structure_family,
                    serialization_registry,
                    array,
                    entry.metadata(),
                    request,
                    format,
                    specs=getattr(entry, "specs", []),
                    expires=getattr(entry, "content_stale_at", None),
                    filename=filename,
                )
        except UnsupportedMediaTypes as err:
            raise HTTPException(status_code=HTTP_406_NOT_ACCEPTABLE, detail=err.args[0])

    @router.get(
        "/ragged/full/{path:path}", response_model=schemas.Response, name="ragged full"
    )
    async def ragged_full(
        request: Request,
        path: str,
        slice=Depends(NDSlice.from_query),
        expected_shape=Depends(expected_shape),
        format: Optional[str] = None,
        filename: Optional[str] = None,
        settings: Settings = Depends(get_settings),
        principal: Union[Principal, SpecialUsers] = Depends(get_current_principal),
        root_tree=Depends(get_root_tree),
        session_state: dict = Depends(get_session_state),
        authn_scopes: Scopes = Depends(get_current_scopes),
        _=Security(check_scopes, scopes=["read:data"]),
    ):
        entry = await get_entry(
            path,
            ["read:data"],
            principal,
            authn_scopes,
            root_tree,
            session_state,
            request.state.metrics,
            {StructureFamily.ragged},
            getattr(request.app.state, "access_policy", None),
        )
        structure_family = entry.structure_family

        import awkward
        import ragged

        with record_timing(request.state.metrics, "read"):
            container = await ensure_awaitable(
                entry.read  # this is AwkwardAdapter.read()
            )
        structure = cast("RaggedStructure", entry.structure())
        components = (structure.form, structure.length, container)
        awk_array = awkward.from_buffers(*components)
        sliced_ragged_array = ragged.array(awk_array[slice], copy=True)[slice]
        if sliced_ragged_array._impl.nbytes > settings.response_bytesize_limit:
            raise HTTPException(
                status_code=HTTP_400_BAD_REQUEST,
                detail=(
                    f"Response would exceed {settings.response_bytesize_limit}. "
                    "Use slicing ('?slice=...') to request smaller chunks."
                ),
            )
        try:
            with record_timing(request.state.metrics, "pack"):
                return await construct_data_response(
                    structure_family,
                    serialization_registry,
                    sliced_ragged_array,
                    entry.metadata(),
                    request,
                    format,
                    specs=getattr(entry, "specs", []),
                    expires=getattr(entry, "content_stale_at", None),
                    filename=filename,
                )
        except UnsupportedMediaTypes as err:
            raise HTTPException(
                status_code=HTTP_406_NOT_ACCEPTABLE, detail=err.args[0]
            ) from err

    @router.get(
        "/ragged/block/{path:path}",
        response_model=schemas.Response,
        name="ragged block",
    )
    async def ragged_block(
        request: Request,
        path: str,
        block=Depends(block),
        slice=Depends(NDSlice.from_query),
        expected_shape=Depends(expected_shape),
        format: Optional[str] = None,
        filename: Optional[str] = None,
        settings: Settings = Depends(get_settings),
        principal: Union[Principal, SpecialUsers] = Depends(get_current_principal),
        root_tree=Depends(get_root_tree),
        session_state: dict = Depends(get_session_state),
        authn_scopes: Scopes = Depends(get_current_scopes),
        _=Security(check_scopes, scopes=["read:data"]),
    ):
        return await array_block(
            request,
            path,
            block,
            slice,
            expected_shape,
            format,
            filename,
            settings,
            principal,
            root_tree,
            session_state,
            authn_scopes,
            _,
        )

    @router.put("/ragged/full/{path:path}")
    async def put_ragged_full(
        request: Request,
        path: str,
        principal: Union[Principal, SpecialUsers] = Depends(get_current_principal),
        root_tree=Depends(get_root_tree),
        session_state: dict = Depends(get_session_state),
        authn_scopes: Scopes = Depends(get_current_scopes),
        _=Security(check_scopes, scopes=["write:data"]),
    ):
        return await put_array_full(
            request,
            path,
            principal,
            root_tree,
            session_state,
            authn_scopes,
            _,
        )

    @router.get(
        "/table/partition/{path:path}",
        response_model=schemas.Response,
        name="table partition",
    )
    async def get_table_partition(
        path: str,
        request: Request,
        partition: int,
        column: Optional[List[str]] = Query(None, min_length=1),
        field: Optional[List[str]] = Query(None, min_length=1, deprecated=True),
        format: Optional[str] = None,
        filename: Optional[str] = None,
        settings: Settings = Depends(get_settings),
        principal: Optional[Principal] = Depends(get_current_principal),
        root_tree=Depends(get_root_tree),
        session_state: dict = Depends(get_session_state),
        authn_access_tags: Optional[Set[str]] = Depends(get_current_access_tags),
        authn_scopes: Scopes = Depends(get_current_scopes),
        _=Security(check_scopes, scopes=["read:data"]),
    ):
        """
        Fetch a partition (continuous block of rows) from a DataFrame [GET route].
        """
        entry = await get_entry(
            path,
            ["read:data"],
            principal,
            authn_access_tags,
            authn_scopes,
            root_tree,
            session_state,
            request.state.metrics,
            {StructureFamily.table},
            getattr(request.app.state, "access_policy", None),
        )
        if (field is not None) and (column is not None):
            redundant_field_and_column = " ".join(
                (
                    "Cannot accept both 'column' and 'field' query parameters",
                    "in the same /table/partition request.",
                    "Include these query values using only the 'column' parameter.",
                )
            )
            raise HTTPException(
                status_code=HTTP_400_BAD_REQUEST, detail=redundant_field_and_column
            )
        elif field is not None:
            field_is_deprecated = " ".join(
                (
                    "Query parameter 'field' is deprecated for the /table/partition route.",
                    "Instead use the query parameter 'column'.",
                )
            )
            warnings.warn(field_is_deprecated, DeprecationWarning)
        return await table_partition(
            request=request,
            partition=partition,
            entry=entry,
            column=(column or field),
            format=format,
            filename=filename,
            settings=settings,
        )

    @router.post(
        "/table/partition/{path:path}",
        response_model=schemas.Response,
        name="table partition",
    )
    async def post_table_partition(
        path: str,
        request: Request,
        partition: int,
        column: Optional[List[str]] = Body(None, min_length=1),
        format: Optional[str] = None,
        filename: Optional[str] = None,
        settings: Settings = Depends(get_settings),
        principal: Optional[Principal] = Depends(get_current_principal),
        root_tree=Depends(get_root_tree),
        session_state: dict = Depends(get_session_state),
        authn_access_tags: Optional[Set[str]] = Depends(get_current_access_tags),
        authn_scopes: Scopes = Depends(get_current_scopes),
        _=Security(check_scopes, scopes=["read:data"]),
    ):
        """
        Fetch a partition (continuous block of rows) from a DataFrame [POST route].
        """
        entry = await get_entry(
            path,
            ["read:data"],
            principal,
            authn_access_tags,
            authn_scopes,
            root_tree,
            session_state,
            request.state.metrics,
            {StructureFamily.table},
            getattr(request.app.state, "access_policy", None),
        )
        return await table_partition(
            request=request,
            partition=partition,
            entry=entry,
            column=column,
            format=format,
            filename=filename,
            settings=settings,
        )

    async def table_partition(
        request: Request,
        partition: int,
        entry: AnyAdapter,
        column: Optional[List[str]],
        format: Optional[str],
        filename: Optional[str],
        settings: Settings,
    ):
        """
        Fetch a partition (continuous block of rows) from a DataFrame.
        """
        try:
            # The singular/plural mismatch here of "fields" and "field" is
            # due to the ?field=A&field=B&field=C... encodes in a URL.
            with record_timing(request.state.metrics, "read"):
                df = await ensure_awaitable(entry.read_partition, partition, column)
        except IndexError:
            raise HTTPException(
                status_code=HTTP_400_BAD_REQUEST, detail="Partition out of range"
            )
        except KeyError as err:
            (key,) = err.args
            raise HTTPException(
                status_code=HTTP_400_BAD_REQUEST, detail=f"No such field {key}."
            )
        if df.memory_usage().sum() > settings.response_bytesize_limit:
            raise HTTPException(
                status_code=HTTP_400_BAD_REQUEST,
                detail=(
                    f"Response would exceed {settings.response_bytesize_limit}. "
                    "Select a subset of the columns ('?field=...') to "
                    "request a smaller chunks."
                ),
            )
        try:
            with record_timing(request.state.metrics, "pack"):
                return await construct_data_response(
                    StructureFamily.table,
                    serialization_registry,
                    df,
                    entry.metadata(),
                    request,
                    format,
                    specs=getattr(entry, "specs", []),
                    expires=getattr(entry, "content_stale_at", None),
                    filename=filename,
                )
        except UnsupportedMediaTypes as err:
            raise HTTPException(status_code=HTTP_406_NOT_ACCEPTABLE, detail=err.args[0])

    @router.get(
        "/table/full/{path:path}",
        response_model=schemas.Response,
        name="full 'table' data",
    )
    async def get_table_full(
        request: Request,
        path: str,
        column: Optional[List[str]] = Query(None, min_length=1),
        format: Optional[str] = None,
        filename: Optional[str] = None,
        settings: Settings = Depends(get_settings),
        principal: Optional[Principal] = Depends(get_current_principal),
        root_tree=Depends(get_root_tree),
        session_state: dict = Depends(get_session_state),
        authn_access_tags: Optional[Set[str]] = Depends(get_current_access_tags),
        authn_scopes: Scopes = Depends(get_current_scopes),
        _=Security(check_scopes, scopes=["read:data"]),
    ):
        """
        Fetch the data for the given table [GET route].
        """
        entry = await get_entry(
            path,
            ["read:data"],
            principal,
            authn_access_tags,
            authn_scopes,
            root_tree,
            session_state,
            request.state.metrics,
            {StructureFamily.table},
            getattr(request.app.state, "access_policy", None),
        )
        return await table_full(
            request=request,
            entry=entry,
            column=column,
            format=format,
            filename=filename,
            settings=settings,
        )

    @router.post(
        "/table/full/{path:path}",
        response_model=schemas.Response,
        name="full 'table' data",
    )
    async def post_table_full(
        request: Request,
        path: str,
        column: Optional[List[str]] = Body(None, min_length=1),
        format: Optional[str] = None,
        filename: Optional[str] = None,
        settings: Settings = Depends(get_settings),
        principal: Optional[Principal] = Depends(get_current_principal),
        root_tree=Depends(get_root_tree),
        session_state: dict = Depends(get_session_state),
        authn_access_tags: Optional[Set[str]] = Depends(get_current_access_tags),
        authn_scopes: Scopes = Depends(get_current_scopes),
        _=Security(check_scopes, scopes=["read:data"]),
    ):
        """
        Fetch the data for the given table [POST route].
        """
        entry = await get_entry(
            path,
            ["read:data"],
            principal,
            authn_access_tags,
            authn_scopes,
            root_tree,
            session_state,
            request.state.metrics,
            {StructureFamily.table},
            getattr(request.app.state, "access_policy", None),
        )
        return await table_full(
            request=request,
            entry=entry,
            column=column,
            format=format,
            filename=filename,
            settings=settings,
        )

    async def table_full(
        request: Request,
        entry: AnyAdapter,
        column: Optional[List[str]],
        format: Optional[str],
        filename: Optional[str],
        settings: Settings,
    ):
        """
        Fetch the data for the given table.
        """
        try:
            with record_timing(request.state.metrics, "read"):
                data = await ensure_awaitable(entry.read, column)
        except KeyError as err:
            (key,) = err.args
            raise HTTPException(
                status_code=HTTP_400_BAD_REQUEST, detail=f"No such field {key}."
            )
        if data.memory_usage().sum() > settings.response_bytesize_limit:
            raise HTTPException(
                status_code=HTTP_400_BAD_REQUEST,
                detail=(
                    f"Response would exceed {settings.response_bytesize_limit}. "
                    "Select a subset of the columns to "
                    "request a smaller chunks."
                ),
            )
        try:
            with record_timing(request.state.metrics, "pack"):
                return await construct_data_response(
                    entry.structure_family,
                    serialization_registry,
                    data,
                    entry.metadata(),
                    request,
                    format,
                    specs=getattr(entry, "specs", []),
                    expires=getattr(entry, "content_stale_at", None),
                    filename=filename,
                    filter_for_access=None,
                )
        except UnsupportedMediaTypes as err:
            raise HTTPException(status_code=HTTP_406_NOT_ACCEPTABLE, detail=err.args[0])

    @router.get(
        "/container/full/{path:path}",
        response_model=schemas.Response,
        name="full 'container' metadata and data",
    )
    async def get_container_full(
        request: Request,
        path: str,
        principal: Optional[Principal] = Depends(get_current_principal),
        authn_access_tags: Optional[Set[str]] = Depends(get_current_access_tags),
        authn_scopes: Scopes = Depends(get_current_scopes),
        field: Optional[List[str]] = Query(None, min_length=1),
        format: Optional[str] = None,
        filename: Optional[str] = None,
        root_tree=Depends(get_root_tree),
        session_state: dict = Depends(get_session_state),
        _=Security(check_scopes, scopes=["read:data"]),
    ):
        """
        Fetch the data for the given container via a GET request.
        """
        entry = await get_entry(
            path,
            ["read:data"],
            principal,
            authn_access_tags,
            authn_scopes,
            root_tree,
            session_state,
            request.state.metrics,
            {StructureFamily.container},
            getattr(request.app.state, "access_policy", None),
        )
        return await container_full(
            request=request,
            entry=entry,
            principal=principal,
            authn_access_tags=authn_access_tags,
            authn_scopes=authn_scopes,
            field=field,
            format=format,
            filename=filename,
        )

    @router.post(
        "/container/full/{path:path}",
        response_model=schemas.Response,
        name="full 'container' metadata and data",
    )
    async def post_container_full(
        request: Request,
        path: str,
        principal: Optional[Principal] = Depends(get_current_principal),
        authn_access_tags: Optional[Set[str]] = Depends(get_current_access_tags),
        authn_scopes: Scopes = Depends(get_current_scopes),
        field: Optional[List[str]] = Body(None, min_length=1),
        format: Optional[str] = None,
        filename: Optional[str] = None,
        root_tree=Depends(get_root_tree),
        session_state: dict = Depends(get_session_state),
        _=Security(check_scopes, scopes=["read:data"]),
    ):
        """
        Fetch the data for the given container via a POST request.
        """
        entry = await get_entry(
            path,
            ["read:data"],
            principal,
            authn_access_tags,
            authn_scopes,
            root_tree,
            session_state,
            request.state.metrics,
            {StructureFamily.container},
            getattr(request.app.state, "access_policy", None),
        )
        return await container_full(
            request=request,
            entry=entry,
            principal=principal,
            authn_access_tags=authn_access_tags,
            authn_scopes=authn_scopes,
            field=field,
            format=format,
            filename=filename,
        )

    async def container_full(
        request: Request,
        entry,
        principal: Optional[Principal],
        authn_access_tags: Optional[Set[str]],
        authn_scopes: Scopes,
        field: Optional[List[str]],
        format: Optional[str],
        filename: Optional[str],
    ):
        """
        Fetch the data for the given container.
        """
        try:
            with record_timing(request.state.metrics, "read"):
                data = await ensure_awaitable(entry.read, fields=field)
        except KeyError as err:
            (key,) = err.args
            raise HTTPException(
                status_code=HTTP_400_BAD_REQUEST, detail=f"No such field {key}."
            )
        curried_filter = partial(
            filter_for_access,
            access_policy=request.app.state.access_policy,
            principal=principal,
            authn_access_tags=authn_access_tags,
            authn_scopes=authn_scopes,
            scopes=["read:data"],
            metrics=request.state.metrics,
        )
        # TODO Walk node to determine size before handing off to serializer.
        try:
            with record_timing(request.state.metrics, "pack"):
                return await construct_data_response(
                    entry.structure_family,
                    serialization_registry,
                    data,
                    entry.metadata(),
                    request,
                    format,
                    specs=getattr(entry, "specs", []),
                    expires=getattr(entry, "content_stale_at", None),
                    filename=filename,
                    filter_for_access=curried_filter,
                )
        except UnsupportedMediaTypes as err:
            raise HTTPException(status_code=HTTP_406_NOT_ACCEPTABLE, detail=err.args[0])

    @router.get(
        "/node/full/{path:path}",
        response_model=schemas.Response,
        name="full 'container' or 'table'",
        deprecated=True,
    )
    async def node_full(
        request: Request,
        path: str,
        principal: Optional[Principal] = Depends(get_current_principal),
        authn_access_tags: Optional[Set[str]] = Depends(get_current_access_tags),
        authn_scopes: Scopes = Depends(get_current_scopes),
        field: Optional[List[str]] = Query(None, min_length=1),
        format: Optional[str] = None,
        filename: Optional[str] = None,
        settings: Settings = Depends(get_settings),
        root_tree=Depends(get_root_tree),
        session_state: dict = Depends(get_session_state),
        _=Security(check_scopes, scopes=["read:data"]),
    ):
        """
        Fetch the data below the given node.
        """
        entry = await get_entry(
            path,
            ["read:data"],
            principal,
            authn_access_tags,
            authn_scopes,
            root_tree,
            session_state,
            request.state.metrics,
            {StructureFamily.table, StructureFamily.container},
            getattr(request.app.state, "access_policy", None),
        )
        try:
            with record_timing(request.state.metrics, "read"):
                data = await ensure_awaitable(entry.read, field)
        except KeyError as err:
            (key,) = err.args
            raise HTTPException(
                status_code=HTTP_400_BAD_REQUEST, detail=f"No such field {key}."
            )
        if (entry.structure_family == StructureFamily.table) and (
            data.memory_usage().sum() > settings.response_bytesize_limit
        ):
            raise HTTPException(
                status_code=HTTP_400_BAD_REQUEST,
                detail=(
                    f"Response would exceed {settings.response_bytesize_limit}. "
                    "Select a subset of the columns ('?field=...') to "
                    "request a smaller chunks."
                ),
            )
        if entry.structure_family == StructureFamily.container:
            curried_filter = partial(
                filter_for_access,
                access_policy=request.app.state.access_policy,
                principal=principal,
                authn_access_tags=authn_access_tags,
                authn_scopes=authn_scopes,
                scopes=["read:data"],
                metrics=request.state.metrics,
            )
        else:
            curried_filter = None
            # TODO Walk node to determine size before handing off to serializer.
        try:
            with record_timing(request.state.metrics, "pack"):
                return await construct_data_response(
                    entry.structure_family,
                    serialization_registry,
                    data,
                    entry.metadata(),
                    request,
                    format,
                    specs=getattr(entry, "specs", []),
                    expires=getattr(entry, "content_stale_at", None),
                    filename=filename,
                    filter_for_access=curried_filter,
                )
        except UnsupportedMediaTypes as err:
            raise HTTPException(status_code=HTTP_406_NOT_ACCEPTABLE, detail=err.args[0])

    @router.get(
        "/awkward/buffers/{path:path}",
        response_model=schemas.Response,
        name="AwkwardArray buffers",
    )
    async def get_awkward_buffers(
        request: Request,
        path: str,
        form_key: Optional[List[str]] = Query(None, min_length=1),
        format: Optional[str] = None,
        filename: Optional[str] = None,
        settings: Settings = Depends(get_settings),
        principal: Optional[Principal] = Depends(get_current_principal),
        root_tree=Depends(get_root_tree),
        session_state: dict = Depends(get_session_state),
        authn_access_tags: Optional[Set[str]] = Depends(get_current_access_tags),
        authn_scopes: Scopes = Depends(get_current_scopes),
        _=Security(check_scopes, scopes=["read:data"]),
    ):
        """
        Fetch a slice of AwkwardArray data.

        Note that there is a POST route on this same path with equivalent functionality.
        HTTP caches tends to engage with GET but not POST, so that GET route may be
        preferred for that reason. However, HTTP clients, servers, and proxies
        typically impose a length limit on URLs. (The HTTP spec does not specify
        one, but this is a pragmatic measure.) For requests with large numbers of
        form_key parameters, POST may be the only option.
        """
        entry = await get_entry(
            path,
            ["read:data"],
            principal,
            authn_access_tags,
            authn_scopes,
            root_tree,
            session_state,
            request.state.metrics,
            {StructureFamily.awkward},
            getattr(request.app.state, "access_policy", None),
        )
        return await _awkward_buffers(
            request=request,
            entry=entry,
            form_key=form_key,
            format=format,
            filename=filename,
            settings=settings,
        )

    @router.post(
        "/awkward/buffers/{path:path}",
        response_model=schemas.Response,
        name="AwkwardArray buffers",
    )
    async def post_awkward_buffers(
        request: Request,
        path: str,
        body: List[str],
        format: Optional[str] = None,
        filename: Optional[str] = None,
        settings: Settings = Depends(get_settings),
        principal: Optional[Principal] = Depends(get_current_principal),
        root_tree=Depends(get_root_tree),
        session_state: dict = Depends(get_session_state),
        authn_access_tags: Optional[Set[str]] = Depends(get_current_access_tags),
        authn_scopes: Scopes = Depends(get_current_scopes),
        _=Security(check_scopes, scopes=["read:data"]),
    ):
        """
        Fetch a slice of AwkwardArray data.

        Note that there is a GET route on this same path with equivalent functionality.
        HTTP caches tends to engage with GET but not POST, so that GET route may be
        preferred for that reason. However, HTTP clients, servers, and proxies
        typically impose a length limit on URLs. (The HTTP spec does not specify
        one, but this is a pragmatic measure.) For requests with large numbers of
        form_key parameters, POST may be the only option.
        """
        entry = await get_entry(
            path,
            ["read:data"],
            principal,
            authn_access_tags,
            authn_scopes,
            root_tree,
            session_state,
            request.state.metrics,
            {StructureFamily.awkward},
            getattr(request.app.state, "access_policy", None),
        )
        return await _awkward_buffers(
            request=request,
            entry=entry,
            form_key=body,
            format=format,
            filename=filename,
            settings=settings,
        )

    async def _awkward_buffers(
        request: Request,
        entry,
        form_key: Optional[List[str]],
        format: Optional[str],
        filename: Optional[str],
        settings: Settings,
    ):
        structure_family = entry.structure_family
        structure = entry.structure()
        with record_timing(request.state.metrics, "read"):
            # The plural vs. singular mismatch is due to the way query parameters
            # are given as ?form_key=A&form_key=B&form_key=C.
            container = await ensure_awaitable(entry.read_buffers, form_key)
        if (
            sum(len(buffer) for buffer in container.values())
            > settings.response_bytesize_limit
        ):
            raise HTTPException(
                status_code=HTTP_400_BAD_REQUEST,
                detail=(
                    f"Response would exceed {settings.response_bytesize_limit}. "
                    "Use slicing ('?slice=...') to request smaller chunks."
                ),
            )
        components = (structure.form, structure.length, container)
        try:
            with record_timing(request.state.metrics, "pack"):
                return await construct_data_response(
                    structure_family,
                    serialization_registry,
                    components,
                    entry.metadata(),
                    request,
                    format,
                    specs=getattr(entry, "specs", []),
                    expires=getattr(entry, "content_stale_at", None),
                    filename=filename,
                )
        except UnsupportedMediaTypes as err:
            raise HTTPException(status_code=HTTP_406_NOT_ACCEPTABLE, detail=err.args[0])

    @router.get(
        "/awkward/full/{path:path}",
        response_model=schemas.Response,
        name="Full AwkwardArray",
    )
    async def awkward_full(
        request: Request,
        path: str,
        format: Optional[str] = None,
        filename: Optional[str] = None,
        settings: Settings = Depends(get_settings),
        principal: Optional[Principal] = Depends(get_current_principal),
        root_tree=Depends(get_root_tree),
        session_state: dict = Depends(get_session_state),
        authn_access_tags: Optional[Set[str]] = Depends(get_current_access_tags),
        authn_scopes: Scopes = Depends(get_current_scopes),
        _=Security(check_scopes, scopes=["read:data"]),
    ):
        """
        Fetch a slice of AwkwardArray data.
        """
        entry = await get_entry(
            path,
            ["read:data"],
            principal,
            authn_access_tags,
            authn_scopes,
            root_tree,
            session_state,
            request.state.metrics,
            {StructureFamily.awkward},
            getattr(request.app.state, "access_policy", None),
        )
        structure_family = entry.structure_family
        # Deferred import because this is not a required dependency of the server
        # for some use cases.
        import awkward

        with record_timing(request.state.metrics, "read"):
            container = await ensure_awaitable(entry.read)
        structure = entry.structure()
        components = (structure.form, structure.length, container)
        array = awkward.from_buffers(*components)
        if array.nbytes > settings.response_bytesize_limit:
            raise HTTPException(
                status_code=HTTP_400_BAD_REQUEST,
                detail=(
                    f"Response would exceed {settings.response_bytesize_limit}. "
                    "Use slicing ('?slice=...') to request smaller chunks."
                ),
            )
        try:
            with record_timing(request.state.metrics, "pack"):
                return await construct_data_response(
                    structure_family,
                    serialization_registry,
                    components,
                    entry.metadata(),
                    request,
                    format,
                    specs=getattr(entry, "specs", []),
                    expires=getattr(entry, "content_stale_at", None),
                    filename=filename,
                )
        except UnsupportedMediaTypes as err:
            raise HTTPException(status_code=HTTP_406_NOT_ACCEPTABLE, detail=err.args[0])

    @router.post("/metadata/{path:path}", response_model=schemas.PostMetadataResponse)
    async def post_metadata(
        request: Request,
        path: str,
        body: schemas.PostMetadataRequest,
        settings: Settings = Depends(get_settings),
        principal: Optional[Principal] = Depends(get_current_principal),
        authn_access_tags: Optional[Set[str]] = Depends(get_current_access_tags),
        authn_scopes: Scopes = Depends(get_current_scopes),
        root_tree=Depends(get_root_tree),
        session_state: dict = Depends(get_session_state),
        _=Security(check_scopes, scopes=["write:metadata", "create"]),
    ):
        entry = await get_entry(
            path,
            ["write:metadata", "create"],
            principal,
            authn_access_tags,
            authn_scopes,
            root_tree,
            session_state,
            request.state.metrics,
            None,
            getattr(request.app.state, "access_policy", None),
        )
        for data_source in body.data_sources:
            if data_source.assets:
                raise HTTPException(
                    "Externally-managed assets cannot be registered "
                    "using POST /metadata/{path}. Use POST /register/{path} instead."
                )
        if body.data_sources and not getattr(entry, "writable", False):
            raise HTTPException(
                status_code=HTTP_405_METHOD_NOT_ALLOWED,
                detail=f"Data cannot be written at the path {path}",
            )
        return await _create_node(
            request=request,
            path=path,
            body=body,
            settings=settings,
            entry=entry,
            principal=principal,
            authn_access_tags=authn_access_tags,
            authn_scopes=authn_scopes,
        )

    @router.post("/register/{path:path}", response_model=schemas.PostMetadataResponse)
    async def post_register(
        request: Request,
        path: str,
        body: schemas.PostMetadataRequest,
        settings: Settings = Depends(get_settings),
        principal: Optional[Principal] = Depends(get_current_principal),
        authn_access_tags: Optional[Set[str]] = Depends(get_current_access_tags),
        authn_scopes: Scopes = Depends(get_current_scopes),
        root_tree=Depends(get_root_tree),
        session_state: dict = Depends(get_session_state),
        _=Security(check_scopes, scopes=["write:metadata", "create", "register"]),
    ):
        entry = await get_entry(
            path,
            ["write:metadata", "create", "register"],
            principal,
            authn_access_tags,
            authn_scopes,
            root_tree,
            session_state,
            request.state.metrics,
            None,
            getattr(request.app.state, "access_policy", None),
        )
        return await _create_node(
            request=request,
            path=path,
            body=body,
            settings=settings,
            entry=entry,
            principal=principal,
            authn_access_tags=authn_access_tags,
            authn_scopes=authn_scopes,
        )

    async def _create_node(
        request: Request,
        path: str,
        body: schemas.PostMetadataRequest,
        settings: Settings,
        entry,
        principal: Optional[Principal],
        authn_access_tags: Optional[Set[str]],
        authn_scopes: Scopes,
    ):
        metadata, structure_family, specs, access_blob = (
            body.metadata,
            body.structure_family,
            body.specs,
            body.access_blob,
        )
        if structure_family == StructureFamily.container:
            structure = None
        else:
            if len(body.data_sources) != 1:
                raise NotImplementedError
            structure = body.data_sources[0].structure

        key = body.id or entry.context.key_maker()
        metadata_modified, metadata = await validate_specs(
            specs=specs,
            metadata=metadata,
            entry=None,  # the node doesn't exist yet
            structure_family=structure_family,
            structure=structure,
            settings=settings,
        )

        if request.app.state.access_policy is not None and hasattr(
            request.app.state.access_policy, "init_node"
        ):
            try:
                (
                    access_blob_modified,
                    access_blob,
                ) = await request.app.state.access_policy.init_node(
                    principal, authn_access_tags, authn_scopes, access_blob=access_blob
                )
            except ValueError as e:
                raise HTTPException(
                    status_code=HTTP_403_FORBIDDEN,
                    detail=f"Access policy rejects the provided access blob.\n{e}",
                )
        else:
            access_blob_modified = access_blob != {}
            access_blob = {}

        node = await entry.create_node(
            metadata=body.metadata,
            structure_family=body.structure_family,
            key=key,
            specs=body.specs,
            data_sources=body.data_sources,
            access_blob=access_blob,
        )
        links = links_for_node(
            structure_family, structure, get_base_url(request), path + f"/{node.key}"
        )
        response_data = {
            "id": node.key,
            "links": links,
            "data_sources": [ds.model_dump() for ds in node.data_sources],
        }
        if metadata_modified:
            response_data["metadata"] = metadata
        if access_blob_modified:
            response_data["access_blob"] = access_blob

        return json_or_msgpack(request, response_data)

    @router.put("/data_source/{path:path}")
    async def put_data_source(
        request: Request,
        path: str,
        body: schemas.PutDataSourceRequest,
        settings: Settings = Depends(get_settings),
        principal: Optional[Principal] = Depends(get_current_principal),
        root_tree=Depends(get_root_tree),
        session_state: dict = Depends(get_session_state),
        authn_access_tags: Optional[Set[str]] = Depends(get_current_access_tags),
        authn_scopes: Scopes = Depends(get_current_scopes),
        _=Security(check_scopes, scopes=["write:metadata", "register"]),
    ):
        entry = await get_entry(
            path,
            ["write:metadata", "register"],
            principal,
            authn_access_tags,
            authn_scopes,
            root_tree,
            session_state,
            request.state.metrics,
            None,
            getattr(request.app.state, "access_policy", None),
        )
        await entry.put_data_source(data_source=body.data_source)

    @router.delete("/metadata/{path:path}")
    async def delete(
        request: Request,
        path: str,
        recursive: Optional[bool] = Query(
            False, description="Delete children recursively"
        ),
        external_only: Optional[bool] = Query(
            True,
            description=(
                "Delete the node, but only if this would not "
                "affect any internally-managed data sources"
            ),
        ),
        principal: Optional[Principal] = Depends(get_current_principal),
        root_tree=Depends(get_root_tree),
        session_state: dict = Depends(get_session_state),
        authn_access_tags: Optional[Set[str]] = Depends(get_current_access_tags),
        authn_scopes: Scopes = Depends(get_current_scopes),
        _=Security(check_scopes, scopes=["write:data", "write:metadata"]),
    ):
        entry = await get_entry(
            path,
            ["write:data", "write:metadata"],
            principal,
            authn_access_tags,
            authn_scopes,
            root_tree,
            session_state,
            request.state.metrics,
            None,
            getattr(request.app.state, "access_policy", None),
        )
        if hasattr(entry, "delete"):
            await entry.delete(recursive=recursive, external_only=external_only)
        else:
            raise HTTPException(
                status_code=HTTP_405_METHOD_NOT_ALLOWED,
                detail="This node does not support deletion.",
            )
        return json_or_msgpack(request, None)

    @router.put("/array/full/{path:path}")
    async def put_array_full(
        request: Request,
        path: str,
        principal: Optional[Principal] = Depends(get_current_principal),
        root_tree=Depends(get_root_tree),
        session_state: dict = Depends(get_session_state),
        authn_access_tags: Optional[Set[str]] = Depends(get_current_access_tags),
        authn_scopes: Scopes = Depends(get_current_scopes),
        _=Security(check_scopes, scopes=["write:data"]),
    ):
        entry = await get_entry(
            path,
            ["write:data"],
            principal,
            authn_access_tags,
            authn_scopes,
            root_tree,
            session_state,
            request.state.metrics,
            {StructureFamily.array, StructureFamily.ragged, StructureFamily.sparse},
            getattr(request.app.state, "access_policy", None),
        )
        body = await request.body()
        if not hasattr(entry, "write"):
            raise HTTPException(
                status_code=HTTP_405_METHOD_NOT_ALLOWED,
                detail="This node cannot accept array data.",
            )
        media_type = request.headers["content-type"]
        if entry.structure_family == "array":
            dtype = entry.structure().data_type.to_numpy_dtype()
            shape = entry.structure().shape
            deserializer = deserialization_registry.dispatch("array", media_type)
            data = await ensure_awaitable(deserializer, body, dtype, shape)
        elif entry.structure_family == "sparse":
            deserializer = deserialization_registry.dispatch("sparse", media_type)
            data = await ensure_awaitable(deserializer, body)
        elif entry.structure_family == "ragged":
            structure = cast("RaggedStructure", entry.structure())
            deserializer = deserialization_registry.dispatch("ragged", media_type)
            data = await ensure_awaitable(
                deserializer, body, structure.form, structure.length
            )
        else:
            raise NotImplementedError(entry.structure_family)
        await ensure_awaitable(entry.write, data)
        return json_or_msgpack(request, None)

    @router.put("/array/block/{path:path}")
    async def put_array_block(
        request: Request,
        path: str,
        block=Depends(block),
        principal: Optional[Principal] = Depends(get_current_principal),
        root_tree=Depends(get_root_tree),
        session_state: dict = Depends(get_session_state),
        authn_access_tags: Optional[Set[str]] = Depends(get_current_access_tags),
        authn_scopes: Scopes = Depends(get_current_scopes),
        _=Security(check_scopes, scopes=["write:data"]),
    ):
        entry = await get_entry(
            path,
            ["write:data"],
            principal,
            authn_access_tags,
            authn_scopes,
            root_tree,
            session_state,
            request.state.metrics,
            {StructureFamily.array, StructureFamily.sparse},
            getattr(request.app.state, "access_policy", None),
        )
        if not hasattr(entry, "write_block"):
            raise HTTPException(
                status_code=HTTP_405_METHOD_NOT_ALLOWED,
                detail="This node cannot accept array data.",
            )
        from tiled.adapters.array import slice_and_shape_from_block_and_chunks

        body = await request.body()
        media_type = request.headers["content-type"]
        if entry.structure_family == "array":
            dtype = entry.structure().data_type.to_numpy_dtype()
            _, shape = slice_and_shape_from_block_and_chunks(
                block, entry.structure().chunks
            )
            deserializer = deserialization_registry.dispatch("array", media_type)
            data = await ensure_awaitable(deserializer, body, dtype, shape)
        elif entry.structure_family == "sparse":
            deserializer = deserialization_registry.dispatch("sparse", media_type)
            data = await ensure_awaitable(deserializer, body)
        else:
            raise NotImplementedError(entry.structure_family)
        await ensure_awaitable(entry.write_block, data, block)
        return json_or_msgpack(request, None)

    @router.patch("/array/full/{path:path}")
    async def patch_array_full(
        request: Request,
        path: str,
        offset=Depends(offset_param),
        shape=Depends(shape_param),
        extend: bool = False,
        principal: Optional[Principal] = Depends(get_current_principal),
        root_tree=Depends(get_root_tree),
        session_state: dict = Depends(get_session_state),
        authn_access_tags: Optional[Set[str]] = Depends(get_current_access_tags),
        authn_scopes: Scopes = Depends(get_current_scopes),
        _=Security(check_scopes, scopes=["write:data"]),
    ):
        entry = await get_entry(
            path,
            ["write:data"],
            principal,
            authn_access_tags,
            authn_scopes,
            root_tree,
            session_state,
            request.state.metrics,
            {StructureFamily.array},
            getattr(request.app.state, "access_policy", None),
        )
        if not hasattr(entry, "patch"):
            raise HTTPException(
                status_code=HTTP_405_METHOD_NOT_ALLOWED,
                detail="This node cannot accept array data.",
            )

        dtype = entry.structure().data_type.to_numpy_dtype()
        body = await request.body()
        media_type = request.headers["content-type"]
        deserializer = deserialization_registry.dispatch("array", media_type)
        data = await ensure_awaitable(deserializer, body, dtype, shape)
        structure = await ensure_awaitable(entry.patch, data, offset, extend)
        return json_or_msgpack(request, structure)

    @router.put("/table/full/{path:path}")
    @router.put("/node/full/{path:path}", deprecated=True)
    async def put_node_full(
        request: Request,
        path: str,
        principal: Optional[Principal] = Depends(get_current_principal),
        root_tree=Depends(get_root_tree),
        session_state: dict = Depends(get_session_state),
        authn_access_tags: Optional[Set[str]] = Depends(get_current_access_tags),
        authn_scopes: Scopes = Depends(get_current_scopes),
        _=Security(check_scopes, scopes=["write:data"]),
    ):
        entry = await get_entry(
            path,
            ["write:data"],
            principal,
            authn_access_tags,
            authn_scopes,
            root_tree,
            session_state,
            request.state.metrics,
            {StructureFamily.table},
            getattr(request.app.state, "access_policy", None),
        )
        if not hasattr(entry, "write"):
            raise HTTPException(
                status_code=HTTP_405_METHOD_NOT_ALLOWED,
                detail="This node does not support writing.",
            )
        body = await request.body()
        media_type = request.headers["content-type"]
        deserializer = deserialization_registry.dispatch(
            StructureFamily.table, media_type
        )
        data = await ensure_awaitable(deserializer, body)
        await ensure_awaitable(entry.write, data)
        return json_or_msgpack(request, None)

    @router.put("/table/partition/{path:path}")
    async def put_table_partition(
        partition: int,
        path: str,
        request: Request,
        principal: Optional[Principal] = Depends(get_current_principal),
        root_tree=Depends(get_root_tree),
        session_state: dict = Depends(get_session_state),
        authn_access_tags: Optional[Set[str]] = Depends(get_current_access_tags),
        authn_scopes: Scopes = Depends(get_current_scopes),
        _=Security(check_scopes, scopes=["write:data"]),
    ):
        entry = await get_entry(
            path,
            ["write:data"],
            principal,
            authn_access_tags,
            authn_scopes,
            root_tree,
            session_state,
            request.state.metrics,
            None,
            getattr(request.app.state, "access_policy", None),
        )
        if not hasattr(entry, "write_partition"):
            raise HTTPException(
                status_code=HTTP_405_METHOD_NOT_ALLOWED,
                detail="This node does not supporting writing a partition.",
            )
        body = await request.body()
        media_type = request.headers["content-type"]
        deserializer = deserialization_registry.dispatch(
            StructureFamily.table, media_type
        )
        data = await ensure_awaitable(deserializer, body)
        await ensure_awaitable(entry.write_partition, data, partition)
        return json_or_msgpack(request, None)

    @router.patch("/table/partition/{path:path}")
    async def patch_table_partition(
        partition: int,
        path: str,
        request: Request,
        principal: Optional[Principal] = Depends(get_current_principal),
        root_tree=Depends(get_root_tree),
        session_state: dict = Depends(get_session_state),
        authn_access_tags: Optional[Set[str]] = Depends(get_current_access_tags),
        authn_scopes: Scopes = Depends(get_current_scopes),
        _=Security(check_scopes, scopes=["write:data"]),
    ):
        entry = await get_entry(
            path,
            ["write:data"],
            principal,
            authn_access_tags,
            authn_scopes,
            root_tree,
            session_state,
            request.state.metrics,
            None,
            getattr(request.app.state, "access_policy", None),
        )
        if not hasattr(entry, "write_partition"):
            raise HTTPException(
                status_code=HTTP_405_METHOD_NOT_ALLOWED,
                detail="This node does not supporting writing a partition.",
            )
        body = await request.body()
        media_type = request.headers["content-type"]
        deserializer = deserialization_registry.dispatch(
            StructureFamily.table, media_type
        )
        data = await ensure_awaitable(deserializer, body)
        await ensure_awaitable(entry.append_partition, data, partition)
        return json_or_msgpack(request, None)

    @router.put("/awkward/full/{path:path}")
    async def put_awkward_full(
        request: Request,
        path: str,
        principal: Optional[Principal] = Depends(get_current_principal),
        root_tree=Depends(get_root_tree),
        session_state: dict = Depends(get_session_state),
        authn_access_tags: Optional[Set[str]] = Depends(get_current_access_tags),
        authn_scopes: Scopes = Depends(get_current_scopes),
        _=Security(check_scopes, scopes=["write:data"]),
    ):
        entry = await get_entry(
            path,
            ["write:data"],
            principal,
            authn_access_tags,
            authn_scopes,
            root_tree,
            session_state,
            request.state.metrics,
            {StructureFamily.awkward},
            getattr(request.app.state, "access_policy", None),
        )
        body = await request.body()
        if not hasattr(entry, "write"):
            raise HTTPException(
                status_code=HTTP_405_METHOD_NOT_ALLOWED,
                detail="This node cannot be written to.",
            )
        media_type = request.headers["content-type"]
        deserializer = deserialization_registry.dispatch(
            StructureFamily.awkward, media_type
        )
        structure = entry.structure()
        data = await ensure_awaitable(
            deserializer, body, structure.form, structure.length
        )
        await ensure_awaitable(entry.write, data)
        return json_or_msgpack(request, None)

    @router.patch("/metadata/{path:path}", response_model=schemas.PatchMetadataResponse)
    async def patch_metadata(
        request: Request,
        path: str,
        body: schemas.PatchMetadataRequest,
        settings: Settings = Depends(get_settings),
        principal: Optional[Principal] = Depends(get_current_principal),
        authn_access_tags: Optional[Set[str]] = Depends(get_current_access_tags),
        authn_scopes: Scopes = Depends(get_current_scopes),
        drop_revision: bool = False,
        root_tree=Depends(get_root_tree),
        session_state: dict = Depends(get_session_state),
        _=Security(check_scopes, scopes=["write:metadata"]),
    ):
        entry = await get_entry(
            path,
            ["write:metadata"],
            principal,
            authn_access_tags,
            authn_scopes,
            root_tree,
            session_state,
            request.state.metrics,
            None,
            getattr(request.app.state, "access_policy", None),
        )
        if not hasattr(entry, "replace_metadata"):
            raise HTTPException(
                status_code=HTTP_405_METHOD_NOT_ALLOWED,
                detail="This node does not support update of metadata.",
            )

        if body.content_type == patch_mimetypes.JSON_PATCH:
            metadata = apply_json_patch(entry.metadata(), (body.metadata or []))
            specs = apply_json_patch((entry.specs or []), (body.specs or []))
            access_blob = apply_json_patch(entry.access_blob, (body.access_blob or []))
        elif body.content_type == patch_mimetypes.MERGE_PATCH:
            metadata = apply_merge_patch(entry.metadata(), (body.metadata or {}))
            # body.specs = [] clears specs, as per json merge patch specification
            # but we treat body.specs = None as "no modifications"
            current_specs = entry.specs or []
            target_specs = current_specs if body.specs is None else body.specs
            specs = apply_merge_patch(current_specs, target_specs)
            # json_merge_patch applies merge in-place, which would
            # otherwise modify the in-memory node and prevent the
            # access policy from sanity checking the access blob.
            # make a copy so we can compare the node against the
            # proposed new access blob.
            entry_access_blob_copy = deepcopy(entry.access_blob)
            access_blob = apply_merge_patch(
                entry_access_blob_copy, (body.access_blob or [])
            )
        else:
            raise HTTPException(
                status_code=HTTP_406_NOT_ACCEPTABLE,
                detail=f"valid content types: {', '.join(patch_mimetypes)}",
            )

        # Manually validate limits that bypass pydantic validation via patch
        if len(specs) > schemas.MAX_ALLOWED_SPECS:
            raise HTTPException(
                status_code=HTTP_422_UNPROCESSABLE_ENTITY,
                detail=f"Update cannot result in more than {schemas.MAX_ALLOWED_SPECS} specs",
            )
        if len(specs) != len(set(specs)):
            raise HTTPException(
                status_code=HTTP_422_UNPROCESSABLE_ENTITY,
                detail="Update cannot result in non-unique specs",
            )

        metadata_modified, metadata = await validate_specs(
            specs=specs,
            metadata=metadata,
            entry=entry,
            settings=settings,
        )

        if request.app.state.access_policy is not None and hasattr(
            request.app.state.access_policy, "modify_node"
        ):
            try:
                (
                    access_blob_modified,
                    access_blob,
                ) = await request.app.state.access_policy.modify_node(
                    entry, principal, authn_access_tags, authn_scopes, access_blob
                )
            except ValueError as e:
                raise HTTPException(
                    status_code=HTTP_403_FORBIDDEN,
                    detail=f"Access policy rejects the provided access blob.\n{e}",
                )
        else:
            # Cannot modify the access blob if there is no access policy
            access_blob_modified = access_blob != entry.access_blob
            access_blob = entry.access_blob

        await entry.replace_metadata(
            metadata=metadata,
            specs=specs,
            access_blob=access_blob,
            drop_revision=drop_revision,
        )

        response_data = {"id": entry.node.key}
        if metadata_modified:
            response_data["metadata"] = metadata
        if access_blob_modified:
            response_data["access_blob"] = access_blob
        return json_or_msgpack(request, response_data)

    @router.put("/metadata/{path:path}", response_model=schemas.PutMetadataResponse)
    async def put_metadata(
        request: Request,
        path: str,
        body: schemas.PutMetadataRequest,
        settings: Settings = Depends(get_settings),
        principal: Optional[Principal] = Depends(get_current_principal),
        authn_access_tags: Optional[Set[str]] = Depends(get_current_access_tags),
        authn_scopes: Scopes = Depends(get_current_scopes),
        drop_revision: bool = False,
        root_tree=Depends(get_root_tree),
        session_state: dict = Depends(get_session_state),
        _=Security(check_scopes, scopes=["write:metadata"]),
    ):
        entry = await get_entry(
            path,
            ["write:metadata"],
            principal,
            authn_access_tags,
            authn_scopes,
            root_tree,
            session_state,
            request.state.metrics,
            None,
            getattr(request.app.state, "access_policy", None),
        )
        if not hasattr(entry, "replace_metadata"):
            raise HTTPException(
                status_code=HTTP_405_METHOD_NOT_ALLOWED,
                detail="This node does not support update of metadata.",
            )

        metadata, specs, access_blob = (
            body.metadata if body.metadata is not None else entry.metadata(),
            body.specs if body.specs is not None else entry.specs,
            body.access_blob if body.access_blob is not None else entry.access_blob,
        )

        metadata_modified, metadata = await validate_specs(
            specs=specs,
            metadata=metadata,
            entry=entry,
            settings=settings,
        )

        if request.app.state.access_policy is not None and hasattr(
            request.app.state.access_policy, "modify_node"
        ):
            try:
                (
                    access_blob_modified,
                    access_blob,
                ) = await request.app.state.access_policy.modify_node(
                    entry, principal, authn_access_tags, authn_scopes, access_blob
                )
            except ValueError as e:
                raise HTTPException(
                    status_code=HTTP_403_FORBIDDEN,
                    detail=f"Access policy rejects the provided access blob.\n{e}",
                )
        else:
            # Cannot modify the access blob if there is no access policy
            access_blob_modified = access_blob != entry.access_blob
            access_blob = entry.access_blob

        await entry.replace_metadata(
            metadata=metadata,
            specs=specs,
            access_blob=access_blob,
            drop_revision=drop_revision,
        )

        response_data = {"id": entry.node.key}
        if metadata_modified:
            response_data["metadata"] = metadata
        if access_blob_modified:
            response_data["access_blob"] = access_blob
        return json_or_msgpack(request, response_data)

    @router.get("/revisions/{path:path}")
    async def get_revisions(
        request: Request,
        path: str,
        offset: Optional[int] = Query(0, alias="page[offset]", ge=0),
        limit: Optional[int] = Query(
            DEFAULT_PAGE_SIZE, alias="page[limit]", ge=0, le=MAX_PAGE_SIZE
        ),
        principal: Optional[Principal] = Depends(get_current_principal),
        root_tree=Depends(get_root_tree),
        session_state: dict = Depends(get_session_state),
        authn_access_tags: Optional[Set[str]] = Depends(get_current_access_tags),
        authn_scopes: Scopes = Depends(get_current_scopes),
        _=Security(check_scopes, scopes=["read:metadata"]),
    ):
        entry = await get_entry(
            path,
            ["read:metadata"],
            principal,
            authn_access_tags,
            authn_scopes,
            root_tree,
            session_state,
            request.state.metrics,
            None,
            getattr(request.app.state, "access_policy", None),
        )
        if not hasattr(entry, "revisions"):
            raise HTTPException(
                status_code=HTTP_405_METHOD_NOT_ALLOWED,
                detail="This node does not support revisions.",
            )

        base_url = get_base_url(request)
        resource = await construct_revisions_response(
            entry,
            base_url,
            "/revisions",
            path,
            offset,
            limit,
            resolve_media_type(request),
        )
        return json_or_msgpack(request, resource.model_dump())

    @router.delete("/revisions/{path:path}")
    async def delete_revision(
        request: Request,
        path: str,
        number: int,
        principal: Optional[Principal] = Depends(get_current_principal),
        root_tree=Depends(get_root_tree),
        session_state: dict = Depends(get_session_state),
        authn_access_tags: Optional[Set[str]] = Depends(get_current_access_tags),
        authn_scopes: Scopes = Depends(get_current_scopes),
        _=Security(check_scopes, scopes=["write:metadata"]),
    ):
        entry = await get_entry(
            path,
            ["write:metadata"],
            principal,
            authn_access_tags,
            authn_scopes,
            root_tree,
            session_state,
            request.state.metrics,
            None,
            getattr(request.app.state, "access_policy", None),
        )
        if not hasattr(entry, "revisions"):
            raise HTTPException(
                status_code=HTTP_405_METHOD_NOT_ALLOWED,
                detail="This node does not support a del request for revisions.",
            )

        await entry.delete_revision(number)
        return json_or_msgpack(request, None)

    # For simplicity of implementation, we support a restricted subset of the full
    # Range spec. This could be extended if the need arises.
    # https://developer.mozilla.org/en-US/docs/Web/HTTP/Headers/Range
    RANGE_HEADER_PATTERN = re.compile(r"^bytes=(\d+)-(\d+)$")

    @router.get("/asset/bytes/{path:path}")
    async def get_asset(
        request: Request,
        path: str,
        id: int,
        relative_path: Optional[Path] = None,
        settings: Settings = Depends(get_settings),
        principal: Optional[Principal] = Depends(get_current_principal),
        root_tree=Depends(get_root_tree),
        session_state: dict = Depends(get_session_state),
        authn_access_tags: Optional[Set[str]] = Depends(get_current_access_tags),
        authn_scopes: Scopes = Depends(get_current_scopes),
        _=Security(check_scopes, scopes=["read:data"]),
    ):
        entry = await get_entry(
            path,
            ["read:data"],
            principal,
            authn_access_tags,
            authn_scopes,
            root_tree,
            session_state,
            request.state.metrics,
            None,
            getattr(request.app.state, "access_policy", None),
        )  # TODO: Separate scope for assets?
        if not settings.expose_raw_assets:
            raise HTTPException(
                status_code=HTTP_403_FORBIDDEN,
                detail=(
                    "This Tiled server is configured not to allow "
                    "downloading raw assets."
                ),
            )
        if not hasattr(entry, "asset_by_id"):
            raise HTTPException(
                status_code=HTTP_405_METHOD_NOT_ALLOWED,
                detail="This node does not support downloading assets.",
            )

        asset = await entry.asset_by_id(id)
        if asset is None:
            raise HTTPException(
                status_code=HTTP_404_NOT_FOUND,
                detail=f"This node exists but it does not have an Asset with id {id}",
            )
        if asset.is_directory:
            if relative_path is None:
                raise HTTPException(
                    status_code=HTTP_400_BAD_REQUEST,
                    detail=(
                        "This asset is a directory. Must specify relative path, "
                        f"from manifest provided by /asset/manifest/...?id={id}"
                    ),
                )
            if relative_path.is_absolute():
                raise HTTPException(
                    status_code=HTTP_400_BAD_REQUEST,
                    detail="relative_path query parameter must be a *relative* path",
                )
        else:
            if relative_path is not None:
                raise HTTPException(
                    status_code=HTTP_400_BAD_REQUEST,
                    detail="This asset is not a directory. The relative_path query parameter must not be set.",
                )
        if not asset.data_uri.startswith("file:"):
            raise HTTPException(
                status_code=HTTP_400_BAD_REQUEST,
                detail="Only download assets stored as file:// is currently supported.",
            )
        path = path_from_uri(asset.data_uri)
        if relative_path is not None:
            # Be doubly sure that this is under the Asset's data_uri directory
            # and not sneakily escaping it.
            if not os.path.commonpath([path, path / relative_path]) != path:
                # This should not be possible.
                raise RuntimeError(
                    f"Refusing to serve {path / relative_path} because it is outside "
                    "of the Asset's directory"
                )
            full_path = path / relative_path
        else:
            full_path = path
        stat_result = await anyio.to_thread.run_sync(os.stat, full_path)
        filename = full_path.name
        if "range" in request.headers:
            range_header = request.headers["range"]
            match = RANGE_HEADER_PATTERN.match(range_header)
            if match is None:
                raise HTTPException(
                    status_code=HTTP_400_BAD_REQUEST,
                    detail=(
                        "Only a Range headers of the form 'bytes=start-end' are supported. "
                        f"Could not parse Range header: {range_header}",
                    ),
                )
            range = start, _ = (int(match.group(1)), int(match.group(2)))
            if start > stat_result.st_size:
                raise HTTPException(
                    status_code=HTTP_416_REQUESTED_RANGE_NOT_SATISFIABLE,
                    headers={"content-range": f"bytes */{stat_result.st_size}"},
                )
            status_code = HTTP_206_PARTIAL_CONTENT
        else:
            range = None
            status_code = HTTP_200_OK
        return FileResponseWithRange(
            full_path,
            stat_result=stat_result,
            status_code=status_code,
            headers={"Content-Disposition": f'attachment; filename="{filename}"'},
            range=range,
        )

    @router.get("/asset/manifest/{path:path}")
    async def get_asset_manifest(
        request: Request,
        path: str,
        id: int,
        settings: Settings = Depends(get_settings),
        principal: Optional[Principal] = Depends(get_current_principal),
        root_tree=Depends(get_root_tree),
        session_state: dict = Depends(get_session_state),
        authn_access_tags: Optional[Set[str]] = Depends(get_current_access_tags),
        authn_scopes: Scopes = Depends(get_current_scopes),
        _=Security(check_scopes, scopes=["read:data"]),
    ):
        entry = await get_entry(
            path,
            ["read:data"],
            principal,
            authn_access_tags,
            authn_scopes,
            root_tree,
            session_state,
            request.state.metrics,
            None,
            getattr(request.app.state, "access_policy", None),
        )  # TODO: Separate scope for assets?
        if not settings.expose_raw_assets:
            raise HTTPException(
                status_code=HTTP_403_FORBIDDEN,
                detail=(
                    "This Tiled server is configured not to allow "
                    "downloading raw assets."
                ),
            )
        if not hasattr(entry, "asset_by_id"):
            raise HTTPException(
                status_code=HTTP_405_METHOD_NOT_ALLOWED,
                detail="This node does not support downloading assets.",
            )

        asset = await entry.asset_by_id(id)
        if asset is None:
            raise HTTPException(
                status_code=HTTP_404_NOT_FOUND,
                detail=f"This node exists but it does not have an Asset with id {id}",
            )
        if not asset.is_directory:
            raise HTTPException(
                status_code=HTTP_400_BAD_REQUEST,
                detail="This asset is not a directory. There is no manifest.",
            )
        if not asset.data_uri.startswith("file:"):
            raise HTTPException(
                status_code=HTTP_400_BAD_REQUEST,
                detail="Only download assets stored as file:// is currently supported.",
            )
        path = path_from_uri(asset.data_uri)
        manifest = []
        # Walk the directory and any subdirectories. Aggregate a list of all the
        # files, given as paths relative to the directory root.
        for root, _directories, files in os.walk(path):
            manifest.extend(Path(root, file) for file in files)
        return json_or_msgpack(request, {"manifest": manifest})

    async def validate_specs(
        specs: List[Spec],
        metadata: dict,
        entry: Optional[AnyAdapter] = None,
        structure_family: Optional[StructureFamily] = None,
        structure: Optional[dict] = None,
        settings: Settings = Depends(get_settings),
    ):
        metadata_modified = False

        # Specs should be ordered from most specific/constrained to least.
        # Validate them in reverse order, with the least constrained spec first,
        # because it may do normalization that helps pass the more constrained one.
        # Known Issue:
        # When there is more than one spec, it's possible for the validator for
        # Spec 2 to make a modification that breaks the validation for Spec 1.
        # For now we leave it to the server maintainer to ensure that validators
        # won't step on each other in this way, but this may need revisiting.
        for spec in reversed(specs):
            if spec not in validation_registry:
                if settings.reject_undeclared_specs:
                    raise HTTPException(
                        status_code=HTTP_400_BAD_REQUEST,
                        detail=f"Unrecognized spec: {spec.name}",
                    )
            else:
                validator = validation_registry(spec)
                try:
                    result = await ensure_awaitable(
                        validator, spec, metadata, entry, structure_family, structure
                    )
                except ValidationError as e:
                    raise HTTPException(
                        status_code=HTTP_400_BAD_REQUEST,
                        detail=f"failed validation for the {spec.name} spec:\n{e}",
                    )
                if result is not None:
                    metadata_modified = True
                    metadata = result

        return metadata_modified, metadata

    return router<|MERGE_RESOLUTION|>--- conflicted
+++ resolved
@@ -7,11 +7,7 @@
 from datetime import datetime, timedelta, timezone
 from functools import partial
 from pathlib import Path
-<<<<<<< HEAD
-from typing import Callable, List, Optional, TypeVar, Union, cast
-=======
-from typing import Callable, List, Optional, Set, TypeVar, Union
->>>>>>> d98cde20
+from typing import Callable, List, Optional, Set, TypeVar, Union, cast
 
 import anyio
 import packaging
@@ -647,7 +643,7 @@
         format: Optional[str] = None,
         filename: Optional[str] = None,
         settings: Settings = Depends(get_settings),
-        principal: Union[Principal, SpecialUsers] = Depends(get_current_principal),
+        principal: Optional[Principal] = Depends(get_current_principal),
         root_tree=Depends(get_root_tree),
         session_state: dict = Depends(get_session_state),
         authn_scopes: Scopes = Depends(get_current_scopes),
@@ -717,7 +713,7 @@
         format: Optional[str] = None,
         filename: Optional[str] = None,
         settings: Settings = Depends(get_settings),
-        principal: Union[Principal, SpecialUsers] = Depends(get_current_principal),
+        principal: Optional[Principal] = Depends(get_current_principal),
         root_tree=Depends(get_root_tree),
         session_state: dict = Depends(get_session_state),
         authn_scopes: Scopes = Depends(get_current_scopes),
@@ -743,7 +739,7 @@
     async def put_ragged_full(
         request: Request,
         path: str,
-        principal: Union[Principal, SpecialUsers] = Depends(get_current_principal),
+        principal: Optional[Principal] = Depends(get_current_principal),
         root_tree=Depends(get_root_tree),
         session_state: dict = Depends(get_session_state),
         authn_scopes: Scopes = Depends(get_current_scopes),
