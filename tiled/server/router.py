--- conflicted
+++ resolved
@@ -1828,16 +1828,13 @@
             deserializer = deserialization_registry.dispatch("array", media_type)
         elif entry.structure_family == "sparse":
             deserializer = deserialization_registry.dispatch("sparse", media_type)
-<<<<<<< HEAD
-            data = await ensure_awaitable(deserializer, body)
-        elif entry.structure_family == "ragged":
-            structure = cast("RaggedStructure", entry.structure())
-            deserializer = deserialization_registry.dispatch("ragged", media_type)
-            data = await ensure_awaitable(
-                deserializer, body, structure.form, structure.length
-            )
-=======
->>>>>>> 67a37f89
+            # data = await ensure_awaitable(deserializer, body)
+        # elif entry.structure_family == "ragged":
+        #     structure = cast("RaggedStructure", entry.structure())
+        #     deserializer = deserialization_registry.dispatch("ragged", media_type)
+        #     data = await ensure_awaitable(
+        #         deserializer, body, structure.form, structure.length
+        #     )
         else:
             raise NotImplementedError(entry.structure_family)
         await ensure_awaitable(entry.write, media_type, deserializer, entry, body)
