--- conflicted
+++ resolved
@@ -374,18 +374,12 @@
         self._tree: dict[str, Any] = tree  # type: ignore
         self.uris = data_uris
         self.dataset = dataset  # Referenced to the root of the file
-<<<<<<< HEAD
-        self.specs = specs or []
-        self._metadata = metadata or {}
         self._kwargs = kwargs  # e.g. swmr, libver, locking, etc.
-=======
-        self._kwargs = kwargs  # e.g. swmr, libver, etc.
         super().__init__(
             structure=ContainerStructure(keys=list(self._tree.keys())),
             metadata=metadata,
             specs=specs,
         )
->>>>>>> fd035f3b
 
     @classmethod
     def from_catalog(
