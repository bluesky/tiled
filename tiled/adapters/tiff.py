--- conflicted
+++ resolved
@@ -2,7 +2,6 @@
 from typing import Any, Dict, List, Optional, Tuple, Union, cast
 
 import tifffile
-from ndindex import ndindex
 from numpy._typing import NDArray
 
 from ..structures.array import ArrayStructure, BuiltinDtype
@@ -12,7 +11,6 @@
 from .resource_cache import with_resource_cache
 from .sequence import FileSequenceAdapter
 from .type_alliases import JSON, NDSlice
-from .utils import force_reshape
 
 
 class TiffAdapter:
@@ -137,150 +135,8 @@
         return self._structure
 
 
-<<<<<<< HEAD
-class TiffSequenceAdapter:
-    """ """
-
-    structure_family = "array"
-
-    @classmethod
-    def from_uris(
-        cls,
-        data_uris: List[str],
-        structure: Optional[ArrayStructure] = None,
-        metadata: Optional[JSON] = None,
-        specs: Optional[List[Spec]] = None,
-        access_policy: Optional[AccessPolicy] = None,
-    ) -> "TiffSequenceAdapter":
-        """
-
-        Parameters
-        ----------
-        data_uris :
-        structure :
-        metadata :
-        specs :
-        access_policy :
-
-        Returns
-        -------
-
-        """
-        filepaths = [path_from_uri(data_uri) for data_uri in data_uris]
-        seq = tifffile.TiffSequence(filepaths)
-        return cls(
-            seq,
-            structure=structure,
-            specs=specs,
-            metadata=metadata,
-            access_policy=access_policy,
-        )
-
-    def __init__(
-        self,
-        seq: tifffile.TiffSequence,
-        *,
-        structure: Optional[ArrayStructure] = None,
-        metadata: Optional[JSON] = None,
-        specs: Optional[List[Spec]] = None,
-        access_policy: Optional[AccessPolicy] = None,
-    ) -> None:
-        """
-
-        Parameters
-        ----------
-        seq :
-        structure :
-        metadata :
-        specs :
-        access_policy :
-        """
-        self._seq = seq
-        # TODO Check shape, chunks against reality.
-        self.specs = specs or []
-        self._provided_metadata = metadata or {}
-        self.access_policy = access_policy
-        if structure is None:
-            dat0 = tifffile.TiffFile(self._seq[0]).asarray()
-            shape = (len(self._seq), *dat0.shape)
-            structure = ArrayStructure(
-                shape=shape,
-                # one chunk per underlying TIFF file
-                chunks=((1,) * shape[0], *[(i,) for i in shape[1:]]),
-                # Assume all files have the same data type
-                data_type=BuiltinDtype.from_numpy_dtype(dat0.dtype),
-            )
-        self._structure = structure
-
-    def metadata(self) -> JSON:
-        """
-
-        Returns
-        -------
-
-        """
-        # TODO How to deal with the many headers?
-        return self._provided_metadata
-
-    def read(self, slice: Optional[NDSlice] = ...) -> NDArray[Any]:
-        """Return a numpy array
-
-        Receives a sequence of values to select from a collection of tiff files
-        that were saved in a folder The input order is defined as: files -->
-        vertical slice --> horizontal slice --> color slice --> ... read() can
-        receive one value or one slice to select all the data from one file or
-        a sequence of files; or it can receive a tuple (int or slice) to select
-        a more specific sequence of pixels of a group of images.
-
-        Parameters
-        ----------
-        slice : NDSlice, optional
-            Specification of slicing to be applied to the data array
-
-        Returns
-        -------
-            Return a numpy array
-        """
-        if slice is Ellipsis:
-            arr = self._seq.asarray()
-        elif isinstance(slice, int):
-            # e.g. read(slice=0) -- return an entire image
-            arr = tifffile.TiffFile(self._seq[slice]).asarray()
-        elif isinstance(slice, builtins.slice):
-            # e.g. read(slice=(...)) -- return a slice along the image axis
-            arr = tifffile.TiffSequence(self._seq[slice]).asarray()
-        elif isinstance(slice, tuple):
-            if len(slice) == 0:
-                arr = self._seq.asarray()
-            elif len(slice) == 1:
-                arr = self.read(slice=slice[0])
-            else:
-                left_axis, *the_rest = slice
-                # Could be int or slice (0, slice(...)) or (0,....); the_rest is converted to a list
-                if isinstance(left_axis, int):
-                    # e.g. read(slice=(0, ....))
-                    arr = tifffile.TiffFile(self._seq[left_axis]).asarray()
-                elif left_axis is Ellipsis:
-                    # Return all images
-                    arr = self._seq.asarray()
-                    the_rest.insert(0, Ellipsis)  # Include any leading dimensions
-                elif isinstance(left_axis, builtins.slice):
-                    arr = self.read(slice=left_axis)
-                sliced_shape = ndindex(left_axis).newshape(self.structure().shape)
-                arr = force_reshape(arr, sliced_shape)
-                arr = np.atleast_1d(arr[tuple(the_rest)])
-        else:
-            raise RuntimeError(f"Unsupported slice type, {type(slice)} in {slice}")
-
-        sliced_shape = ndindex(slice).newshape(self.structure().shape)
-        return force_reshape(arr, sliced_shape)
-
-    def read_block(
-        self, block: Tuple[int, ...], slice: Optional[NDSlice] = ...
-=======
 class TiffSequenceAdapter(FileSequenceAdapter):
     def _load_from_files(
         self, slice: Union[builtins.slice, int] = slice(None)
->>>>>>> 9af35532
     ) -> NDArray[Any]:
         return tifffile.TiffSequence(self.filepaths[slice]).asarray()