import copy
import itertools
import operator
from collections import Counter
from datetime import datetime, timedelta, timezone
from typing import (
    TYPE_CHECKING,
    Any,
    Dict,
    Generic,
    Iterator,
    List,
    Optional,
    Tuple,
    Union,
    cast,
)

from tiled.adapters.container import ContainerAdapter
from tiled.adapters.core import A
from tiled.structures.container import ContainerStructure

if TYPE_CHECKING:
    from fastapi import APIRouter

from collections.abc import Iterable, Mapping

from ..iterviews import ItemsView, KeysView, ValuesView
from ..queries import (
    Comparison,
    Contains,
    Eq,
    FullText,
    In,
    KeyPresent,
    KeysFilter,
    NotEq,
    NotIn,
    Regex,
    SpecsQuery,
    StructureFamilyQuery,
)
from ..query_registration import QueryTranslationRegistry
from ..server.schemas import SortingDirection, SortingItem
from ..structures.core import Spec, StructureFamily
from ..type_aliases import JSON
from ..utils import UNCHANGED, Sentinel
from .utils import IndexersMixin


class MapAdapter(Generic[A], ContainerAdapter[A], IndexersMixin):
    """
    Adapt any mapping (dictionary-like object) to Tiled.
    """

    # Define classmethods for managing what queries this Adapter knows.
    query_registry = QueryTranslationRegistry()
    register_query = query_registry.register
    register_query_lazy = query_registry.register_lazy

    def __init__(
        self,
        mapping: Mapping[str, A],
        *,
        metadata: Optional[JSON] = None,
        sorting: Optional[List[SortingItem]] = None,
        specs: Optional[List[Spec]] = None,
        entries_stale_after: Optional[timedelta] = None,
        metadata_stale_after: Optional[timedelta] = None,
        must_revalidate: bool = True,
    ) -> None:
        """
        Create a simple Adapter from any mapping (e.g. dict, OneShotCachedMap).

        Parameters
        ----------
        mapping : dict-like
        metadata : dict, optional
        specs : List[str], optional
        sorting : List[Tuple[str, int]], optional
        specs : List[str], optional
        entries_stale_after: timedelta
            This server uses this to communicate to the client how long
            it should rely on a local cache before checking back for changes.
        metadata_stale_after: timedelta
            This server uses this to communicate to the client how long
            it should rely on a local cache before checking back for changes.
        must_revalidate : bool
            Whether the client should strictly refresh stale cache items.
        """
        self._mapping = mapping
        if sorting is None:
            # This is a special case that means, "the given ordering".
            # By giving that a name ("_") we enable requests to asking for the
            # last N by requesting the sorting ("_", -1).
            sorting = [SortingItem(key="_", direction=SortingDirection.ASCENDING)]
        self._sorting = sorting
        self._must_revalidate = must_revalidate
        self.include_routers: List[APIRouter] = []
        self.background_tasks: List[Any] = []
        self.entries_stale_after = entries_stale_after
        self.metadata_stale_after = metadata_stale_after
        super().__init__(
            structure=ContainerStructure(keys=list(self._mapping.keys())),
            metadata=metadata,
            specs=specs,
        )

    @property
    def must_revalidate(self) -> bool:
        """

        Returns
        -------

        """
        return self._must_revalidate

    @must_revalidate.setter
    def must_revalidate(self, value: bool) -> None:
        """

        Parameters
        ----------
        value :

        Returns
        -------

        """
        self._must_revalidate = value

    @property
    def sorting(self) -> List[SortingItem]:
        """

        Returns
        -------

        """
        return list(self._sorting)

    def __repr__(self) -> str:
        """

        Returns
        -------

        """
        return (
            f"<{type(self).__name__}({{{', '.join(repr(k) for k in self._mapping)}}})>"
        )

    def __getitem__(self, key: str) -> A:
        """

        Parameters
        ----------
        key :

        Returns
        -------

        """
        return self._mapping[key]

    def __iter__(self) -> Iterator[str]:
        """

        Returns
        -------

        """
        yield from self._mapping

    def __len__(self) -> int:
        """

        Returns
        -------

        """
        return len(self._mapping)

    def keys(self) -> KeysView:  # type: ignore
        """

        Returns
        -------

        """
        return KeysView(lambda: len(self), self._keys_slice)

    def values(self) -> ValuesView:  # type: ignore
        """

        Returns
        -------

        """
        return ValuesView(lambda: len(self), self._items_slice)

    def items(self) -> ItemsView:  # type: ignore
        """

        Returns
        -------

        """
        return ItemsView(lambda: len(self), self._items_slice)

    @property
    def metadata_stale_at(self) -> Optional[datetime]:
        """

        Returns
        -------

        """
        if self.metadata_stale_after is None:
            return None
        return self.metadata_stale_after + datetime.now(timezone.utc)

    @property
    def entries_stale_at(self) -> Optional[datetime]:
        """

        Returns
        -------

        """
        if self.entries_stale_after is None:
            return None
        return self.entries_stale_after + datetime.now(timezone.utc)

    def new_variation(
        self,
        *args: Any,
        mapping: Union[Sentinel, Mapping[str, A]] = UNCHANGED,
        metadata: Union[Sentinel, JSON] = UNCHANGED,
        sorting: Union[Sentinel, List[SortingItem]] = UNCHANGED,
        must_revalidate: Union[Sentinel, bool] = UNCHANGED,
        **kwargs: Any,
    ) -> "MapAdapter[A]":
        """

        Parameters
        ----------
        args :
        mapping :
        metadata :
        sorting :
        must_revalidate :
        kwargs :

        Returns
        -------

        """
        if mapping is UNCHANGED:
            mapping = self._mapping
        if metadata is UNCHANGED:
            metadata = self._metadata
        if sorting is UNCHANGED:
            sorting = self._sorting
        if must_revalidate is UNCHANGED:
            must_revalidate = self.must_revalidate
        return type(self)(
            # *args,
            mapping=cast(Dict[str, A], mapping),
            sorting=cast(List[SortingItem], sorting),
            metadata=cast(JSON, self._metadata),
            specs=self.specs,
            entries_stale_after=self.entries_stale_after,
            metadata_stale_after=self.entries_stale_after,
            must_revalidate=cast(bool, must_revalidate),
            **kwargs,
        )

    def read(self, fields: Optional[str] = None) -> "MapAdapter[A]":
        """

        Parameters
        ----------
        fields :

        Returns
        -------

        """
        if fields is not None:
            new_mapping = {}
            for field in fields:
                new_mapping[field] = self._mapping[field]
            return self.new_variation(mapping=new_mapping)
        return self

    def search(self, query: Any) -> Any:
        """

        Parameters
        ----------
        query :

        Returns
        -------
                Return a Adapter with a subset of the mapping.
        """
        return self.query_registry(query, self)

    def get_distinct(
        self,
        metadata: JSON,
        structure_families: StructureFamily,
        specs: List[Spec],
        counts: int,
    ) -> Dict[str, Any]:
        """

        Parameters
        ----------
        metadata :
        structure_families :
        specs :
        counts :

        Returns
        -------

        """
        data: Dict[str, Any] = {}
        # data: dict[str, list[dict[str, Any]]] = {}

        if metadata:
            data["metadata"] = {}

            for metadata_key in metadata:
                counter = Counter(
                    term for key, value, term in iter_child_metadata(metadata_key, self)
                )
                data["metadata"][metadata_key] = counter_to_dict(counter, counts)

        if structure_families:
            counter = Counter(value.structure_family for key, value in self.items())
            data["structure_families"] = counter_to_dict(counter, counts)

        if specs:
            counter = Counter(tuple(value.specs) for key, value in self.items())
            data["specs"] = counter_to_dict(counter, counts)

        return data

    def sort(self, sorting: SortingItem) -> "MapAdapter[A]":
        """

        Parameters
        ----------
        sorting :

        Returns
        -------

        """
        mapping = copy.copy(self._mapping)
        for key, direction in reversed(sorting):
            if key == "_":
                # Special case to enable reversing the given/default ordering.
                # Leave mapping as is, and possibly reserve it below.
                pass
            else:
                mapping = dict(
                    sorted(
                        mapping.items(),
                        key=lambda item: item[1].metadata().get(key, _HIGH_SORTER),  # type: ignore
                    )
                )

            if direction < 0:
                # TODO In Python 3.8 dict items should be reversible
                # but I have seen errors in the wild that I could not
                # quickly resolve so for now we convert to list in the middle.
                to_reverse = list(mapping.items())
                mapping = dict(reversed(to_reverse))

        return self.new_variation(mapping=mapping, sorting=sorting)

    # The following two methods are used by keys(), values(), items().

    def _keys_slice(
        self, start: int, stop: int, direction: int, page_size: Optional[int] = None
    ) -> Union[Iterator[str], List[str]]:
        """

        Parameters
        ----------
        start :
        stop :
        direction :

        Returns
        -------

        """
        if direction > 0:
            return itertools.islice(self._mapping.keys(), start, stop)
        else:
            keys_to_slice = list(
                reversed(
                    list(
                        itertools.islice(
                            self._mapping.keys(), 0, len(self._mapping) - start
                        )
                    )
                )
            )
            keys = keys_to_slice[start:stop]
            return keys

    def _items_slice(
        self, start: int, stop: int, direction: int, page_size: Optional[int] = None
    ) -> Iterator[Tuple[str, A]]:
        """

        Parameters
        ----------
        start :
        stop :
        direction :

        Returns
        -------

        """
        # A goal of this implementation is to avoid iterating over
        # self._mapping.values() because self._mapping may be a OneShotCachedMap which
        # only constructs its values at access time. With this in mind, we
        # identify the key(s) of interest and then only access those values.
        yield from (
            (key, self._mapping[key])
            for key in self._keys_slice(start, stop, direction)
        )


def walk_string_values(
    tree: MapAdapter[Any], node: Optional[Any] = None
) -> Iterator[str]:
    """
    >>> list(
    ...     walk_string_values(
    ...         {'a': {'b': {'c': 'apple', 'd': 'banana'},
    ...          'e': ['cat', 'dog']}, 'f': 'elephant'}
    ...     )
    ... )
    ['apple', 'banana', 'cat', 'dog', 'elephant']

    Parameters
    ----------
    tree :
    node :

    Returns
    -------
    """
    if node is None:
        for node in tree:
            yield from walk_string_values(tree, node)
    else:
        value = tree[node]
        if isinstance(value, str):
            yield value
        elif hasattr(value, "items"):
            for k, v in value.items():
                yield from walk_string_values(value, k)
        elif isinstance(value, Iterable):
            for item in value:
                if isinstance(item, str):
                    yield item


def counter_to_dict(counter: Dict[str, Any], counts: Any) -> List[Dict[str, Any]]:
    """

    Parameters
    ----------
    counter :
    counts :

    Returns
    -------

    """
    if counts:
        data = [{"value": k, "count": v} for k, v in counter.items() if k is not None]
    else:
        data = [{"value": k} for k in counter if k is not None]

    return data


def iter_child_metadata(
    query_key: Any, tree: MapAdapter[A]
) -> Iterator[Tuple[str, Any, Any]]:
    """

    Parameters
    ----------
    query_key :
    tree :

    Returns
    -------

    """
    for key, value in tree.items():
        term = value.metadata()
        for subkey in query_key.split("."):
            if subkey not in term:
                term = None
                break
            term = term[subkey]
        else:
            yield key, value, term


def full_text_search(query: Any, tree: MapAdapter[A]) -> MapAdapter[A]:
    """

    Parameters
    ----------
    query :
    tree :

    Returns
    -------

    """
    matches = {}
    text = query.text
    query_words = set(text.split())
    for key, value in tree.items():
        words = set(
            word
            for s in walk_string_values(value.metadata())
            for word in s.lower().split()
        )
        # Note that `not set.isdisjoint` is faster than `set.intersection`. At
        # the C level, `isdisjoint` loops over the set until it finds one match,
        # and then bails, whereas `intersection` proceeds to find all matches.
        if not words.isdisjoint(query_words):
            matches[key] = value
    return tree.new_variation(mapping=matches)


MapAdapter.register_query(FullText, full_text_search)


def regex(query: Any, tree: MapAdapter[A]) -> MapAdapter[A]:
    """

    Parameters
    ----------
    query :
    tree :

    Returns
    -------

    """
    import re

    matches = {}
    flags = 0 if query.case_sensitive else re.IGNORECASE
    pattern = re.compile(query.pattern, flags=flags)

    for key, value, term in iter_child_metadata(query.key, tree):
        if isinstance(term, str) and pattern.search(term):
            matches[key] = value
    return tree.new_variation(mapping=matches)


MapAdapter.register_query(Regex, regex)


def eq(query: Any, tree: MapAdapter[A]) -> MapAdapter[A]:
    """

    Parameters
    ----------
    query :
    tree :

    Returns
    -------

    """
    matches = {}
    for key, value, term in iter_child_metadata(query.key, tree):
        if term == query.value:
            matches[key] = value
    return tree.new_variation(mapping=matches)


MapAdapter.register_query(Eq, eq)


def noteq(query: Any, tree: MapAdapter[A]) -> MapAdapter[A]:
    """

    Parameters
    ----------
    query :
    tree :

    Returns
    -------

    """
    matches = {}
    for key, value, term in iter_child_metadata(query.key, tree):
        if term != query.value:
            matches[key] = value
    return tree.new_variation(mapping=matches)


MapAdapter.register_query(NotEq, noteq)


def contains(query: Any, tree: MapAdapter[A]) -> MapAdapter[A]:
    """

    Parameters
    ----------
    query :
    tree :

    Returns
    -------

    """
    matches = {}
    for key, value, term in iter_child_metadata(query.key, tree):
        if (
            isinstance(term, Iterable)
            and (not isinstance(term, str))
            and (query.value in term)
        ):
            matches[key] = value
    return tree.new_variation(mapping=matches)


MapAdapter.register_query(Contains, contains)


def comparison(query: Any, tree: MapAdapter[A]) -> MapAdapter[A]:
    """

    Parameters
    ----------
    query :
    tree :

    Returns
    -------

    """
    matches = {}
    for key, value, term in iter_child_metadata(query.key, tree):
        if query.operator not in {"le", "lt", "ge", "gt"}:
            raise ValueError(f"Unexpected operator {query.operator}.")
        comparison_func = getattr(operator, query.operator)
        if comparison_func(term, query.value):
            matches[key] = value
    return tree.new_variation(mapping=matches)


MapAdapter.register_query(Comparison, comparison)


def _in(query: Any, tree: MapAdapter[A]) -> MapAdapter[A]:
    """

    Parameters
    ----------
    query :
    tree :

    Returns
    -------

    """
    matches = {}
    for key, value, term in iter_child_metadata(query.key, tree):
        if term in query.value:
            matches[key] = value
    return tree.new_variation(mapping=matches)


MapAdapter.register_query(In, _in)


def notin(query: Any, tree: MapAdapter[A]) -> MapAdapter[A]:
    """

    Parameters
    ----------
    query :
    tree :

    Returns
    -------

    """
    matches = {}
    if len(query.value) == 0:
        return tree
    for key, value, term in iter_child_metadata(query.key, tree):
        if term not in query.value:
            matches[key] = value
    return tree.new_variation(mapping=matches)


MapAdapter.register_query(NotIn, notin)


<<<<<<< HEAD
def specs(query: Any, tree: MapAdapter[A]) -> MapAdapter[A]:
=======
def key_present(query: Any, tree: MapAdapter) -> MapAdapter:
    """

    Parameters
    ----------
    query :
    tree :

    Returns
    -------

    """
    matches = {}
    for key, value, term in iter_child_metadata(query.key, tree):
        if term in query.key:
            matches[key] = value
    return tree.new_variation(mapping=matches)


MapAdapter.register_query(KeyPresent, key_present)


def specs(query: Any, tree: MapAdapter) -> MapAdapter:
>>>>>>> 6dd7dddb
    """

    Parameters
    ----------
    query :
    tree :

    Returns
    -------

    """
    matches = {}
    include = set(query.include)
    exclude = set(query.exclude)

    for key, value in tree.items():
        specs = set(value.specs)
        if include.issubset(specs) and exclude.isdisjoint(specs):
            matches[key] = value

    return tree.new_variation(mapping=matches)


MapAdapter.register_query(SpecsQuery, specs)


def structure_family(query: Any, tree: MapAdapter[A]) -> MapAdapter[A]:
    """

    Parameters
    ----------
    query :
    tree :

    Returns
    -------

    """
    matches = {}
    for key, value in tree.items():
        if value.structure_family == query.value:
            matches[key] = value

    return tree.new_variation(mapping=matches)


MapAdapter.register_query(StructureFamilyQuery, structure_family)


def keys_filter(query: Any, tree: MapAdapter[A]) -> MapAdapter[A]:
    """

    Parameters
    ----------
    query :
    tree :

    Returns
    -------

    """
    matches = {}
    for key, value in tree.items():
        if key in query.keys:
            matches[key] = value
    return tree.new_variation(mapping=matches)


MapAdapter.register_query(KeysFilter, keys_filter)


class _HIGH_SORTER_CLASS:
    """
    Enables sort to work when metadata is sparse
    """

    def __lt__(self, other: "_HIGH_SORTER_CLASS") -> bool:
        """

        Parameters
        ----------
        other :

        Returns
        -------

        """
        return False

    def __gt__(self, other: "_HIGH_SORTER_CLASS") -> bool:
        """

        Parameters
        ----------
        other :

        Returns
        -------

        """
        return True


_HIGH_SORTER = _HIGH_SORTER_CLASS()<|MERGE_RESOLUTION|>--- conflicted
+++ resolved
@@ -722,10 +722,7 @@
 MapAdapter.register_query(NotIn, notin)
 
 
-<<<<<<< HEAD
-def specs(query: Any, tree: MapAdapter[A]) -> MapAdapter[A]:
-=======
-def key_present(query: Any, tree: MapAdapter) -> MapAdapter:
+def key_present(query: Any, tree: MapAdapter[A]) -> MapAdapter[A]:
     """
 
     Parameters
@@ -747,8 +744,7 @@
 MapAdapter.register_query(KeyPresent, key_present)
 
 
-def specs(query: Any, tree: MapAdapter) -> MapAdapter:
->>>>>>> 6dd7dddb
+def specs(query: Any, tree: MapAdapter[A]) -> MapAdapter[A]:
     """
 
     Parameters
