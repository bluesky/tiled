--- conflicted
+++ resolved
@@ -7,11 +7,8 @@
 
 from ..structures.array import ArrayStructure, BuiltinDtype
 from ..structures.core import Spec, StructureFamily
-<<<<<<< HEAD
 from ..structures.data_source import Asset
-=======
 from ..type_aliases import JSON, NDSlice
->>>>>>> 6a8e6001
 from ..utils import path_from_uri
 from .protocols import AccessPolicy
 from .resource_cache import with_resource_cache
