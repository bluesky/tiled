--- conflicted
+++ resolved
@@ -5,31 +5,20 @@
 import dask.array
 import numpy
 import pandas
-<<<<<<< HEAD
 from dask.array.core import normalize_chunks
 from fastapi import Query
 from ndindex import ndindex
 from numpy.typing import NDArray
 
-from ..ndslice import NDSlice
+from ..ndslice import NDSlice, SLICE_REGEX
 from ..structures.array import ArrayStructure, BuiltinDtype, StructDtype
 from ..structures.core import Spec, StructureFamily
 from ..type_aliases import JSON
 
-DIM_REGEX = r"(?:(?:-?\d+)?:){0,2}(?:-?\d+)?"
-SLICE_REGEX = rf"^{DIM_REGEX}(?:,{DIM_REGEX})*$"
 RESHAPE_REGEX = r"^((?:-1)|\d+)(?:,((?:-1)|\d+))*$"  # NOTE: not strict (-1, 0)
 RECHUNK_REGEX = r"^((?:auto)|\d+)(?:,((?:auto)|\d+))*$"
 
 MAX_CHUNK_SIZE = 100_000_000  # ~100 MB
-=======
-from numpy.typing import NDArray
-
-from ..ndslice import NDSlice
-from ..structures.array import ArrayStructure
-from ..structures.core import Spec, StructureFamily
-from ..type_aliases import JSON
->>>>>>> 13375b59
 
 
 class ArrayAdapter:
@@ -106,12 +95,7 @@
             array.dtype == "object" and array.dtype.fields is None
         )
         if is_likely_string_dtype:
-<<<<<<< HEAD
-            max_size = max((len(i) for i in array.ravel()))
-            array = array.astype(dtype=numpy.dtype(f"<U{max_size}"))
-=======
             array = numpy.array([str(x) for x in array])  # becomes "<Un" dtype
->>>>>>> 13375b59
 
         structure = ArrayStructure.from_array(
             array, shape=shape, chunks=chunks, dims=dims
@@ -191,11 +175,7 @@
 
 def slice_and_shape_from_block_and_chunks(
     block: Tuple[int, ...], chunks: Tuple[Tuple[int, ...], ...]
-<<<<<<< HEAD
 ) -> tuple[NDSlice, tuple[int, ...]]:
-=======
-) -> tuple[NDSlice, NDSlice]:
->>>>>>> 13375b59
     """
     Given dask-like chunks and block id, return slice and shape of the block.
     Parameters
@@ -214,7 +194,6 @@
         dim = c[b]
         slice_.append(slice(start, start + dim))
         shape.append(dim)
-<<<<<<< HEAD
     return NDSlice(*slice_), tuple(shape)
 
 
@@ -334,7 +313,4 @@
         if self.asdtype:
             arr = arr.astype(self.asdtype)
 
-        return arr
-=======
-    return NDSlice(*slice_), NDSlice(*shape)
->>>>>>> 13375b59
+        return arr