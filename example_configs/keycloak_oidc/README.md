# Running a Local Keycloak Instance for Authentication and OPA for Authorization

This example demonstrates how to set up authentication using Keycloak (or any OAuth2-compliant provider). Two clients require authentication:
1. Tiled CLI (command-line client)
2. Tiled Web UI (FastAPI server and frontend)

<<<<<<< HEAD
This will start three services defined in the Docker Compose file:
- **Keycloak**: Handles authentication.
- **oauth2-proxy**: Acts as a proxy to authenticate users.
- **OPA (Open Policy Agent)**: Manages authorization based on defined policies. The current example uses role-based access control, granting permissions according to user roles.
=======
## Tiled CLI Authentication
>>>>>>> 2c26cf5e

The Tiled CLI uses the [device authorization flow](https://auth0.com/docs/get-started/authentication-and-authorization-flow/device-authorization-flow):

```mermaid
sequenceDiagram
    actor User
    participant CLI as Tiled CLI
    participant Server as Tiled Server
    participant IdP as Keycloak

<<<<<<< HEAD
The diagram below illustrates how the different services work together to provide authentication and authorization for the Tiled server.
=======
    User->>CLI: client.login()
    CLI->>Server: Request auth configuration (/api/v1)
    Server-->>CLI: Device flow endpoints (client_id, auth-endpoint, token_endpoint)
    CLI->>IdP: POST /device (client_id, scopes)
    IdP-->>CLI: device_code, user_code, verification_uri, interval
    CLI->>User: "Visit verification URL and enter user code"

    par User Authentication
        User->>IdP: Open verification URL and authenticate
        IdP-->>User: Login successful
    and CLI Polling
        CLI->>IdP: Poll /token with device_code
        IdP-->>CLI: "authorization_pending" (repeat until login)
    end

    IdP-->>CLI: access_token, refresh_token
    CLI->>CLI: Store tokens (~/.cache/tiled)
    CLI-->>User: "You have logged in with Proxied OIDC as external user."
```

After login, subsequent requests include the access token in the Authorization header. When the token expires (1-minute validity), the CLI automatically refreshes it. You must create a public client in Keycloak with OAuth 2.0 Device Authorization Grant enabled (named `tiled-cli` in this example).

## Tiled Web UI Authentication

The Tiled Web UI uses [OAuth2 Proxy](https://oauth2-proxy.github.io/oauth2-proxy/) as a reverse proxy to the Tiled server. OAuth2 Proxy handles all session management, including login, logout, and access token refresh.
The web server uses a confidential Keycloak client (named `tiled` in this example).
To logout, users are redirected to the Keycloak end_session_endpoint via OAuth2 Proxy's sign-out handler:

```
http://localhost:4180/oauth2/sign_out?rd=http%3A%2F%2Flocalhost%3A8080%2Frealms%2Fmaster%2Fprotocol%2Fopenid-connect%2Flogout

# The logout URL can be build as follow:-
end_session_endpoint = "http://localhost:8080/realms/master/protocol/openid-connect/logout"
# end_session_endpoint can be found at http://localhost:8080/realms/master/.well-known/openid-configuration
encoded_url = urllib.parse.quote_plus(end_session_endpoint)

logout_url= "http://localhost:4180" + "oauth2/sign_out?rd=" + encoded_url
```

For better user experience, you can configure a `/logout` endpoint to redirect to this URL automatically.
>>>>>>> 2c26cf5e

```mermaid
sequenceDiagram
    actor User
    participant OAuth2Proxy as OAuth2 Proxy
    participant Keycloak
    participant Tiled
<<<<<<< HEAD
    participant OPA as Open Policy Agent (OPA)
=======
>>>>>>> 2c26cf5e

    User->>OAuth2Proxy: Request access to application
    OAuth2Proxy->>Keycloak: Redirect user for authentication
    activate Keycloak
    Keycloak-->>OAuth2Proxy: Return JWT Access Token
    deactivate Keycloak
    OAuth2Proxy->>Tiled: Forward request with JWT Access Token
<<<<<<< HEAD
    Tiled->>OPA: Validate token & request authorization
    activate OPA
    OPA-->>Tiled: Return authorization decision (allow/deny)
    deactivate OPA
    Tiled->>User: Provide resources if authentication & authorization succeed
```

> **Note:** This configuration exposes all secrets and passwords to make it easier to use as an example. **Do not use this setup in production.**
=======
    Tiled->>User: Provide resources if authenticated
```

## Getting Started

1. Run `docker compose up` in this directory. This starts:
   - **Keycloak**: Identity Provider (IdP)
   - **OAuth2-proxy**: Reverse-proxy to access OAuth2 secured Tiled

2. Start the Tiled server with `tiled server config example_configs/keycloak_oidc/config.yaml`. Tiled will make a call to Keycloak at startup to get the .well-known/openid-configuration.

3. Open http://localhost:4180 (OAuth2 proxy address) in your browser and log in with:
   - Username: `admin`
   - Password: `admin`

4. After authentication, you'll access all resources. Three additional test users are also available:
   - **alice** (password: alice)
   - **bob** (password: bob)
   - **carol** (password: carol)

> **Note:** This example exposes secrets and passwords for demonstration only. **Do not use in production.**
>>>>>>> 2c26cf5e
<|MERGE_RESOLUTION|>--- conflicted
+++ resolved
@@ -4,14 +4,7 @@
 1. Tiled CLI (command-line client)
 2. Tiled Web UI (FastAPI server and frontend)
 
-<<<<<<< HEAD
-This will start three services defined in the Docker Compose file:
-- **Keycloak**: Handles authentication.
-- **oauth2-proxy**: Acts as a proxy to authenticate users.
-- **OPA (Open Policy Agent)**: Manages authorization based on defined policies. The current example uses role-based access control, granting permissions according to user roles.
-=======
 ## Tiled CLI Authentication
->>>>>>> 2c26cf5e
 
 The Tiled CLI uses the [device authorization flow](https://auth0.com/docs/get-started/authentication-and-authorization-flow/device-authorization-flow):
 
@@ -22,9 +15,6 @@
     participant Server as Tiled Server
     participant IdP as Keycloak
 
-<<<<<<< HEAD
-The diagram below illustrates how the different services work together to provide authentication and authorization for the Tiled server.
-=======
     User->>CLI: client.login()
     CLI->>Server: Request auth configuration (/api/v1)
     Server-->>CLI: Device flow endpoints (client_id, auth-endpoint, token_endpoint)
@@ -65,7 +55,6 @@
 ```
 
 For better user experience, you can configure a `/logout` endpoint to redirect to this URL automatically.
->>>>>>> 2c26cf5e
 
 ```mermaid
 sequenceDiagram
@@ -73,10 +62,6 @@
     participant OAuth2Proxy as OAuth2 Proxy
     participant Keycloak
     participant Tiled
-<<<<<<< HEAD
-    participant OPA as Open Policy Agent (OPA)
-=======
->>>>>>> 2c26cf5e
 
     User->>OAuth2Proxy: Request access to application
     OAuth2Proxy->>Keycloak: Redirect user for authentication
@@ -84,16 +69,6 @@
     Keycloak-->>OAuth2Proxy: Return JWT Access Token
     deactivate Keycloak
     OAuth2Proxy->>Tiled: Forward request with JWT Access Token
-<<<<<<< HEAD
-    Tiled->>OPA: Validate token & request authorization
-    activate OPA
-    OPA-->>Tiled: Return authorization decision (allow/deny)
-    deactivate OPA
-    Tiled->>User: Provide resources if authentication & authorization succeed
-```
-
-> **Note:** This configuration exposes all secrets and passwords to make it easier to use as an example. **Do not use this setup in production.**
-=======
     Tiled->>User: Provide resources if authenticated
 ```
 
@@ -114,5 +89,4 @@
    - **bob** (password: bob)
    - **carol** (password: carol)
 
-> **Note:** This example exposes secrets and passwords for demonstration only. **Do not use in production.**
->>>>>>> 2c26cf5e
+> **Note:** This example exposes secrets and passwords for demonstration only. **Do not use in production.**