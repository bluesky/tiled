<!-- Add the recent changes in the code under the relevant category.
Write the date in place of the "Unreleased" in the case a new version is released. -->

# Changelog

## 2024-12-09

### Added

- Add HTTP endpoint `PATCH /array/full/{path}` to enable updating and
  optionally _extending_ an existing array.
- Add associated Python client method `ArrayClient.patch`.
- Hook to authentication prompt to make password login available without TTY.

### Fixed

- Fix curl and httpie installation in docker image.
- Minor fix to api key docs to reflect correct CLI usage.
- Fix the construction of urls by passing query parameters as kwargs,
  adapting to a behavior change in httpx v0.28.0.

### Changed

- Switch from appdirs to platformdirs.

## v0.1.0b11 (2024-11-14)

### Added

- Add adapters for reading back assets with the image/jpeg and
  multipart/related;type=image/jpeg mimetypes.
<<<<<<< HEAD
- Refactor CSVAdapter to allow pd.read_csv kwargs
=======
- Automatic reshaping of tiff data by the adapter to account for
  extra/missing singleton dimension
- Add a check for the `openpyxcl` module when importing excel serializer.

### Changed

- Drop support for Python 3.8, which is reached end of life
  upstream on 7 October 2024.
- Do not require SQL database URIs to specify a "driver" (Python
  library to be used for connecting).

### Fixed

- A regression in the container broke support for `tiled register ...` and
  `tiled serve directory ...`. When these became client-side operations, the
  container needed to add the client-side dependencies to support them.
>>>>>>> 6a8e6001

## v0.1.0b10 (2024-10-11)

- Add kwarg to client logout to auto-clear default identity.
- Do not automatically enter username if default identity is used.
- Add API route and Python client method enabling admins to
  reokve API keys belonging to any user or service.

## v0.1.0b9 (2024-09-19)

### Added

- Added support for explicit units in numpy datetime64 dtypes.

### Fixed

- Follow-up fix to compatibility with Starlette v0.38.0
- Adapt to change in dask public API in dask 2024.9.0.

## v0.1.0b8 (2024-09-06)

### Fixed

- Compatibility with a change in Starlette v0.38.0

## v0.1.0b7 (2024-08-20)

### Added

- Add method to `TableAdapter` which accepts a Python dictionary.
- Added an `Arrow` adapter which supports reading/writing arrow tables via `RecordBatchFileReader`/`RecordBatchFileWriter`.

### Changed

- Make `tiled.client` accept a Python dictionary when fed to `write_dataframe()`.
- The `generated_minimal` example no longer requires pandas and instead uses a Python dict.
- Remove unused pytest-warning ignores from `test_writing.py`.
- Rename argument in `hdf5_lookup` function from `path` to `dataset` to reflect change in `ophyd_async`

## v0.1.0b6 (2024-07-17)

### Added

- A `/healthz` endpoint, for use by orchestration infrastructure

### Fixed

- A bug in `Context.__getstate__` caused picking to fail if applied twice.

## v0.1.0b5 (2024-06-27)

### Added
- Support partial download of an asset using the
  [HTTP `Range` Header](https://developer.mozilla.org/en-US/docs/Web/HTTP/Headers/Range).

### Fixed
- When authenticated as a Service Principal, display the SP's uuid in
  the client Context repr.
- The dependency `json-merge-patch`, introduced in v0.1.0b4, was missing from
  some pip selectors.

## v0.1.0b4 (2024-06-18)

### Changed

- Minor implementation changes were necessary to make Tiled compatible with
  Numpy 2.0.
- For improved security, the server-side array slicing function has been
  refactored to avoid using `eval()`. To be clear: there were no known
  exploitable vulnerabilities in the `eval()` approach. The input was validated
  against a regular expression before being passed to `eval()`. However,
  avoiding `eval()` altogether is better practice for defense-in-depth against
  potential code injection attacks due to current or future bugs in Tiled or
  its upstream dependencies.

## v0.1.0b3 (2024-06-04)

### Added

- Added a new HTTP endpoint, `PATCH /api/v1/metadata/{path}` supporting modifying
  existing metadata using a `application/json-patch+json` or a
  `application/merge-patch+json` patch.
- Added client-side methods for replacing, updating (similar to `dict.update()`),
  and patching metadata.

### Fixed

- Fixed regression introduced in the previous release (v0.1.0b1) where exceptions
  raised in the server sent _no_ response instead of properly sending a 500
  response. (This presents in the client as, "Server disconnected without
  sending a response.") A test now protects against this class of regression.

## v0.1.0b2 (2024-05-28)

### Changed

- Customized default logging configuration to include correlation ID and username
  of authenticated user.
- Added `--log-timestamps` CLI flag to `tiled serve ...` to opt in to including
  timestamp prefix in log messages.

## v0.1.0b1 (2024-05-25)

### Added
- Support for `FullText` search on SQLite-backed catalogs

### Fixed

- Updated `BaseClient.formats` to use the `dict` structure for specs.
- The `tiled serve directory --watch` function was not compatible with recent `anyio`

## v0.1.0a122 (23 May 2024)

### Fixed

- A dependency on `fastapi` was introduced in `tiled.adapters`. This has been
  removed.

## v0.1.0a121 (21 May 2024)

### Added

- The `tiled serve ...` CLI commands now accept a `--log-config` option,
  pointing to a custom uvicorn logging configuration file. An example
  file was added to the repository root, `example_log_config.yml`.
- Added `tiled.adapters.protocols` which will provide possibility for user to
  implement their custom adapters in a way that satisfies mypy.
- Added `tiled.client.smoke` with a utility for walking a node and ensuring
  that the data in it can be read.
- Added `tiled.client.sync` with a utility for copying nodes between two
  Tiled instances.
- Show authentication state in `Context` repr.

### Changed

- SQLite-backed catalogs now employ connection pooling. This results in a
  significant speed-up and avoids frequently re-opening the SQLite file.
- Metadata returned from the use of the `select_metadata` is now a one-item
  dictionary with 'selected' as the key, to match default type/behavior.
- The method `BaseClient.data_sources()` returns dataclass objects instead of
  raw dict objects.
- `tiled.client.sync` has conflict handling, with initial options of 'error'
  (default), 'warn', and 'skip'

### Fixed

- Propagate setting `include_data_sources` into child nodes.
- Populate attributes in member data variables and coordinates of xarray Datasets.
- Update dependencies.
- Fix behavior of queries `In` and `NotIn` when passed an empty list of values.

## v0.1.0a120 (25 April 2024)

### Fixed

- The `content-encoding` `blosc` was recently upgraded from Blosc to Blosc2.
  The `content-encoding` has been renamed to `blosc2` to avoid version
  confusion between different versions of Tiled servers and clients.

## v0.1.0a119 (24 April 2024)

### Fixed

- Metric-reporting had an error when `compress` timing was recorded but
  `content-encoding` header was unset.

## v0.1.0a118 (23 April 2024)

### Added

- Python 3.12 support
- Added `tiled.adapters.resource_cache` for caching file handles between
  requests.

### Removed

- Removed object cache from the codebase. If `object_cache` is included in
  the server configuration file, a warning is raised that this configuration
  has no effected.

### Fixed

- The configuration setting `tiled_admins` did not work in practice. If a user
  in the list was already an admin (such as, after a server restart) an error
  was raised on startup.
- The table creation statements for PostgreSQL were not committed. (This may
  have been a regression due to a change in SQLAlchemy defaults.)
- Tolerate HTTP responses that are missing a `x-tiled-request-id` header, such
  as when a proxy server responds with an error.
- Use `httpx` status code sentinels (instead of `starlette` ones) for typing
  client-side status codes.

### Changed

- Removed upper bound version pin on `dask`.
- Switched from `blosc` to `blosc2`.
- Made client objects dask-serializable
- Added support for registering multiple Assets with a DataSource in an update


### Other

- Usage of deprecated Pydantic 2.x APIs was updated.
- Specify a `fallback-version`, `0.0.0`, to be used when the version-detection
  code cannot run.

## v0.1.0a117 (28 March 2024)

### Added

- Support for specifying the format that uploaded data will be stored in.
- Support for storing uploaded tabular data in CSV format.
- A new HTTP endpoint, `PATCH /api/v1/table/partition/{path}`
  supporting appending rows to a tabular dataset.
- A new method `DataFrameClient.append_partition`.
- Support for registering Groups and Datasets _within_ an HDF5 file
- Tiled version is logged by server at startup.

### Fixed

- Critical regression that broke `tiled serve directory ...` CLI.

### Other

 - Updated the pydantic version in the pyproject.toml. Now the allowed versions are >2.0.0 - <3.0.0 .
 - Changes to prepare for upcoming numpy 2.0 release
 - Changes to address deprecations in FastAPI<|MERGE_RESOLUTION|>--- conflicted
+++ resolved
@@ -2,6 +2,12 @@
 Write the date in place of the "Unreleased" in the case a new version is released. -->
 
 # Changelog
+
+## Unreleased
+
+### Added
+
+- Refactor CSVAdapter to allow pd.read_csv kwargs
 
 ## 2024-12-09
 
@@ -29,9 +35,6 @@
 
 - Add adapters for reading back assets with the image/jpeg and
   multipart/related;type=image/jpeg mimetypes.
-<<<<<<< HEAD
-- Refactor CSVAdapter to allow pd.read_csv kwargs
-=======
 - Automatic reshaping of tiff data by the adapter to account for
   extra/missing singleton dimension
 - Add a check for the `openpyxcl` module when importing excel serializer.
@@ -48,7 +51,6 @@
 - A regression in the container broke support for `tiled register ...` and
   `tiled serve directory ...`. When these became client-side operations, the
   container needed to add the client-side dependencies to support them.
->>>>>>> 6a8e6001
 
 ## v0.1.0b10 (2024-10-11)
 
