<!-- Add the recent changes in the code under the relevant category.
Write the date in place of the "Unreleased" in the case a new version is released. -->

# Changelog

## Unreleased

### Added

- Add adapters for reading back assets with the image/jpeg and
  multipart/related;type=image/jpeg mimetypes.
<<<<<<< HEAD
- Add a check for the `openpyxcl` module when importing excel serializer.
=======
- Automatic reshaping of tiff data by the adapter to account for
  extra/missing singleton dimensions

### Changed

- Drop support for Python 3.8, which is reached end of life
  upstream on 7 October 2024.
>>>>>>> 3428632f

## v0.1.0b10 (2024-10-11)

- Add kwarg to client logout to auto-clear default identity.
- Do not automatically enter username if default identity is used.
- Add API route and Python client method enabling admins to
  reokve API keys belonging to any user or service.

## v0.1.0b9 (2024-09-19)

### Added

- Added support for explicit units in numpy datetime64 dtypes.

### Fixed

- Follow-up fix to compatibility with Starlette v0.38.0
- Adapt to change in dask public API in dask 2024.9.0.

## v0.1.0b8 (2024-09-06)

### Fixed

- Compatibility with a change in Starlette v0.38.0

## v0.1.0b7 (2024-08-20)

### Added

- Add method to `TableAdapter` which accepts a Python dictionary.
- Added an `Arrow` adapter which supports reading/writing arrow tables via `RecordBatchFileReader`/`RecordBatchFileWriter`.

### Changed

- Make `tiled.client` accept a Python dictionary when fed to `write_dataframe()`.
- The `generated_minimal` example no longer requires pandas and instead uses a Python dict.
- Remove unused pytest-warning ignores from `test_writing.py`.
- Rename argument in `hdf5_lookup` function from `path` to `dataset` to reflect change in `ophyd_async`

## v0.1.0b6 (2024-07-17)

### Added

- A `/healthz` endpoint, for use by orchestration infrastructure

### Fixed

- A bug in `Context.__getstate__` caused picking to fail if applied twice.

## v0.1.0b5 (2024-06-27)

### Added
- Support partial download of an asset using the
  [HTTP `Range` Header](https://developer.mozilla.org/en-US/docs/Web/HTTP/Headers/Range).

### Fixed
- When authenticated as a Service Principal, display the SP's uuid in
  the client Context repr.
- The dependency `json-merge-patch`, introduced in v0.1.0b4, was missing from
  some pip selectors.

## v0.1.0b4 (2024-06-18)

### Changed

- Minor implementation changes were necessary to make Tiled compatible with
  Numpy 2.0.
- For improved security, the server-side array slicing function has been
  refactored to avoid using `eval()`. To be clear: there were no known
  exploitable vulnerabilities in the `eval()` approach. The input was validated
  against a regular expression before being passed to `eval()`. However,
  avoiding `eval()` altogether is better practice for defense-in-depth against
  potential code injection attacks due to current or future bugs in Tiled or
  its upstream dependencies.

## v0.1.0b3 (2024-06-04)

### Added

- Added a new HTTP endpoint, `PATCH /api/v1/metadata/{path}` supporting modifying
  existing metadata using a `application/json-patch+json` or a
  `application/merge-patch+json` patch.
- Added client-side methods for replacing, updating (similar to `dict.update()`),
  and patching metadata.

### Fixed

- Fixed regression introduced in the previous release (v0.1.0b1) where exceptions
  raised in the server sent _no_ response instead of properly sending a 500
  response. (This presents in the client as, "Server disconnected without
  sending a response.") A test now protects against this class of regression.

## v0.1.0b2 (2024-05-28)

### Changed

- Customized default logging configuration to include correlation ID and username
  of authenticated user.
- Added `--log-timestamps` CLI flag to `tiled serve ...` to opt in to including
  timestamp prefix in log messages.

## v0.1.0b1 (2024-05-25)

### Added
- Support for `FullText` search on SQLite-backed catalogs

### Fixed

- Updated `BaseClient.formats` to use the `dict` structure for specs.
- The `tiled serve directory --watch` function was not compatible with recent `anyio`

## v0.1.0a122 (23 May 2024)

### Fixed

- A dependency on `fastapi` was introduced in `tiled.adapters`. This has been
  removed.

## v0.1.0a121 (21 May 2024)

### Added

- The `tiled serve ...` CLI commands now accept a `--log-config` option,
  pointing to a custom uvicorn logging configuration file. An example
  file was added to the repository root, `example_log_config.yml`.
- Added `tiled.adapters.protocols` which will provide possibility for user to
  implement their custom adapters in a way that satisfies mypy.
- Added `tiled.client.smoke` with a utility for walking a node and ensuring
  that the data in it can be read.
- Added `tiled.client.sync` with a utility for copying nodes between two
  Tiled instances.
- Show authentication state in `Context` repr.

### Changed

- SQLite-backed catalogs now employ connection pooling. This results in a
  significant speed-up and avoids frequently re-opening the SQLite file.
- Metadata returned from the use of the `select_metadata` is now a one-item
  dictionary with 'selected' as the key, to match default type/behavior.
- The method `BaseClient.data_sources()` returns dataclass objects instead of
  raw dict objects.
- `tiled.client.sync` has conflict handling, with initial options of 'error'
  (default), 'warn', and 'skip'

### Fixed

- Propagate setting `include_data_sources` into child nodes.
- Populate attributes in member data variables and coordinates of xarray Datasets.
- Update dependencies.
- Fix behavior of queries `In` and `NotIn` when passed an empty list of values.

## v0.1.0a120 (25 April 2024)

### Fixed

- The `content-encoding` `blosc` was recently upgraded from Blosc to Blosc2.
  The `content-encoding` has been renamed to `blosc2` to avoid version
  confusion between different versions of Tiled servers and clients.

## v0.1.0a119 (24 April 2024)

### Fixed

- Metric-reporting had an error when `compress` timing was recorded but
  `content-encoding` header was unset.

## v0.1.0a118 (23 April 2024)

### Added

- Python 3.12 support
- Added `tiled.adapters.resource_cache` for caching file handles between
  requests.

### Removed

- Removed object cache from the codebase. If `object_cache` is included in
  the server configuration file, a warning is raised that this configuration
  has no effected.

### Fixed

- The configuration setting `tiled_admins` did not work in practice. If a user
  in the list was already an admin (such as, after a server restart) an error
  was raised on startup.
- The table creation statements for PostgreSQL were not committed. (This may
  have been a regression due to a change in SQLAlchemy defaults.)
- Tolerate HTTP responses that are missing a `x-tiled-request-id` header, such
  as when a proxy server responds with an error.
- Use `httpx` status code sentinels (instead of `starlette` ones) for typing
  client-side status codes.

### Changed

- Removed upper bound version pin on `dask`.
- Switched from `blosc` to `blosc2`.
- Made client objects dask-serializable
- Added support for registering multiple Assets with a DataSource in an update


### Other

- Usage of deprecated Pydantic 2.x APIs was updated.
- Specify a `fallback-version`, `0.0.0`, to be used when the version-detection
  code cannot run.

## v0.1.0a117 (28 March 2024)

### Added

- Support for specifying the format that uploaded data will be stored in.
- Support for storing uploaded tabular data in CSV format.
- A new HTTP endpoint, `PATCH /api/v1/table/partition/{path}`
  supporting appending rows to a tabular dataset.
- A new method `DataFrameClient.append_partition`.
- Support for registering Groups and Datasets _within_ an HDF5 file
- Tiled version is logged by server at startup.

### Fixed

- Critical regression that broke `tiled serve directory ...` CLI.

### Other

 - Updated the pydantic version in the pyproject.toml. Now the allowed versions are >2.0.0 - <3.0.0 .
 - Changes to prepare for upcoming numpy 2.0 release
 - Changes to address deprecations in FastAPI<|MERGE_RESOLUTION|>--- conflicted
+++ resolved
@@ -9,17 +9,14 @@
 
 - Add adapters for reading back assets with the image/jpeg and
   multipart/related;type=image/jpeg mimetypes.
-<<<<<<< HEAD
-- Add a check for the `openpyxcl` module when importing excel serializer.
-=======
 - Automatic reshaping of tiff data by the adapter to account for
-  extra/missing singleton dimensions
+  extra/missing singleton dimension
+ - Add a check for the `openpyxcl` module when importing excel serializer.
 
 ### Changed
 
 - Drop support for Python 3.8, which is reached end of life
   upstream on 7 October 2024.
->>>>>>> 3428632f
 
 ## v0.1.0b10 (2024-10-11)
 
