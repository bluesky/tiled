<!-- Add the recent changes in the code under the relevant category.
Write the date in place of the "Unreleased" in the case a new version is released. -->

# Changelog


## v0.1.0-b31 (Unreleased)

### Added

- Pooling of ADBC connections to storage databases.
- An index on the `node_id` column of the `data_sources` table.

### Fixed

<<<<<<< HEAD
- Tests were missing assertions to verify expected outcomes.
- Combining multiple hdf5 files containing scalar values by HDF5Adapter.
- Explicit type conversion in SQL adapter when appending to an existing table.
=======
- Make devcontainer work out of box to run e.g. tiled serve demo
>>>>>>> fd1b62fe
- Tests were missing assertions to verify expected outcomes
- Combining multiple hdf5 files containing scalar values by HDF5Adapter.
- Make principal type hints consistent in router
- Typehinted database access methods

## v0.1.0-b30 (2025-07-18)

### Changed

- Refactored internal server function ``get_entry()`` to not use the FastAPI
  dependencies injection
- Updated front-end dependencies, and updated node version used for building
  front-end.

### Fixed

- Restored authentication check for API key
- Updated usage for change in Zarr 3.x API.
- Improved error message if config location is non-file

## v0.1.0-b29 (2025-06-06)

### Added

- It is now possible to explicitly control the page size used for fetching
  batches of metadata, e.g. `client.values().page_size(N)`.
- Writable tabular SQL storage in SimpleTiledServer.
- The `pyproject.toml` now includes integration with [pixi](https://pixi.sh/).

### Fixed

- An auth bug that prevented a user to create a table with empty access_tags.
- When accessing a small number of results, the page size is set appropriately
  to avoid needlessly downloading additional results.
- The `tiled serve config ...` CLI command silently ignored `--port 0` and
  used the default port (`8000`).

## v0.1.0-b28 (2025-05-21)

### Changed

- Accept (allowed) special characters in SQL column names, e.g. "-".
- The large `TagBasedAccessPolicy` class introduced in the previous release
  was refactored into separate objects.

## 0.1.0-b27 (2025-05-08)

_This release requires a database migration of the catalog database._

```none
tiled catalog upgrade-database [postgresql://.. | sqlite:///...]
```

### Added

- New access policy `TagBasedAccessPolicy` which introduces more robust
  authorization based on the concept of tagging. When this policy is used,
  access to data is controlled by the node's `access_blob` (i.e the tags applied
  to that node).
- Added new `access_blob` column to catalog database, in support of the new
  authorization. This blob typically contains one of: resource owner (creator),
  or a list of access tags.
- Added new filter type `AccessBlobFilter` which filters nodes based upon their
  `access_blob` contents. In support of the new authorization.

### Changed
- Tiled now accepts a single `access_control` configuraton for the entire
  server, only. Access policies are now a server-wide singleton used for
  all access requests. Access control can no longer be specified on
  individual trees.
- Removed `path_parts` arg from access policy signatures and related.
- Effective scopes for the principal (from authN) are now threaded into
  access policies and related.
- Removed `access_policy` from `MapAdapter` and `CatalogAdapter`; accesss policies
  are now set server-wide only.

## 0.1.0-b26 (2025-05-07)

### Added

- New query parameter `drop_revision` on endpoints `PUT /metadata/{path}`
  and `PATCH /metadata/{path}`. If set to true, the version replaced by
  the update is _not_ saved as a revision. This is exposed in the Python
  client via a new keyword-only argument `drop_revision` in
  `update_metadata`, `patch_metadata`, and `replace_metadata`.

### Fixed

- A critical bug in the `mount_node` feature introduced in the
  previous release prohibited the server from starting when
  `mount_node` was used with a PostgreSQL database.
- Accept (allowed) special characters in SQL column names, e.g. "-".

## 0.1.0-b25 (2025-05-06)

### Added

- New optional parameter to catalog configuration, `mount_node`
  enables mounting different sub-trees of one catalog database
  at different prefixes. This is an advanced feature to facilitate
  migration from many catalogs to one. See
  `tiled/_tests/test_mount_node.py` for usage.

## 0.1.0-b24 (2025-05-06)

### Added

- Support for reading numpy's on-disk format, `.npy` files.

### Changed

- In server configuration, `writable_storage` now takes a list of URIs,
  given in order of decreasing priority.
- Adapters should implement a `supported_storage` attribute, as specified
  in `tiled.adapters.protocols.BaseAdapter`. This is optional, for
  backward-compatiblity with existing Adapters, which are assumed to
  use file-based storage.

### Fixed

- When using SQL-backed storage and file-backed storage, Tiled treated SQLite
  or DuckDB files as if they were directories of readable files, and
  included them superfluously in a check on whether assets were situated
  in a readable area.
- Update data_sources in the client after receiving a response from the server.
  Removed the (unused) `data_source` parameter from the `PUT /data_source/`
  endpoint; the id of the updated data source must be included in the structure
  within the body of the request.

## 0.1.0-b23 (2025-04-24)

### Added

- New query type `Like` enables partial string match using SQL `LIKE`
  condition.

### Changed

- Exposed `Session.state` information from database to enhance custom access
  control developments.

## 0.1.0-b22 (2025-04-21)

### Added

- Tiled now retries HTTP requests that fail due to server-side (`5XX`) or
  connection-level problems.
- Support for `async` streaming serializers (exporters)

### Changed

- Iteration over a `Composite` client yields its (flattened) keys, not its
  internal parts. This makes `__iter__` and `__getitem__` consistent.

## 0.1.0-b21 (2025-04-15)

### Added

- `Composite` structure family to enable direct access to table columns in a single namespace.
- Added a `parent` property to BaseClass that returns a client pointing to the parent node
- New CLI flag `tiled --version` shows the current version and exits.

### Changed

- Adjust arguments of `print_admin_api_key_if_generated` and rename `print_server_info`
- Allow `SQLAdapter.append_partition` to accept `pyarrow.Table` as its argument
- Fix streaming serialization of tables keeping the dtypes of individual columns

### Maintenance

- Extract API key handling
- Extract scope fetching and checking
- Refactor router construction
- Adjust environment loading
  - This is a breaking change if setting `TILED_SERVER_SECRET_KEYS` or
    `TILED_ALLOW_ORIGINS`. `TILED_SERVER_SECRET_KEYS` is now
    `TILED_SECRET_KEYS` and these fields now require passing a json
    list e.g. ``TILED_SECRET_KEYS='["one", "two"]'``
- More type hinting
- Refactor authentication router construction
- Set minimum version of FastAPI required.

## 0.1.0-b20 (2025-03-07)

### Added

- `tiled.server.SimpleTiledServer` can be used for tutorials or development.
  It launches a tiled server on a background thread with basic security.

### Changed

- Added an hdf5plugin import to handle reading lzf-compressed data from Dectris Eiger HDF5 files.
- Removed no-op `?include_data_sources=false` (which is the default) from some
  requests issued by the Python client.
- Added a try-except statement to gracefully skip over broken external links in HDF5 files.

### Maintenance

- Remove a redundant dependency declaration.

## 0.1.0-b19 (2025-02-19)

### Maintenance

- Run authentication tests againts PostgreSQL as well as SQLite.
- Tighten up handling of `time_created` and `time_updated` in authentication
  database.
- New authentication database migration fixes error in migration in previous release.

## 0.1.0-b18 (2025-02-18)

### Added

- Added `SQLAdapter` which can save and interact with table structured data in
  `sqlite` , `postgresql` and `duckdb` databases using `arrow-adbc` API calls.
- Coverage status shows the missing uncovered lines now.
- Added few more tests to `SQLAdapter`.

### Changed

- Removed pydantic-based definitions of structures, which had duplicated
  the dataclass-based defintions in order to work around a pydantic bug
  which has since been resolved. All modules named `tiled.server.pydantic_*`
  have been removed. These were used internally by the server and should
  not affect user code.
- Publish Container image and Helm chart only during a tagged release.
- Stop warning when `data_sources()` are fetched after the item was already
  fetched. (Too noisy.)
- In Tiled's authentication database, when PostgreSQL is used, all datetimes
  are stored explicitly localized to UTC. This requires a database migration
  to update existing rows.

## 0.1.0-b17 (2025-01-29)

### Changed

- Refactor and standardize Adapter API: implement from_uris and from_catalog
  classmethods for instantiation from files and registered Tiled nodes, respectively.
- Refactor CSVAdapter to allow pd.read_csv kwargs
- Removed `tiled.adapters.zarr.read_zarr` utility function.
- Server declares authentication provider modes are `external` or `internal`. The
  latter was renamed from `password`. Client accepts either `internal` or `password`
  for backward-compatibility with older servers.
- Make context switch to HTTPS URI, if available, upon creation

### Added

- Added `.get` methods on TableAdapter and ParquetDatasetAdapter
- Ability to read string-valued columns of data frames as arrays

### Fixed

- Do not attempt to use auth tokens if the server declares no authentication
  providers.
- Prevent "incognito mode" (remember_me=False) from failing after a previous
  login session has since been logged out (no token files)

### Maintenance

- Make dependencies shared by client and server into core dependencies.
- Use schemas for describing server configuration on the client side too.
- Refactored Authentication providers to make use of inheritance, adjusted
  mode in the `AboutAuthenticationProvider` schema to be `internal`|`external`.
  Python clients older than v0.1.0b17 will be sent `password` for back-compat.
- Improved type hinting and efficiency of caching singleton values

## 0.1.0-b16 (2025-01-23)

### Maintenance

- Update GitHub Actions `upload-artifact` and `download-artifact`.

## 0.1.0-b15 (2025-01-23)

### Maintenance

- Adjust for backward-incompatible change in dependency Starlette 0.45.0.

## 0.1.0-b14 (2025-01-21)

### Changed

- Updated OIDC Authenticator configuration to expect `well_known_uri` and
  `audience` and to no longer expect `token_uri`, `authorization_endpoint` and
  `public_keys`, which can be fetched at initialization (server startup) time.
  See examples `example_configs/orcid_auth.yml`,
  `example_configs/google_auth.yml`, and `example_configs/simple_oidc`.

### Maintenance

- Addressed DeprecationWarnings from Python and dependencies
- Update AccessPolicy Docs to match new filter arguments
- Refactored intialization of dask DataFrame to be compatible with dask 2025.1

## v0.1.0-b13 (2025-01-09)

### Added

- `docker-compose.yml` now uses the healthcheck endpoint `/healthz`
- In client, support specifying API key expiration time as string with
  units, like ``"7d"` or `"10m"`.
- Fix bug where access policies were not applied to child nodes during request
- Add metadata-based access control to SimpleAccessPolicy
- Add example test of metadata-based allowed_scopes which requires the path to the target node
- Added Helm chart with deployable default configuration

### Fixed

- Bug in Python client resulted in error when accessing data sources on a
  just-created object.
- Fix bug where access policies were not applied to child nodes during request

### Changed

- The argument `prompt_for_reauthentication` is now ignored and warns.
  Tiled will never prompt for reauthentication after the client is constructed;
  if a session expires or is revoked, it will raise `CannotRefreshAuthentication`.
- The arguments `username` and `password` have been removed from the client
  constructor functions. Tiled will always prompt for these interactively.
  See the Authentication How-to Guide for more information, including on
  how applications built on Tiled can customize this.
- The argument `remember_me` has been added to the client constructor
  functions and to `Context.authenticate` and its alias `Context.login`.
  This can be used to clear and avoid storing any tokens related to
  the session.
- Change access policy API to be async for filters and allowed_scopes
- Pinned zarr to `<3` because Zarr 3 is still working on adding support for
  certain features that we rely on from Zarr 2.


## v0.1.0b12 (2024-12-09)

### Added

- Add HTTP endpoint `PATCH /array/full/{path}` to enable updating and
  optionally _extending_ an existing array.
- Add associated Python client method `ArrayClient.patch`.
- Hook to authentication prompt to make password login available without TTY.

### Fixed

- Fix curl and httpie installation in docker image.
- Minor fix to api key docs to reflect correct CLI usage.
- Fix the construction of urls by passing query parameters as kwargs,
  adapting to a behavior change in httpx v0.28.0.

### Changed

- Switch from appdirs to platformdirs.

## v0.1.0b11 (2024-11-14)

### Added

- Add adapters for reading back assets with the image/jpeg and
  multipart/related;type=image/jpeg mimetypes.
- Automatic reshaping of tiff data by the adapter to account for
  extra/missing singleton dimension
- Add a check for the `openpyxcl` module when importing excel serializer.

### Changed

- Drop support for Python 3.8, which is reached end of life
  upstream on 7 October 2024.
- Do not require SQL database URIs to specify a "driver" (Python
  library to be used for connecting).

### Fixed

- A regression in the container broke support for `tiled register ...` and
  `tiled serve directory ...`. When these became client-side operations, the
  container needed to add the client-side dependencies to support them.

## v0.1.0b10 (2024-10-11)

- Add kwarg to client logout to auto-clear default identity.
- Do not automatically enter username if default identity is used.
- Add API route and Python client method enabling admins to
  reokve API keys belonging to any user or service.

## v0.1.0b9 (2024-09-19)

### Added

- Added support for explicit units in numpy datetime64 dtypes.

### Fixed

- Follow-up fix to compatibility with Starlette v0.38.0
- Adapt to change in dask public API in dask 2024.9.0.

## v0.1.0b8 (2024-09-06)

### Fixed

- Compatibility with a change in Starlette v0.38.0

## v0.1.0b7 (2024-08-20)

### Added

- Add method to `TableAdapter` which accepts a Python dictionary.
- Added an `Arrow` adapter which supports reading/writing arrow tables via `RecordBatchFileReader`/`RecordBatchFileWriter`.

### Changed

- Make `tiled.client` accept a Python dictionary when fed to `write_dataframe()`.
- The `generated_minimal` example no longer requires pandas and instead uses a Python dict.
- Remove unused pytest-warning ignores from `test_writing.py`.
- Rename argument in `hdf5_lookup` function from `path` to `dataset` to reflect change in `ophyd_async`

## v0.1.0b6 (2024-07-17)

### Added

- A `/healthz` endpoint, for use by orchestration infrastructure

### Fixed

- A bug in `Context.__getstate__` caused picking to fail if applied twice.

## v0.1.0b5 (2024-06-27)

### Added
- Support partial download of an asset using the
  [HTTP `Range` Header](https://developer.mozilla.org/en-US/docs/Web/HTTP/Headers/Range).

### Fixed
- When authenticated as a Service Principal, display the SP's uuid in
  the client Context repr.
- The dependency `json-merge-patch`, introduced in v0.1.0b4, was missing from
  some pip selectors.

## v0.1.0b4 (2024-06-18)

### Changed

- Minor implementation changes were necessary to make Tiled compatible with
  Numpy 2.0.
- For improved security, the server-side array slicing function has been
  refactored to avoid using `eval()`. To be clear: there were no known
  exploitable vulnerabilities in the `eval()` approach. The input was validated
  against a regular expression before being passed to `eval()`. However,
  avoiding `eval()` altogether is better practice for defense-in-depth against
  potential code injection attacks due to current or future bugs in Tiled or
  its upstream dependencies.

## v0.1.0b3 (2024-06-04)

### Added

- Added a new HTTP endpoint, `PATCH /api/v1/metadata/{path}` supporting modifying
  existing metadata using a `application/json-patch+json` or a
  `application/merge-patch+json` patch.
- Added client-side methods for replacing, updating (similar to `dict.update()`),
  and patching metadata.

### Fixed

- Fixed regression introduced in the previous release (v0.1.0b1) where exceptions
  raised in the server sent _no_ response instead of properly sending a 500
  response. (This presents in the client as, "Server disconnected without
  sending a response.") A test now protects against this class of regression.

## v0.1.0b2 (2024-05-28)

### Changed

- Customized default logging configuration to include correlation ID and username
  of authenticated user.
- Added `--log-timestamps` CLI flag to `tiled serve ...` to opt in to including
  timestamp prefix in log messages.

## v0.1.0b1 (2024-05-25)

### Added
- Support for `FullText` search on SQLite-backed catalogs

### Fixed

- Updated `BaseClient.formats` to use the `dict` structure for specs.
- The `tiled serve directory --watch` function was not compatible with recent `anyio`

## v0.1.0a122 (23 May 2024)

### Fixed

- A dependency on `fastapi` was introduced in `tiled.adapters`. This has been
  removed.

## v0.1.0a121 (21 May 2024)

### Added

- The `tiled serve ...` CLI commands now accept a `--log-config` option,
  pointing to a custom uvicorn logging configuration file. An example
  file was added to the repository root, `example_log_config.yml`.
- Added `tiled.adapters.protocols` which will provide possibility for user to
  implement their custom adapters in a way that satisfies mypy.
- Added `tiled.client.smoke` with a utility for walking a node and ensuring
  that the data in it can be read.
- Added `tiled.client.sync` with a utility for copying nodes between two
  Tiled instances.
- Show authentication state in `Context` repr.

### Changed

- SQLite-backed catalogs now employ connection pooling. This results in a
  significant speed-up and avoids frequently re-opening the SQLite file.
- Metadata returned from the use of the `select_metadata` is now a one-item
  dictionary with 'selected' as the key, to match default type/behavior.
- The method `BaseClient.data_sources()` returns dataclass objects instead of
  raw dict objects.
- `tiled.client.sync` has conflict handling, with initial options of 'error'
  (default), 'warn', and 'skip'

### Fixed

- Propagate setting `include_data_sources` into child nodes.
- Populate attributes in member data variables and coordinates of xarray Datasets.
- Update dependencies.
- Fix behavior of queries `In` and `NotIn` when passed an empty list of values.

## v0.1.0a120 (25 April 2024)

### Fixed

- The `content-encoding` `blosc` was recently upgraded from Blosc to Blosc2.
  The `content-encoding` has been renamed to `blosc2` to avoid version
  confusion between different versions of Tiled servers and clients.

## v0.1.0a119 (24 April 2024)

### Fixed

- Metric-reporting had an error when `compress` timing was recorded but
  `content-encoding` header was unset.

## v0.1.0a118 (23 April 2024)

### Added

- Python 3.12 support
- Added `tiled.adapters.resource_cache` for caching file handles between
  requests.

### Removed

- Removed object cache from the codebase. If `object_cache` is included in
  the server configuration file, a warning is raised that this configuration
  has no effected.

### Fixed

- The configuration setting `tiled_admins` did not work in practice. If a user
  in the list was already an admin (such as, after a server restart) an error
  was raised on startup.
- The table creation statements for PostgreSQL were not committed. (This may
  have been a regression due to a change in SQLAlchemy defaults.)
- Tolerate HTTP responses that are missing a `x-tiled-request-id` header, such
  as when a proxy server responds with an error.
- Use `httpx` status code sentinels (instead of `starlette` ones) for typing
  client-side status codes.

### Changed

- Removed upper bound version pin on `dask`.
- Switched from `blosc` to `blosc2`.
- Made client objects dask-serializable
- Added support for registering multiple Assets with a DataSource in an update


### Other

- Usage of deprecated Pydantic 2.x APIs was updated.
- Specify a `fallback-version`, `0.0.0`, to be used when the version-detection
  code cannot run.

## v0.1.0a117 (28 March 2024)

### Added

- Support for specifying the format that uploaded data will be stored in.
- Support for storing uploaded tabular data in CSV format.
- A new HTTP endpoint, `PATCH /api/v1/table/partition/{path}`
  supporting appending rows to a tabular dataset.
- A new method `DataFrameClient.append_partition`.
- Support for registering Groups and Datasets _within_ an HDF5 file
- Tiled version is logged by server at startup.

### Fixed

- Critical regression that broke `tiled serve directory ...` CLI.

### Other

 - Updated the pydantic version in the pyproject.toml. Now the allowed versions are >2.0.0 - <3.0.0 .
 - Changes to prepare for upcoming numpy 2.0 release
 - Changes to address deprecations in FastAPI<|MERGE_RESOLUTION|>--- conflicted
+++ resolved
@@ -13,17 +13,12 @@
 
 ### Fixed
 
-<<<<<<< HEAD
-- Tests were missing assertions to verify expected outcomes.
-- Combining multiple hdf5 files containing scalar values by HDF5Adapter.
-- Explicit type conversion in SQL adapter when appending to an existing table.
-=======
 - Make devcontainer work out of box to run e.g. tiled serve demo
->>>>>>> fd1b62fe
 - Tests were missing assertions to verify expected outcomes
 - Combining multiple hdf5 files containing scalar values by HDF5Adapter.
 - Make principal type hints consistent in router
 - Typehinted database access methods
+- Explicit type conversion in SQL adapter when appending to an existing table.
 
 ## v0.1.0-b30 (2025-07-18)
 
