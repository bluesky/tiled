--- conflicted
+++ resolved
@@ -6,12 +6,11 @@
 
 ## Unreleased
 
-<<<<<<< HEAD
 ### Changed
 
 - Implemented a process-global connection pool for catalog databases, similarly
   to the connections to authN database.
-=======
+
 ### Fixed
 
 - A regression in v0.1.1 disallowed specifying `allow_origins`, `specs`, and `trees`
@@ -21,7 +20,6 @@
 - A regression in v0.1.1 disallowed specifying
   `tree: databroker.mongo_normalized:MongoAdapter.from_uri` or in fact
   specifying any method (e.g. classmethod constructor) as a tree.
->>>>>>> e9d72349
 
 
 ## v0.1.2 (2025-09-17)
