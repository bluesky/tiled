<!-- Add the recent changes in the code under the relevant category.
Write the date in place of the "Unreleased" in the case a new version is released. -->

# Changelog

<<<<<<< HEAD
## v0.1.0b9 (Unreleased)

### Added

- `dtype` property for sparse arrays in `COOAdapter` and `COOStructure`.
=======
## v0.1.0b10 (2024-10-11)

- Add kwarg to client logout to auto-clear default identity.
- Do not automatically enter username if default identity is used.
- Add API route and Python client method enabling admins to
  reokve API keys belonging to any user or service.

## v0.1.0b9 (2024-09-19)

### Added

- Added support for explicit units in numpy datetime64 dtypes.

### Fixed

- Follow-up fix to compatibility with Starlette v0.38.0
- Adapt to change in dask public API in dask 2024.9.0.
>>>>>>> 915b6292

## v0.1.0b8 (2024-09-06)

### Fixed

- Compatibility with a change in Starlette v0.38.0

## v0.1.0b7 (2024-08-20)

### Added

- Add method to `TableAdapter` which accepts a Python dictionary.
- Added an `Arrow` adapter which supports reading/writing arrow tables via `RecordBatchFileReader`/`RecordBatchFileWriter`.

### Changed

- Make `tiled.client` accept a Python dictionary when fed to `write_dataframe()`.
- The `generated_minimal` example no longer requires pandas and instead uses a Python dict.
- Remove unused pytest-warning ignores from `test_writing.py`.
- Rename argument in `hdf5_lookup` function from `path` to `dataset` to reflect change in `ophyd_async`

## v0.1.0b6 (2024-07-17)

### Added

- A `/healthz` endpoint, for use by orchestration infrastructure

### Fixed

- A bug in `Context.__getstate__` caused picking to fail if applied twice.

## v0.1.0b5 (2024-06-27)

### Added
- Support partial download of an asset using the
  [HTTP `Range` Header](https://developer.mozilla.org/en-US/docs/Web/HTTP/Headers/Range).

### Fixed
- When authenticated as a Service Principal, display the SP's uuid in
  the client Context repr.
- The dependency `json-merge-patch`, introduced in v0.1.0b4, was missing from
  some pip selectors.

## v0.1.0b4 (2024-06-18)

### Changed

- Minor implementation changes were necessary to make Tiled compatible with
  Numpy 2.0.
- For improved security, the server-side array slicing function has been
  refactored to avoid using `eval()`. To be clear: there were no known
  exploitable vulnerabilities in the `eval()` approach. The input was validated
  against a regular expression before being passed to `eval()`. However,
  avoiding `eval()` altogether is better practice for defense-in-depth against
  potential code injection attacks due to current or future bugs in Tiled or
  its upstream dependencies.

## v0.1.0b3 (2024-06-04)

### Added

- Added a new HTTP endpoint, `PATCH /api/v1/metadata/{path}` supporting modifying
  existing metadata using a `application/json-patch+json` or a
  `application/merge-patch+json` patch.
- Added client-side methods for replacing, updating (similar to `dict.update()`),
  and patching metadata.

### Fixed

- Fixed regression introduced in the previous release (v0.1.0b1) where exceptions
  raised in the server sent _no_ response instead of properly sending a 500
  response. (This presents in the client as, "Server disconnected without
  sending a response.") A test now protects against this class of regression.

## v0.1.0b2 (2024-05-28)

### Changed

- Customized default logging configuration to include correlation ID and username
  of authenticated user.
- Added `--log-timestamps` CLI flag to `tiled serve ...` to opt in to including
  timestamp prefix in log messages.

## v0.1.0b1 (2024-05-25)

### Added
- Support for `FullText` search on SQLite-backed catalogs

### Fixed

- Updated `BaseClient.formats` to use the `dict` structure for specs.
- The `tiled serve directory --watch` function was not compatible with recent `anyio`

## v0.1.0a122 (23 May 2024)

### Fixed

- A dependency on `fastapi` was introduced in `tiled.adapters`. This has been
  removed.

## v0.1.0a121 (21 May 2024)

### Added

- The `tiled serve ...` CLI commands now accept a `--log-config` option,
  pointing to a custom uvicorn logging configuration file. An example
  file was added to the repository root, `example_log_config.yml`.
- Added `tiled.adapters.protocols` which will provide possibility for user to
  implement their custom adapters in a way that satisfies mypy.
- Added `tiled.client.smoke` with a utility for walking a node and ensuring
  that the data in it can be read.
- Added `tiled.client.sync` with a utility for copying nodes between two
  Tiled instances.
- Show authentication state in `Context` repr.

### Changed

- SQLite-backed catalogs now employ connection pooling. This results in a
  significant speed-up and avoids frequently re-opening the SQLite file.
- Metadata returned from the use of the `select_metadata` is now a one-item
  dictionary with 'selected' as the key, to match default type/behavior.
- The method `BaseClient.data_sources()` returns dataclass objects instead of
  raw dict objects.
- `tiled.client.sync` has conflict handling, with initial options of 'error'
  (default), 'warn', and 'skip'

### Fixed

- Propagate setting `include_data_sources` into child nodes.
- Populate attributes in member data variables and coordinates of xarray Datasets.
- Update dependencies.
- Fix behavior of queries `In` and `NotIn` when passed an empty list of values.

## v0.1.0a120 (25 April 2024)

### Fixed

- The `content-encoding` `blosc` was recently upgraded from Blosc to Blosc2.
  The `content-encoding` has been renamed to `blosc2` to avoid version
  confusion between different versions of Tiled servers and clients.

## v0.1.0a119 (24 April 2024)

### Fixed

- Metric-reporting had an error when `compress` timing was recorded but
  `content-encoding` header was unset.

## v0.1.0a118 (23 April 2024)

### Added

- Python 3.12 support
- Added `tiled.adapters.resource_cache` for caching file handles between
  requests.

### Removed

- Removed object cache from the codebase. If `object_cache` is included in
  the server configuration file, a warning is raised that this configuration
  has no effected.

### Fixed

- The configuration setting `tiled_admins` did not work in practice. If a user
  in the list was already an admin (such as, after a server restart) an error
  was raised on startup.
- The table creation statements for PostgreSQL were not committed. (This may
  have been a regression due to a change in SQLAlchemy defaults.)
- Tolerate HTTP responses that are missing a `x-tiled-request-id` header, such
  as when a proxy server responds with an error.
- Use `httpx` status code sentinels (instead of `starlette` ones) for typing
  client-side status codes.

### Changed

- Removed upper bound version pin on `dask`.
- Switched from `blosc` to `blosc2`.
- Made client objects dask-serializable
- Added support for registering multiple Assets with a DataSource in an update


### Other

- Usage of deprecated Pydantic 2.x APIs was updated.
- Specify a `fallback-version`, `0.0.0`, to be used when the version-detection
  code cannot run.

## v0.1.0a117 (28 March 2024)

### Added

- Support for specifying the format that uploaded data will be stored in.
- Support for storing uploaded tabular data in CSV format.
- A new HTTP endpoint, `PATCH /api/v1/table/partition/{path}`
  supporting appending rows to a tabular dataset.
- A new method `DataFrameClient.append_partition`.
- Support for registering Groups and Datasets _within_ an HDF5 file
- Tiled version is logged by server at startup.

### Fixed

- Critical regression that broke `tiled serve directory ...` CLI.

### Other

 - Updated the pydantic version in the pyproject.toml. Now the allowed versions are >2.0.0 - <3.0.0 .
 - Changes to prepare for upcoming numpy 2.0 release
 - Changes to address deprecations in FastAPI<|MERGE_RESOLUTION|>--- conflicted
+++ resolved
@@ -3,13 +3,12 @@
 
 # Changelog
 
-<<<<<<< HEAD
-## v0.1.0b9 (Unreleased)
+## Unreleased
 
 ### Added
 
 - `dtype` property for sparse arrays in `COOAdapter` and `COOStructure`.
-=======
+
 ## v0.1.0b10 (2024-10-11)
 
 - Add kwarg to client logout to auto-clear default identity.
@@ -27,7 +26,6 @@
 
 - Follow-up fix to compatibility with Starlette v0.38.0
 - Adapt to change in dask public API in dask 2024.9.0.
->>>>>>> 915b6292
 
 ## v0.1.0b8 (2024-09-06)
 
