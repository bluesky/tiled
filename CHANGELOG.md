--- conflicted
+++ resolved
@@ -6,11 +6,10 @@
 
 ## Unreleased
 
-<<<<<<< HEAD
 ### Added
 
 - `locking` key-word argument in HDFAdapter and HDF5Adapter.
-=======
+
 ### Fixed
 
 - Column names in `TableStructure` are explicitly converted to strings.
@@ -52,7 +51,6 @@
 ### Added
 
 - Monitoring of the number of connections in the database pools.
->>>>>>> d3eae591
 
 ### Changed
 
