<!-- Add the recent changes in the code under the relevant category.
Write the date in place of the "Unreleased" in the case a new version is released. -->

# Changelog

## v0.2.0 (unreleased)

<<<<<<< HEAD
- Enable Tiled server to accept bearer access tokens for authentication
- Add Oauth2 spec device flow for client login
=======
### Added
>>>>>>> 67cd01dc

- Tests to ensure that CSVAdapter can be used with a subset of columns.
- `locking` key-word argument in HDFAdapter and HDF5Adapter.

### Changed

- Enable Tiled server to accept bearer access tokens for authentication
- In previous releases, the method `Subscription.start` launched a background
  thread. This was renamed to `Subscription.start_on_thread`. Now
  `Subscription.start` blocks the current thread, leaving any thread management
  up to the caller.

### Fixed

- Prevent exception when serving asset from a node if stat_result already found
- Column names in `TableStructure` are explicitly converted to strings.
- Ensure that structural dtype arrays read with `CSVAdapter` have two dimensions, `(n, 1)`.
- Updated minimum version of starlette, which implements new (standard) names
  for HTTP status codes
- Allow extra kwargs to be passed to `HDF5ArrayAdapter` when intialized via `HDF5Adapter`
  with an explicit `dataset` parameter.
- Prevent exception when serving asset from a node if stat_result already found

### Refactored

- Use common base type for all access policy types


## v0.1.6 (2025-09-29)

### Fixed

- Resolved circular dependency in `tiled.storage`.


## v0.1.5 (2025-09-26)

### Added

- Monitoring of pool overflow and max-out events.

### Fixed

- Additional kwargs (`include_data_sources`, `queries`, `sorting`) propagated to
  the instantiated container when calling `CompositeClient.base`.
- Fix AuthN database connection lifecycle management. Connections were being
  held for the duration of the request cycle; now they are released immediately
  after use.


## v0.1.4 (2025-09-24)

### Fixed

- A regression in v0.1.1 broke the ability of adapters to add custom endpoints
  on the server, which is used by legacy databroker to add a `/documents`
  endpoint.


## v0.1.3 (2025-09-24)

### Added

- Monitoring of the number of connections in the database pools.

### Changed

- Implemented a process-global connection pool for catalog databases, similarly
  to the connections to authN database.

### Fixed

- A regression in v0.1.1 disallowed specifying `allow_origins`, `specs`, and `trees`
  across multiple files. (This can be useful for config.d-style configuration
  where different config files are managed by different stages of configuration
  management.)
- A regression in v0.1.1 disallowed specifying
  `tree: databroker.mongo_normalized:MongoAdapter.from_uri` or in fact
  specifying any method (e.g. classmethod constructor) as a tree.


## Unreleased

### Changed

- `Subscription.add_callback` and `Subscription.remove_callback` now
  return the `Subscription` instance, enabling this:

  ```py
  sub.add_callback(f)
  sub.add_callback(g)
  sub.start()
  ```

  to be written as:

  ```py
  sub.add_callback(f).add_callback(g).start()
  ```


## v0.1.2 (2025-09-17)

This release temporarily pins backs the version of the depedency DuckDB to
avoid breakage (seemingly unintended) to documented behavior.


## v0.1.1 (2025-09-10)

### Fixed

- In the Tiled container image, the React UI was misplaced and thus
  did not function.
- The Tiled container image was missing some client-side dependencies needed to
  run the `tiled serve directory ...` command.

### Changed

- Internally, pydantic is used to parse configuration.


## v0.1.0 (2025-09-04)


### Added

- Convenience method `subscribe` on client `Container` and `ArrayClient`
  returns an experimental `Subscription`. See the new Streaming tutorial
  for usage.

### Changed

- Client method for writing tabular data into external files, `write_dataframe`,
  is deprecated and renamed `write_table`.
- The order of arguments in the `write_partition` and `append_partition` methods.
- The experiment `Subscription` object now takes where to start as an argument
  to `Subscription.start` instead of at initialization time.

### Fixed

- Handling for certain catalog edge cases when building the nodes_closure table.
- Enforce validity checks when adding appendable tables to "composite"-spec'ed containers.

## v0.1.0-b39 (2025-08-28)

### Fixed

- Default paraneter (`None`) for the `patch` parameter in `PUT /data_source` endpoint.


## v0.1.0-b38 (2025-08-28)

### Fixed

- Critical bug in new `tiled.access_control` code, missing `__init__.py`.


## v0.1.0-b37 (2025-08-28)

### Added

- The access tags compiler and db schema have been upstreamed into Tiled
- API keys can now be restricted to specific access tags
- New unit tests covering the new access policy and access control features
- Experimental support for streaming array data over a websocket endpoint.
  Documentation to follow.

### Changed

- Remove `SpecialUsers` principals for single-user and anonymous-access cases
- Access control code is now in the `access_control` subdirectory
- `SimpleAccessPolicy` has been removed
- AuthN database can now be in-memory SQLite
- Catalog database can now be shared when using in-memory SQLite
- `TagBasedAccessPolicy` now supports anonymous access
- `AccessTagsParser` is now async
- `toy_authentication` example config now uses `TagBasedAccessPolicy`
- Added helpers for setting up the access tag and catalog databases for `toy_authentication`

### Fixed

- Access control on container export was partially broken, now access works as expected.


## v0.1.0-b36 (2025-08-26)

### Changed

- Demoted the `Composite` structure family to `composite` spec.
- Typehint utils collection implementations


## v0.1.0-b35 (2025-08-20)

### Changed

- Optimized the calculation of an approximate length of containers.

### Added

- The project ships with a pixi manifest (`pixi.toml`).
- Connection pool settings for catalog and storage databases.

## v0.1.0-b34 (2025-08-14)

### Fixed

- In the previous release, v0.1.0-b32, a catalog database migration script (for
  closure tables) ran successfully on some databases but on others it could
  fail. As designed, the failure mode was a clean rollback, leaving the
  database correct but unchanged. This release repairs the migration script; it
  should be re-run on any databases that could not be upgraded with the previous
  release.

## v0.1.0-b33 (2025-08-13)

_This release requires a database migration of the catalog database._

```none
tiled catalog upgrade-database [postgresql://.. | sqlite:///...]
```

### Added

- Endpoints for (read) data access with zarr v2 and v3 protocols.
- `data_type` and `coord_data_type` properties for sparse arrays in `COOAdapter`
  and `COOStructure`.

### Changed

- Refactored internal server function ``get_root_tree()`` to not use FastAPI
  dependencies injection
- The logic of hierarchical organization of the Nodes table in Catalog: use the concept
  of Closure Table to track ancestors and descendands of the nodes.
- Shorter string representation of chunks in `ArrayClient`.
- Refactored internal Zarr version detection
- For compatibility with older clients, do not require metadata updates to include
  an `access_blob` in the body of the request.

### Fixed

- Uniform array columns read from Postgres/DuckDB are now aggregated to an
  NDArray (e.g. scanned `waveform` PVs)
- Support for deleting separate nodes and contents of containers in client API.
- The database migration in v0.1.0-b27 was incomplete, and missed an update to
  the `revisions` table necessary to make metadata updates work correctly.
  This is resolved by an additional database migration.
- Correct indentation of authenticator args field in the service config schema
  and ensure it correctly validates configurations.


## v0.1.0-b32 (2025-08-04)

This release is identical to the previous one; it was made to fix our
continuous deployment processes.


## v0.1.0-b31 (2025-08-01)

### Added

- Pooling of ADBC connections to storage databases.
- An index on the `node_id` column of the `data_sources` table.

### Fixed

- Make devcontainer work out of box to run e.g. tiled serve demo
- Tests were missing assertions to verify expected outcomes
- Combining multiple hdf5 files containing scalar values by HDF5Adapter.
- Make principal type hints consistent in router
- Typehinted database access methods
- Explicit type conversion in SQL adapter when appending to an existing table.

## v0.1.0-b30 (2025-07-18)

### Changed

- Refactored internal server function ``get_entry()`` to not use the FastAPI
  dependencies injection
- Updated front-end dependencies, and updated node version used for building
  front-end.

### Fixed

- Restored authentication check for API key
- Updated usage for change in Zarr 3.x API.
- Improved error message if config location is non-file


## v0.1.0-b29 (2025-06-06)

### Added

- It is now possible to explicitly control the page size used for fetching
  batches of metadata, e.g. `client.values().page_size(N)`.
- Writable tabular SQL storage in SimpleTiledServer.
- The `pyproject.toml` now includes integration with [pixi](https://pixi.sh/).

### Fixed

- An auth bug that prevented a user to create a table with empty access_tags.
- When accessing a small number of results, the page size is set appropriately
  to avoid needlessly downloading additional results.
- The `tiled serve config ...` CLI command silently ignored `--port 0` and
  used the default port (`8000`).

## v0.1.0-b28 (2025-05-21)

### Changed

- Accept (allowed) special characters in SQL column names, e.g. "-".
- The large `TagBasedAccessPolicy` class introduced in the previous release
  was refactored into separate objects.

## 0.1.0-b27 (2025-05-08)

_This release requires a database migration of the catalog database._

```none
tiled catalog upgrade-database [postgresql://.. | sqlite:///...]
```

### Added

- New access policy `TagBasedAccessPolicy` which introduces more robust
  authorization based on the concept of tagging. When this policy is used,
  access to data is controlled by the node's `access_blob` (i.e the tags applied
  to that node).
- Added new `access_blob` column to catalog database, in support of the new
  authorization. This blob typically contains one of: resource owner (creator),
  or a list of access tags.
- Added new filter type `AccessBlobFilter` which filters nodes based upon their
  `access_blob` contents. In support of the new authorization.

### Changed
- Tiled now accepts a single `access_control` configuraton for the entire
  server, only. Access policies are now a server-wide singleton used for
  all access requests. Access control can no longer be specified on
  individual trees.
- Removed `path_parts` arg from access policy signatures and related.
- Effective scopes for the principal (from authN) are now threaded into
  access policies and related.
- Removed `access_policy` from `MapAdapter` and `CatalogAdapter`; accesss policies
  are now set server-wide only.

## 0.1.0-b26 (2025-05-07)

### Added

- New query parameter `drop_revision` on endpoints `PUT /metadata/{path}`
  and `PATCH /metadata/{path}`. If set to true, the version replaced by
  the update is _not_ saved as a revision. This is exposed in the Python
  client via a new keyword-only argument `drop_revision` in
  `update_metadata`, `patch_metadata`, and `replace_metadata`.

### Fixed

- A critical bug in the `mount_node` feature introduced in the
  previous release prohibited the server from starting when
  `mount_node` was used with a PostgreSQL database.
- Accept (allowed) special characters in SQL column names, e.g. "-".

## 0.1.0-b25 (2025-05-06)

### Added

- New optional parameter to catalog configuration, `mount_node`
  enables mounting different sub-trees of one catalog database
  at different prefixes. This is an advanced feature to facilitate
  migration from many catalogs to one. See
  `tiled/_tests/test_mount_node.py` for usage.

## 0.1.0-b24 (2025-05-06)

### Added

- Support for reading numpy's on-disk format, `.npy` files.

### Changed

- In server configuration, `writable_storage` now takes a list of URIs,
  given in order of decreasing priority.
- Adapters should implement a `supported_storage` attribute, as specified
  in `tiled.adapters.protocols.BaseAdapter`. This is optional, for
  backward-compatiblity with existing Adapters, which are assumed to
  use file-based storage.

### Fixed

- When using SQL-backed storage and file-backed storage, Tiled treated SQLite
  or DuckDB files as if they were directories of readable files, and
  included them superfluously in a check on whether assets were situated
  in a readable area.
- Update data_sources in the client after receiving a response from the server.
  Removed the (unused) `data_source` parameter from the `PUT /data_source/`
  endpoint; the id of the updated data source must be included in the structure
  within the body of the request.

## 0.1.0-b23 (2025-04-24)

### Added

- New query type `Like` enables partial string match using SQL `LIKE`
  condition.

### Changed

- Exposed `Session.state` information from database to enhance custom access
  control developments.

## 0.1.0-b22 (2025-04-21)

### Added

- Tiled now retries HTTP requests that fail due to server-side (`5XX`) or
  connection-level problems.
- Support for `async` streaming serializers (exporters)

### Changed

- Iteration over a `Composite` client yields its (flattened) keys, not its
  internal parts. This makes `__iter__` and `__getitem__` consistent.

## 0.1.0-b21 (2025-04-15)

### Added

- `Composite` structure family to enable direct access to table columns in a single namespace.
- Added a `parent` property to BaseClass that returns a client pointing to the parent node
- New CLI flag `tiled --version` shows the current version and exits.

### Changed

- Adjust arguments of `print_admin_api_key_if_generated` and rename `print_server_info`
- Allow `SQLAdapter.append_partition` to accept `pyarrow.Table` as its argument
- Fix streaming serialization of tables keeping the dtypes of individual columns

### Maintenance

- Extract API key handling
- Extract scope fetching and checking
- Refactor router construction
- Adjust environment loading
  - This is a breaking change if setting `TILED_SERVER_SECRET_KEYS` or
    `TILED_ALLOW_ORIGINS`. `TILED_SERVER_SECRET_KEYS` is now
    `TILED_SECRET_KEYS` and these fields now require passing a json
    list e.g. ``TILED_SECRET_KEYS='["one", "two"]'``
- More type hinting
- Refactor authentication router construction
- Set minimum version of FastAPI required.

## 0.1.0-b20 (2025-03-07)

### Added

- `tiled.server.SimpleTiledServer` can be used for tutorials or development.
  It launches a tiled server on a background thread with basic security.

### Changed

- Added an hdf5plugin import to handle reading lzf-compressed data from Dectris Eiger HDF5 files.
- Removed no-op `?include_data_sources=false` (which is the default) from some
  requests issued by the Python client.
- Added a try-except statement to gracefully skip over broken external links in HDF5 files.

### Maintenance

- Remove a redundant dependency declaration.

## 0.1.0-b19 (2025-02-19)

### Maintenance

- Run authentication tests againts PostgreSQL as well as SQLite.
- Tighten up handling of `time_created` and `time_updated` in authentication
  database.
- New authentication database migration fixes error in migration in previous release.

## 0.1.0-b18 (2025-02-18)

### Added

- Added `SQLAdapter` which can save and interact with table structured data in
  `sqlite` , `postgresql` and `duckdb` databases using `arrow-adbc` API calls.
- Coverage status shows the missing uncovered lines now.
- Added few more tests to `SQLAdapter`.

### Changed

- Removed pydantic-based definitions of structures, which had duplicated
  the dataclass-based defintions in order to work around a pydantic bug
  which has since been resolved. All modules named `tiled.server.pydantic_*`
  have been removed. These were used internally by the server and should
  not affect user code.
- Publish Container image and Helm chart only during a tagged release.
- Stop warning when `data_sources()` are fetched after the item was already
  fetched. (Too noisy.)
- In Tiled's authentication database, when PostgreSQL is used, all datetimes
  are stored explicitly localized to UTC. This requires a database migration
  to update existing rows.

## 0.1.0-b17 (2025-01-29)

### Changed

- Refactor and standardize Adapter API: implement from_uris and from_catalog
  classmethods for instantiation from files and registered Tiled nodes, respectively.
- Refactor CSVAdapter to allow pd.read_csv kwargs
- Removed `tiled.adapters.zarr.read_zarr` utility function.
- Server declares authentication provider modes are `external` or `internal`. The
  latter was renamed from `password`. Client accepts either `internal` or `password`
  for backward-compatibility with older servers.
- Make context switch to HTTPS URI, if available, upon creation

### Added

- Added `.get` methods on TableAdapter and ParquetDatasetAdapter
- Ability to read string-valued columns of data frames as arrays

### Fixed

- Do not attempt to use auth tokens if the server declares no authentication
  providers.
- Prevent "incognito mode" (remember_me=False) from failing after a previous
  login session has since been logged out (no token files)

### Maintenance

- Make dependencies shared by client and server into core dependencies.
- Use schemas for describing server configuration on the client side too.
- Refactored Authentication providers to make use of inheritance, adjusted
  mode in the `AboutAuthenticationProvider` schema to be `internal`|`external`.
  Python clients older than v0.1.0b17 will be sent `password` for back-compat.
- Improved type hinting and efficiency of caching singleton values

## 0.1.0-b16 (2025-01-23)

### Maintenance

- Update GitHub Actions `upload-artifact` and `download-artifact`.

## 0.1.0-b15 (2025-01-23)

### Maintenance

- Adjust for backward-incompatible change in dependency Starlette 0.45.0.

## 0.1.0-b14 (2025-01-21)

### Changed

- Updated OIDC Authenticator configuration to expect `well_known_uri` and
  `audience` and to no longer expect `token_uri`, `authorization_endpoint` and
  `public_keys`, which can be fetched at initialization (server startup) time.
  See examples `example_configs/orcid_auth.yml`,
  `example_configs/google_auth.yml`, and `example_configs/simple_oidc`.

### Maintenance

- Addressed DeprecationWarnings from Python and dependencies
- Update AccessPolicy Docs to match new filter arguments
- Refactored intialization of dask DataFrame to be compatible with dask 2025.1

## v0.1.0-b13 (2025-01-09)

### Added

- `docker-compose.yml` now uses the healthcheck endpoint `/healthz`
- In client, support specifying API key expiration time as string with
  units, like ``"7d"` or `"10m"`.
- Fix bug where access policies were not applied to child nodes during request
- Add metadata-based access control to SimpleAccessPolicy
- Add example test of metadata-based allowed_scopes which requires the path to the target node
- Added Helm chart with deployable default configuration

### Fixed

- Bug in Python client resulted in error when accessing data sources on a
  just-created object.
- Fix bug where access policies were not applied to child nodes during request

### Changed

- The argument `prompt_for_reauthentication` is now ignored and warns.
  Tiled will never prompt for reauthentication after the client is constructed;
  if a session expires or is revoked, it will raise `CannotRefreshAuthentication`.
- The arguments `username` and `password` have been removed from the client
  constructor functions. Tiled will always prompt for these interactively.
  See the Authentication How-to Guide for more information, including on
  how applications built on Tiled can customize this.
- The argument `remember_me` has been added to the client constructor
  functions and to `Context.authenticate` and its alias `Context.login`.
  This can be used to clear and avoid storing any tokens related to
  the session.
- Change access policy API to be async for filters and allowed_scopes
- Pinned zarr to `<3` because Zarr 3 is still working on adding support for
  certain features that we rely on from Zarr 2.


## v0.1.0b12 (2024-12-09)

### Added

- Add HTTP endpoint `PATCH /array/full/{path}` to enable updating and
  optionally _extending_ an existing array.
- Add associated Python client method `ArrayClient.patch`.
- Hook to authentication prompt to make password login available without TTY.

### Fixed

- Fix curl and httpie installation in docker image.
- Minor fix to api key docs to reflect correct CLI usage.
- Fix the construction of urls by passing query parameters as kwargs,
  adapting to a behavior change in httpx v0.28.0.

### Changed

- Switch from appdirs to platformdirs.

## v0.1.0b11 (2024-11-14)

### Added

- Add adapters for reading back assets with the image/jpeg and
  multipart/related;type=image/jpeg mimetypes.
- Automatic reshaping of tiff data by the adapter to account for
  extra/missing singleton dimension
- Add a check for the `openpyxcl` module when importing excel serializer.

### Changed

- Drop support for Python 3.8, which is reached end of life
  upstream on 7 October 2024.
- Do not require SQL database URIs to specify a "driver" (Python
  library to be used for connecting).

### Fixed

- A regression in the container broke support for `tiled register ...` and
  `tiled serve directory ...`. When these became client-side operations, the
  container needed to add the client-side dependencies to support them.

## v0.1.0b10 (2024-10-11)

- Add kwarg to client logout to auto-clear default identity.
- Do not automatically enter username if default identity is used.
- Add API route and Python client method enabling admins to
  reokve API keys belonging to any user or service.

## v0.1.0b9 (2024-09-19)

### Added

- Added support for explicit units in numpy datetime64 dtypes.

### Fixed

- Follow-up fix to compatibility with Starlette v0.38.0
- Adapt to change in dask public API in dask 2024.9.0.

## v0.1.0b8 (2024-09-06)

### Fixed

- Compatibility with a change in Starlette v0.38.0

## v0.1.0b7 (2024-08-20)

### Added

- Add method to `TableAdapter` which accepts a Python dictionary.
- Added an `Arrow` adapter which supports reading/writing arrow tables via `RecordBatchFileReader`/`RecordBatchFileWriter`.

### Changed

- Make `tiled.client` accept a Python dictionary when fed to `write_dataframe()`.
- The `generated_minimal` example no longer requires pandas and instead uses a Python dict.
- Remove unused pytest-warning ignores from `test_writing.py`.
- Rename argument in `hdf5_lookup` function from `path` to `dataset` to reflect change in `ophyd_async`

## v0.1.0b6 (2024-07-17)

### Added

- A `/healthz` endpoint, for use by orchestration infrastructure

### Fixed

- A bug in `Context.__getstate__` caused picking to fail if applied twice.

## v0.1.0b5 (2024-06-27)

### Added
- Support partial download of an asset using the
  [HTTP `Range` Header](https://developer.mozilla.org/en-US/docs/Web/HTTP/Headers/Range).

### Fixed
- When authenticated as a Service Principal, display the SP's uuid in
  the client Context repr.
- The dependency `json-merge-patch`, introduced in v0.1.0b4, was missing from
  some pip selectors.

## v0.1.0b4 (2024-06-18)

### Changed

- Minor implementation changes were necessary to make Tiled compatible with
  Numpy 2.0.
- For improved security, the server-side array slicing function has been
  refactored to avoid using `eval()`. To be clear: there were no known
  exploitable vulnerabilities in the `eval()` approach. The input was validated
  against a regular expression before being passed to `eval()`. However,
  avoiding `eval()` altogether is better practice for defense-in-depth against
  potential code injection attacks due to current or future bugs in Tiled or
  its upstream dependencies.

## v0.1.0b3 (2024-06-04)

### Added

- Added a new HTTP endpoint, `PATCH /api/v1/metadata/{path}` supporting modifying
  existing metadata using a `application/json-patch+json` or a
  `application/merge-patch+json` patch.
- Added client-side methods for replacing, updating (similar to `dict.update()`),
  and patching metadata.

### Fixed

- Fixed regression introduced in the previous release (v0.1.0b1) where exceptions
  raised in the server sent _no_ response instead of properly sending a 500
  response. (This presents in the client as, "Server disconnected without
  sending a response.") A test now protects against this class of regression.

## v0.1.0b2 (2024-05-28)

### Changed

- Customized default logging configuration to include correlation ID and username
  of authenticated user.
- Added `--log-timestamps` CLI flag to `tiled serve ...` to opt in to including
  timestamp prefix in log messages.

## v0.1.0b1 (2024-05-25)

### Added
- Support for `FullText` search on SQLite-backed catalogs

### Fixed

- Updated `BaseClient.formats` to use the `dict` structure for specs.
- The `tiled serve directory --watch` function was not compatible with recent `anyio`

## v0.1.0a122 (23 May 2024)

### Fixed

- A dependency on `fastapi` was introduced in `tiled.adapters`. This has been
  removed.

## v0.1.0a121 (21 May 2024)

### Added

- The `tiled serve ...` CLI commands now accept a `--log-config` option,
  pointing to a custom uvicorn logging configuration file. An example
  file was added to the repository root, `example_log_config.yml`.
- Added `tiled.adapters.protocols` which will provide possibility for user to
  implement their custom adapters in a way that satisfies mypy.
- Added `tiled.client.smoke` with a utility for walking a node and ensuring
  that the data in it can be read.
- Added `tiled.client.sync` with a utility for copying nodes between two
  Tiled instances.
- Show authentication state in `Context` repr.

### Changed

- SQLite-backed catalogs now employ connection pooling. This results in a
  significant speed-up and avoids frequently re-opening the SQLite file.
- Metadata returned from the use of the `select_metadata` is now a one-item
  dictionary with 'selected' as the key, to match default type/behavior.
- The method `BaseClient.data_sources()` returns dataclass objects instead of
  raw dict objects.
- `tiled.client.sync` has conflict handling, with initial options of 'error'
  (default), 'warn', and 'skip'

### Fixed

- Propagate setting `include_data_sources` into child nodes.
- Populate attributes in member data variables and coordinates of xarray Datasets.
- Update dependencies.
- Fix behavior of queries `In` and `NotIn` when passed an empty list of values.

## v0.1.0a120 (25 April 2024)

### Fixed

- The `content-encoding` `blosc` was recently upgraded from Blosc to Blosc2.
  The `content-encoding` has been renamed to `blosc2` to avoid version
  confusion between different versions of Tiled servers and clients.

## v0.1.0a119 (24 April 2024)

### Fixed

- Metric-reporting had an error when `compress` timing was recorded but
  `content-encoding` header was unset.

## v0.1.0a118 (23 April 2024)

### Added

- Python 3.12 support
- Added `tiled.adapters.resource_cache` for caching file handles between
  requests.

### Removed

- Removed object cache from the codebase. If `object_cache` is included in
  the server configuration file, a warning is raised that this configuration
  has no effected.

### Fixed

- The configuration setting `tiled_admins` did not work in practice. If a user
  in the list was already an admin (such as, after a server restart) an error
  was raised on startup.
- The table creation statements for PostgreSQL were not committed. (This may
  have been a regression due to a change in SQLAlchemy defaults.)
- Tolerate HTTP responses that are missing a `x-tiled-request-id` header, such
  as when a proxy server responds with an error.
- Use `httpx` status code sentinels (instead of `starlette` ones) for typing
  client-side status codes.

### Changed

- Removed upper bound version pin on `dask`.
- Switched from `blosc` to `blosc2`.
- Made client objects dask-serializable
- Added support for registering multiple Assets with a DataSource in an update


### Other

- Usage of deprecated Pydantic 2.x APIs was updated.
- Specify a `fallback-version`, `0.0.0`, to be used when the version-detection
  code cannot run.

## v0.1.0a117 (28 March 2024)

### Added

- Support for specifying the format that uploaded data will be stored in.
- Support for storing uploaded tabular data in CSV format.
- A new HTTP endpoint, `PATCH /api/v1/table/partition/{path}`
  supporting appending rows to a tabular dataset.
- A new method `DataFrameClient.append_partition`.
- Support for registering Groups and Datasets _within_ an HDF5 file
- Tiled version is logged by server at startup.

### Fixed

- Critical regression that broke `tiled serve directory ...` CLI.

### Other

 - Updated the pydantic version in the pyproject.toml. Now the allowed versions are >2.0.0 - <3.0.0 .
 - Changes to prepare for upcoming numpy 2.0 release
 - Changes to address deprecations in FastAPI<|MERGE_RESOLUTION|>--- conflicted
+++ resolved
@@ -5,19 +5,15 @@
 
 ## v0.2.0 (unreleased)
 
-<<<<<<< HEAD
-- Enable Tiled server to accept bearer access tokens for authentication
-- Add Oauth2 spec device flow for client login
-=======
-### Added
->>>>>>> 67cd01dc
+### Added
 
 - Tests to ensure that CSVAdapter can be used with a subset of columns.
 - `locking` key-word argument in HDFAdapter and HDF5Adapter.
 
 ### Changed
 
-- Enable Tiled server to accept bearer access tokens for authentication
+- Enable Tiled server to accept bearer access tokens for authentication.
+- Modernize implementation of Device Code Flow.
 - In previous releases, the method `Subscription.start` launched a background
   thread. This was renamed to `Subscription.start_on_thread`. Now
   `Subscription.start` blocks the current thread, leaving any thread management
