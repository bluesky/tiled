<!-- Add the recent changes in the code under the relevant category.
Write the date in place of the "Unreleased" in the case a new version is released. -->

# Changelog

## Unreleased

### Added

- `docker-compose.yml` now uses the healthcheck endpoint `/healthz`
- In client, support specifying API key expiration time as string with
  units, like ``"7d"` or `"10m"`.
<<<<<<< HEAD
- Added Helm chart with deployable default configuration
=======
- Fix bug where access policies were not applied to child nodes during request
- Add metadata-based access control to SimpleAccessPolicy
- Add example test of metadata-based allowed_scopes which requires the path to the target node
>>>>>>> a875253e

### Fixed

- Bug in Python client resulted in error when accessing data sources on a
  just-created object.
- Fix bug where access policies were not applied to child nodes during request

### Changed

- Change access policy API to be async for filters and allowed_scopes

## 2024-12-09

### Added

- Add HTTP endpoint `PATCH /array/full/{path}` to enable updating and
  optionally _extending_ an existing array.
- Add associated Python client method `ArrayClient.patch`.
- Hook to authentication prompt to make password login available without TTY.

### Fixed

- Fix curl and httpie installation in docker image.
- Minor fix to api key docs to reflect correct CLI usage.
- Fix the construction of urls by passing query parameters as kwargs,
  adapting to a behavior change in httpx v0.28.0.

### Changed

- Switch from appdirs to platformdirs.

## v0.1.0b11 (2024-11-14)

### Added

- Add adapters for reading back assets with the image/jpeg and
  multipart/related;type=image/jpeg mimetypes.
- Automatic reshaping of tiff data by the adapter to account for
  extra/missing singleton dimension
- Add a check for the `openpyxcl` module when importing excel serializer.

### Changed

- Drop support for Python 3.8, which is reached end of life
  upstream on 7 October 2024.
- Do not require SQL database URIs to specify a "driver" (Python
  library to be used for connecting).

### Fixed

- A regression in the container broke support for `tiled register ...` and
  `tiled serve directory ...`. When these became client-side operations, the
  container needed to add the client-side dependencies to support them.

## v0.1.0b10 (2024-10-11)

- Add kwarg to client logout to auto-clear default identity.
- Do not automatically enter username if default identity is used.
- Add API route and Python client method enabling admins to
  reokve API keys belonging to any user or service.

## v0.1.0b9 (2024-09-19)

### Added

- Added support for explicit units in numpy datetime64 dtypes.

### Fixed

- Follow-up fix to compatibility with Starlette v0.38.0
- Adapt to change in dask public API in dask 2024.9.0.

## v0.1.0b8 (2024-09-06)

### Fixed

- Compatibility with a change in Starlette v0.38.0

## v0.1.0b7 (2024-08-20)

### Added

- Add method to `TableAdapter` which accepts a Python dictionary.
- Added an `Arrow` adapter which supports reading/writing arrow tables via `RecordBatchFileReader`/`RecordBatchFileWriter`.

### Changed

- Make `tiled.client` accept a Python dictionary when fed to `write_dataframe()`.
- The `generated_minimal` example no longer requires pandas and instead uses a Python dict.
- Remove unused pytest-warning ignores from `test_writing.py`.
- Rename argument in `hdf5_lookup` function from `path` to `dataset` to reflect change in `ophyd_async`

## v0.1.0b6 (2024-07-17)

### Added

- A `/healthz` endpoint, for use by orchestration infrastructure

### Fixed

- A bug in `Context.__getstate__` caused picking to fail if applied twice.

## v0.1.0b5 (2024-06-27)

### Added
- Support partial download of an asset using the
  [HTTP `Range` Header](https://developer.mozilla.org/en-US/docs/Web/HTTP/Headers/Range).

### Fixed
- When authenticated as a Service Principal, display the SP's uuid in
  the client Context repr.
- The dependency `json-merge-patch`, introduced in v0.1.0b4, was missing from
  some pip selectors.

## v0.1.0b4 (2024-06-18)

### Changed

- Minor implementation changes were necessary to make Tiled compatible with
  Numpy 2.0.
- For improved security, the server-side array slicing function has been
  refactored to avoid using `eval()`. To be clear: there were no known
  exploitable vulnerabilities in the `eval()` approach. The input was validated
  against a regular expression before being passed to `eval()`. However,
  avoiding `eval()` altogether is better practice for defense-in-depth against
  potential code injection attacks due to current or future bugs in Tiled or
  its upstream dependencies.

## v0.1.0b3 (2024-06-04)

### Added

- Added a new HTTP endpoint, `PATCH /api/v1/metadata/{path}` supporting modifying
  existing metadata using a `application/json-patch+json` or a
  `application/merge-patch+json` patch.
- Added client-side methods for replacing, updating (similar to `dict.update()`),
  and patching metadata.

### Fixed

- Fixed regression introduced in the previous release (v0.1.0b1) where exceptions
  raised in the server sent _no_ response instead of properly sending a 500
  response. (This presents in the client as, "Server disconnected without
  sending a response.") A test now protects against this class of regression.

## v0.1.0b2 (2024-05-28)

### Changed

- Customized default logging configuration to include correlation ID and username
  of authenticated user.
- Added `--log-timestamps` CLI flag to `tiled serve ...` to opt in to including
  timestamp prefix in log messages.

## v0.1.0b1 (2024-05-25)

### Added
- Support for `FullText` search on SQLite-backed catalogs

### Fixed

- Updated `BaseClient.formats` to use the `dict` structure for specs.
- The `tiled serve directory --watch` function was not compatible with recent `anyio`

## v0.1.0a122 (23 May 2024)

### Fixed

- A dependency on `fastapi` was introduced in `tiled.adapters`. This has been
  removed.

## v0.1.0a121 (21 May 2024)

### Added

- The `tiled serve ...` CLI commands now accept a `--log-config` option,
  pointing to a custom uvicorn logging configuration file. An example
  file was added to the repository root, `example_log_config.yml`.
- Added `tiled.adapters.protocols` which will provide possibility for user to
  implement their custom adapters in a way that satisfies mypy.
- Added `tiled.client.smoke` with a utility for walking a node and ensuring
  that the data in it can be read.
- Added `tiled.client.sync` with a utility for copying nodes between two
  Tiled instances.
- Show authentication state in `Context` repr.

### Changed

- SQLite-backed catalogs now employ connection pooling. This results in a
  significant speed-up and avoids frequently re-opening the SQLite file.
- Metadata returned from the use of the `select_metadata` is now a one-item
  dictionary with 'selected' as the key, to match default type/behavior.
- The method `BaseClient.data_sources()` returns dataclass objects instead of
  raw dict objects.
- `tiled.client.sync` has conflict handling, with initial options of 'error'
  (default), 'warn', and 'skip'

### Fixed

- Propagate setting `include_data_sources` into child nodes.
- Populate attributes in member data variables and coordinates of xarray Datasets.
- Update dependencies.
- Fix behavior of queries `In` and `NotIn` when passed an empty list of values.

## v0.1.0a120 (25 April 2024)

### Fixed

- The `content-encoding` `blosc` was recently upgraded from Blosc to Blosc2.
  The `content-encoding` has been renamed to `blosc2` to avoid version
  confusion between different versions of Tiled servers and clients.

## v0.1.0a119 (24 April 2024)

### Fixed

- Metric-reporting had an error when `compress` timing was recorded but
  `content-encoding` header was unset.

## v0.1.0a118 (23 April 2024)

### Added

- Python 3.12 support
- Added `tiled.adapters.resource_cache` for caching file handles between
  requests.

### Removed

- Removed object cache from the codebase. If `object_cache` is included in
  the server configuration file, a warning is raised that this configuration
  has no effected.

### Fixed

- The configuration setting `tiled_admins` did not work in practice. If a user
  in the list was already an admin (such as, after a server restart) an error
  was raised on startup.
- The table creation statements for PostgreSQL were not committed. (This may
  have been a regression due to a change in SQLAlchemy defaults.)
- Tolerate HTTP responses that are missing a `x-tiled-request-id` header, such
  as when a proxy server responds with an error.
- Use `httpx` status code sentinels (instead of `starlette` ones) for typing
  client-side status codes.

### Changed

- Removed upper bound version pin on `dask`.
- Switched from `blosc` to `blosc2`.
- Made client objects dask-serializable
- Added support for registering multiple Assets with a DataSource in an update


### Other

- Usage of deprecated Pydantic 2.x APIs was updated.
- Specify a `fallback-version`, `0.0.0`, to be used when the version-detection
  code cannot run.

## v0.1.0a117 (28 March 2024)

### Added

- Support for specifying the format that uploaded data will be stored in.
- Support for storing uploaded tabular data in CSV format.
- A new HTTP endpoint, `PATCH /api/v1/table/partition/{path}`
  supporting appending rows to a tabular dataset.
- A new method `DataFrameClient.append_partition`.
- Support for registering Groups and Datasets _within_ an HDF5 file
- Tiled version is logged by server at startup.

### Fixed

- Critical regression that broke `tiled serve directory ...` CLI.

### Other

 - Updated the pydantic version in the pyproject.toml. Now the allowed versions are >2.0.0 - <3.0.0 .
 - Changes to prepare for upcoming numpy 2.0 release
 - Changes to address deprecations in FastAPI<|MERGE_RESOLUTION|>--- conflicted
+++ resolved
@@ -10,13 +10,10 @@
 - `docker-compose.yml` now uses the healthcheck endpoint `/healthz`
 - In client, support specifying API key expiration time as string with
   units, like ``"7d"` or `"10m"`.
-<<<<<<< HEAD
-- Added Helm chart with deployable default configuration
-=======
 - Fix bug where access policies were not applied to child nodes during request
 - Add metadata-based access control to SimpleAccessPolicy
 - Add example test of metadata-based allowed_scopes which requires the path to the target node
->>>>>>> a875253e
+- Added Helm chart with deployable default configuration
 
 ### Fixed
 
