--- conflicted
+++ resolved
@@ -7,16 +7,12 @@
 
 ### Added
 
-<<<<<<< HEAD
-- zarr v2 and v3 endpoints for read access
-- `data_type` and `coord_data_type` properties for sparse arrays in `COOAdapter` and `COOStructure`.
-
-### Changed
-
-- The logic of hierarchical organization of the Nodes table in Catalog: use the concept
-  of Closure Table to track ancestors and descendands of the nodes.
-=======
->>>>>>> 3d4575fa
+- Endpoints for (read) data access with zarr v2 and v3 protocols.
+- `data_type` and `coord_data_type` properties for sparse arrays in `COOAdapter`
+  and `COOStructure`.
+
+### Changed
+
 - Refactored internal server function ``get_root_tree()`` to not use FastAPI
   dependencies injection
 - The logic of hierarchical organization of the Nodes table in Catalog: use the concept
