--- conflicted
+++ resolved
@@ -12,6 +12,7 @@
   have been removed. These were used internally by the server and should
   not affect user code.
 - Publish Container image and Helm chart only during a tagged release.
+- Enable and document remote debugging with Helm
 
 ## v0.1.0-b17 (2024-01-29)
 
@@ -45,10 +46,6 @@
   mode in the `AboutAuthenticationProvider` schema to be `internal`|`external`.
   Python clients older than v0.1.0b17 will be sent `password` for back-compat.
 - Improved type hinting and efficiency of caching singleton values
-<<<<<<< HEAD
-- Enable and document remote debugging with Helm
-=======
->>>>>>> 1c0a40a4
 
 ## v0.1.0-b16 (2024-01-23)
 
