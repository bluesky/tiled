<!-- Add the recent changes in the code under the relevant category.
Write the date in place of the "Unreleased" in the case a new version is released. -->

# Changelog

<<<<<<< HEAD
## v0.1.0b9 (Unreleased)

### Added

- `dtype` property for sparse arrays in `COOAdapter` and `COOStructure`.
=======
## Unreleased

### Added

- Added support for explicit units in numpy datetime64 dtypes.
>>>>>>> 66eabcf3

## v0.1.0b8 (2024-09-06)

### Fixed

- Compatibility with a change in Starlette v0.38.0

## v0.1.0b7 (2024-08-20)

### Added

- Add method to `TableAdapter` which accepts a Python dictionary.
- Added an `Arrow` adapter which supports reading/writing arrow tables via `RecordBatchFileReader`/`RecordBatchFileWriter`.

### Changed

- Make `tiled.client` accept a Python dictionary when fed to `write_dataframe()`.
- The `generated_minimal` example no longer requires pandas and instead uses a Python dict.
- Remove unused pytest-warning ignores from `test_writing.py`.
- Rename argument in `hdf5_lookup` function from `path` to `dataset` to reflect change in `ophyd_async`

## v0.1.0b6 (2024-07-17)

### Added

- A `/healthz` endpoint, for use by orchestration infrastructure

### Fixed

- A bug in `Context.__getstate__` caused picking to fail if applied twice.

## v0.1.0b5 (2024-06-27)

### Added
- Support partial download of an asset using the
  [HTTP `Range` Header](https://developer.mozilla.org/en-US/docs/Web/HTTP/Headers/Range).

### Fixed
- When authenticated as a Service Principal, display the SP's uuid in
  the client Context repr.
- The dependency `json-merge-patch`, introduced in v0.1.0b4, was missing from
  some pip selectors.

## v0.1.0b4 (2024-06-18)

### Changed

- Minor implementation changes were necessary to make Tiled compatible with
  Numpy 2.0.
- For improved security, the server-side array slicing function has been
  refactored to avoid using `eval()`. To be clear: there were no known
  exploitable vulnerabilities in the `eval()` approach. The input was validated
  against a regular expression before being passed to `eval()`. However,
  avoiding `eval()` altogether is better practice for defense-in-depth against
  potential code injection attacks due to current or future bugs in Tiled or
  its upstream dependencies.

## v0.1.0b3 (2024-06-04)

### Added

- Added a new HTTP endpoint, `PATCH /api/v1/metadata/{path}` supporting modifying
  existing metadata using a `application/json-patch+json` or a
  `application/merge-patch+json` patch.
- Added client-side methods for replacing, updating (similar to `dict.update()`),
  and patching metadata.

### Fixed

- Fixed regression introduced in the previous release (v0.1.0b1) where exceptions
  raised in the server sent _no_ response instead of properly sending a 500
  response. (This presents in the client as, "Server disconnected without
  sending a response.") A test now protects against this class of regression.

## v0.1.0b2 (2024-05-28)

### Changed

- Customized default logging configuration to include correlation ID and username
  of authenticated user.
- Added `--log-timestamps` CLI flag to `tiled serve ...` to opt in to including
  timestamp prefix in log messages.

## v0.1.0b1 (2024-05-25)

### Added
- Support for `FullText` search on SQLite-backed catalogs

### Fixed

- Updated `BaseClient.formats` to use the `dict` structure for specs.
- The `tiled serve directory --watch` function was not compatible with recent `anyio`

## v0.1.0a122 (23 May 2024)

### Fixed

- A dependency on `fastapi` was introduced in `tiled.adapters`. This has been
  removed.

## v0.1.0a121 (21 May 2024)

### Added

- The `tiled serve ...` CLI commands now accept a `--log-config` option,
  pointing to a custom uvicorn logging configuration file. An example
  file was added to the repository root, `example_log_config.yml`.
- Added `tiled.adapters.protocols` which will provide possibility for user to
  implement their custom adapters in a way that satisfies mypy.
- Added `tiled.client.smoke` with a utility for walking a node and ensuring
  that the data in it can be read.
- Added `tiled.client.sync` with a utility for copying nodes between two
  Tiled instances.
- Show authentication state in `Context` repr.

### Changed

- SQLite-backed catalogs now employ connection pooling. This results in a
  significant speed-up and avoids frequently re-opening the SQLite file.
- Metadata returned from the use of the `select_metadata` is now a one-item
  dictionary with 'selected' as the key, to match default type/behavior.
- The method `BaseClient.data_sources()` returns dataclass objects instead of
  raw dict objects.
- `tiled.client.sync` has conflict handling, with initial options of 'error'
  (default), 'warn', and 'skip'

### Fixed

- Propagate setting `include_data_sources` into child nodes.
- Populate attributes in member data variables and coordinates of xarray Datasets.
- Update dependencies.
- Fix behavior of queries `In` and `NotIn` when passed an empty list of values.

## v0.1.0a120 (25 April 2024)

### Fixed

- The `content-encoding` `blosc` was recently upgraded from Blosc to Blosc2.
  The `content-encoding` has been renamed to `blosc2` to avoid version
  confusion between different versions of Tiled servers and clients.

## v0.1.0a119 (24 April 2024)

### Fixed

- Metric-reporting had an error when `compress` timing was recorded but
  `content-encoding` header was unset.

## v0.1.0a118 (23 April 2024)

### Added

- Python 3.12 support
- Added `tiled.adapters.resource_cache` for caching file handles between
  requests.

### Removed

- Removed object cache from the codebase. If `object_cache` is included in
  the server configuration file, a warning is raised that this configuration
  has no effected.

### Fixed

- The configuration setting `tiled_admins` did not work in practice. If a user
  in the list was already an admin (such as, after a server restart) an error
  was raised on startup.
- The table creation statements for PostgreSQL were not committed. (This may
  have been a regression due to a change in SQLAlchemy defaults.)
- Tolerate HTTP responses that are missing a `x-tiled-request-id` header, such
  as when a proxy server responds with an error.
- Use `httpx` status code sentinels (instead of `starlette` ones) for typing
  client-side status codes.

### Changed

- Removed upper bound version pin on `dask`.
- Switched from `blosc` to `blosc2`.
- Made client objects dask-serializable
- Added support for registering multiple Assets with a DataSource in an update


### Other

- Usage of deprecated Pydantic 2.x APIs was updated.
- Specify a `fallback-version`, `0.0.0`, to be used when the version-detection
  code cannot run.

## v0.1.0a117 (28 March 2024)

### Added

- Support for specifying the format that uploaded data will be stored in.
- Support for storing uploaded tabular data in CSV format.
- A new HTTP endpoint, `PATCH /api/v1/table/partition/{path}`
  supporting appending rows to a tabular dataset.
- A new method `DataFrameClient.append_partition`.
- Support for registering Groups and Datasets _within_ an HDF5 file
- Tiled version is logged by server at startup.

### Fixed

- Critical regression that broke `tiled serve directory ...` CLI.

### Other

 - Updated the pydantic version in the pyproject.toml. Now the allowed versions are >2.0.0 - <3.0.0 .
 - Changes to prepare for upcoming numpy 2.0 release
 - Changes to address deprecations in FastAPI<|MERGE_RESOLUTION|>--- conflicted
+++ resolved
@@ -3,19 +3,13 @@
 
 # Changelog
 
-<<<<<<< HEAD
-## v0.1.0b9 (Unreleased)
-
-### Added
-
+
+## Unreleased
+
+### Added
+
+- Added support for explicit units in numpy datetime64 dtypes.
 - `dtype` property for sparse arrays in `COOAdapter` and `COOStructure`.
-=======
-## Unreleased
-
-### Added
-
-- Added support for explicit units in numpy datetime64 dtypes.
->>>>>>> 66eabcf3
 
 ## v0.1.0b8 (2024-09-06)
 
