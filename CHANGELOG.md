<!-- Add the recent changes in the code under the relevant category.
Write the date in place of the "Unreleased" in the case a new version is released. -->

# Changelog

<<<<<<< HEAD
## v0.1.0-b35 (Unreleased)

### Changed

- Optimized the calculation of an approximate length of containers.

=======
## Unreleased

### Added

- The project ships with a pixi manifest (`pixi.toml`).
>>>>>>> 2ce3131f

## v0.1.0-b34 (2025-08-14)

### Fixed

- In the previous release, v0.1.0-b32, a catalog database migration script (for
  closure tables) ran successfully on some databases but on others it could
  fail. As designed, the failure mode was a clean rollback, leaving the
  database correct but unchanged. This release repairs the migration script; it
  should be re-run on any databases that could not be upgraded with the previous
  release.


## v0.1.0-b33 (2025-08-13)

_This release requires a database migration of the catalog database._

```none
tiled catalog upgrade-database [postgresql://.. | sqlite:///...]
```

### Added

- Endpoints for (read) data access with zarr v2 and v3 protocols.
- `data_type` and `coord_data_type` properties for sparse arrays in `COOAdapter`
  and `COOStructure`.

### Changed

- Refactored internal server function ``get_root_tree()`` to not use FastAPI
  dependencies injection
- The logic of hierarchical organization of the Nodes table in Catalog: use the concept
  of Closure Table to track ancestors and descendands of the nodes.
- Shorter string representation of chunks in `ArrayClient`.
- Refactored internal Zarr version detection
- For compatibility with older clients, do not require metadata updates to include
  an `access_blob` in the body of the request.

### Fixed

- Uniform array columns read from Postgres/DuckDB are now aggregated to an
  NDArray (e.g. scanned `waveform` PVs)
- Support for deleting separate nodes and contents of containers in client API.
- The database migration in v0.1.0-b27 was incomplete, and missed an update to
  the `revisions` table necessary to make metadata updates work correctly.
  This is resolved by an additional database migration.
- Correct indentation of authenticator args field in the service config schema
  and ensure it correctly validates configurations.


## v0.1.0-b32 (2025-08-04)

This release is identical to the previous one; it was made to fix our
continuous deployment processes.


## v0.1.0-b31 (2025-08-01)

### Added

- Pooling of ADBC connections to storage databases.
- An index on the `node_id` column of the `data_sources` table.

### Fixed

- Make devcontainer work out of box to run e.g. tiled serve demo
- Tests were missing assertions to verify expected outcomes
- Combining multiple hdf5 files containing scalar values by HDF5Adapter.
- Make principal type hints consistent in router
- Typehinted database access methods
- Explicit type conversion in SQL adapter when appending to an existing table.


## v0.1.0-b30 (2025-07-18)

### Changed

- Refactored internal server function ``get_entry()`` to not use the FastAPI
  dependencies injection
- Updated front-end dependencies, and updated node version used for building
  front-end.

### Fixed

- Restored authentication check for API key
- Updated usage for change in Zarr 3.x API.
- Improved error message if config location is non-file


## v0.1.0-b29 (2025-06-06)

### Added

- It is now possible to explicitly control the page size used for fetching
  batches of metadata, e.g. `client.values().page_size(N)`.
- Writable tabular SQL storage in SimpleTiledServer.
- The `pyproject.toml` now includes integration with [pixi](https://pixi.sh/).

### Fixed

- An auth bug that prevented a user to create a table with empty access_tags.
- When accessing a small number of results, the page size is set appropriately
  to avoid needlessly downloading additional results.
- The `tiled serve config ...` CLI command silently ignored `--port 0` and
  used the default port (`8000`).

## v0.1.0-b28 (2025-05-21)

### Changed

- Accept (allowed) special characters in SQL column names, e.g. "-".
- The large `TagBasedAccessPolicy` class introduced in the previous release
  was refactored into separate objects.

## 0.1.0-b27 (2025-05-08)

_This release requires a database migration of the catalog database._

```none
tiled catalog upgrade-database [postgresql://.. | sqlite:///...]
```

### Added

- New access policy `TagBasedAccessPolicy` which introduces more robust
  authorization based on the concept of tagging. When this policy is used,
  access to data is controlled by the node's `access_blob` (i.e the tags applied
  to that node).
- Added new `access_blob` column to catalog database, in support of the new
  authorization. This blob typically contains one of: resource owner (creator),
  or a list of access tags.
- Added new filter type `AccessBlobFilter` which filters nodes based upon their
  `access_blob` contents. In support of the new authorization.

### Changed
- Tiled now accepts a single `access_control` configuraton for the entire
  server, only. Access policies are now a server-wide singleton used for
  all access requests. Access control can no longer be specified on
  individual trees.
- Removed `path_parts` arg from access policy signatures and related.
- Effective scopes for the principal (from authN) are now threaded into
  access policies and related.
- Removed `access_policy` from `MapAdapter` and `CatalogAdapter`; accesss policies
  are now set server-wide only.

## 0.1.0-b26 (2025-05-07)

### Added

- New query parameter `drop_revision` on endpoints `PUT /metadata/{path}`
  and `PATCH /metadata/{path}`. If set to true, the version replaced by
  the update is _not_ saved as a revision. This is exposed in the Python
  client via a new keyword-only argument `drop_revision` in
  `update_metadata`, `patch_metadata`, and `replace_metadata`.

### Fixed

- A critical bug in the `mount_node` feature introduced in the
  previous release prohibited the server from starting when
  `mount_node` was used with a PostgreSQL database.
- Accept (allowed) special characters in SQL column names, e.g. "-".

## 0.1.0-b25 (2025-05-06)

### Added

- New optional parameter to catalog configuration, `mount_node`
  enables mounting different sub-trees of one catalog database
  at different prefixes. This is an advanced feature to facilitate
  migration from many catalogs to one. See
  `tiled/_tests/test_mount_node.py` for usage.

## 0.1.0-b24 (2025-05-06)

### Added

- Support for reading numpy's on-disk format, `.npy` files.

### Changed

- In server configuration, `writable_storage` now takes a list of URIs,
  given in order of decreasing priority.
- Adapters should implement a `supported_storage` attribute, as specified
  in `tiled.adapters.protocols.BaseAdapter`. This is optional, for
  backward-compatiblity with existing Adapters, which are assumed to
  use file-based storage.

### Fixed

- When using SQL-backed storage and file-backed storage, Tiled treated SQLite
  or DuckDB files as if they were directories of readable files, and
  included them superfluously in a check on whether assets were situated
  in a readable area.
- Update data_sources in the client after receiving a response from the server.
  Removed the (unused) `data_source` parameter from the `PUT /data_source/`
  endpoint; the id of the updated data source must be included in the structure
  within the body of the request.

## 0.1.0-b23 (2025-04-24)

### Added

- New query type `Like` enables partial string match using SQL `LIKE`
  condition.

### Changed

- Exposed `Session.state` information from database to enhance custom access
  control developments.

## 0.1.0-b22 (2025-04-21)

### Added

- Tiled now retries HTTP requests that fail due to server-side (`5XX`) or
  connection-level problems.
- Support for `async` streaming serializers (exporters)

### Changed

- Iteration over a `Composite` client yields its (flattened) keys, not its
  internal parts. This makes `__iter__` and `__getitem__` consistent.

## 0.1.0-b21 (2025-04-15)

### Added

- `Composite` structure family to enable direct access to table columns in a single namespace.
- Added a `parent` property to BaseClass that returns a client pointing to the parent node
- New CLI flag `tiled --version` shows the current version and exits.

### Changed

- Adjust arguments of `print_admin_api_key_if_generated` and rename `print_server_info`
- Allow `SQLAdapter.append_partition` to accept `pyarrow.Table` as its argument
- Fix streaming serialization of tables keeping the dtypes of individual columns

### Maintenance

- Extract API key handling
- Extract scope fetching and checking
- Refactor router construction
- Adjust environment loading
  - This is a breaking change if setting `TILED_SERVER_SECRET_KEYS` or
    `TILED_ALLOW_ORIGINS`. `TILED_SERVER_SECRET_KEYS` is now
    `TILED_SECRET_KEYS` and these fields now require passing a json
    list e.g. ``TILED_SECRET_KEYS='["one", "two"]'``
- More type hinting
- Refactor authentication router construction
- Set minimum version of FastAPI required.

## 0.1.0-b20 (2025-03-07)

### Added

- `tiled.server.SimpleTiledServer` can be used for tutorials or development.
  It launches a tiled server on a background thread with basic security.

### Changed

- Added an hdf5plugin import to handle reading lzf-compressed data from Dectris Eiger HDF5 files.
- Removed no-op `?include_data_sources=false` (which is the default) from some
  requests issued by the Python client.
- Added a try-except statement to gracefully skip over broken external links in HDF5 files.

### Maintenance

- Remove a redundant dependency declaration.

## 0.1.0-b19 (2025-02-19)

### Maintenance

- Run authentication tests againts PostgreSQL as well as SQLite.
- Tighten up handling of `time_created` and `time_updated` in authentication
  database.
- New authentication database migration fixes error in migration in previous release.

## 0.1.0-b18 (2025-02-18)

### Added

- Added `SQLAdapter` which can save and interact with table structured data in
  `sqlite` , `postgresql` and `duckdb` databases using `arrow-adbc` API calls.
- Coverage status shows the missing uncovered lines now.
- Added few more tests to `SQLAdapter`.

### Changed

- Removed pydantic-based definitions of structures, which had duplicated
  the dataclass-based defintions in order to work around a pydantic bug
  which has since been resolved. All modules named `tiled.server.pydantic_*`
  have been removed. These were used internally by the server and should
  not affect user code.
- Publish Container image and Helm chart only during a tagged release.
- Stop warning when `data_sources()` are fetched after the item was already
  fetched. (Too noisy.)
- In Tiled's authentication database, when PostgreSQL is used, all datetimes
  are stored explicitly localized to UTC. This requires a database migration
  to update existing rows.

## 0.1.0-b17 (2025-01-29)

### Changed

- Refactor and standardize Adapter API: implement from_uris and from_catalog
  classmethods for instantiation from files and registered Tiled nodes, respectively.
- Refactor CSVAdapter to allow pd.read_csv kwargs
- Removed `tiled.adapters.zarr.read_zarr` utility function.
- Server declares authentication provider modes are `external` or `internal`. The
  latter was renamed from `password`. Client accepts either `internal` or `password`
  for backward-compatibility with older servers.
- Make context switch to HTTPS URI, if available, upon creation

### Added

- Added `.get` methods on TableAdapter and ParquetDatasetAdapter
- Ability to read string-valued columns of data frames as arrays

### Fixed

- Do not attempt to use auth tokens if the server declares no authentication
  providers.
- Prevent "incognito mode" (remember_me=False) from failing after a previous
  login session has since been logged out (no token files)

### Maintenance

- Make dependencies shared by client and server into core dependencies.
- Use schemas for describing server configuration on the client side too.
- Refactored Authentication providers to make use of inheritance, adjusted
  mode in the `AboutAuthenticationProvider` schema to be `internal`|`external`.
  Python clients older than v0.1.0b17 will be sent `password` for back-compat.
- Improved type hinting and efficiency of caching singleton values

## 0.1.0-b16 (2025-01-23)

### Maintenance

- Update GitHub Actions `upload-artifact` and `download-artifact`.

## 0.1.0-b15 (2025-01-23)

### Maintenance

- Adjust for backward-incompatible change in dependency Starlette 0.45.0.

## 0.1.0-b14 (2025-01-21)

### Changed

- Updated OIDC Authenticator configuration to expect `well_known_uri` and
  `audience` and to no longer expect `token_uri`, `authorization_endpoint` and
  `public_keys`, which can be fetched at initialization (server startup) time.
  See examples `example_configs/orcid_auth.yml`,
  `example_configs/google_auth.yml`, and `example_configs/simple_oidc`.

### Maintenance

- Addressed DeprecationWarnings from Python and dependencies
- Update AccessPolicy Docs to match new filter arguments
- Refactored intialization of dask DataFrame to be compatible with dask 2025.1

## v0.1.0-b13 (2025-01-09)

### Added

- `docker-compose.yml` now uses the healthcheck endpoint `/healthz`
- In client, support specifying API key expiration time as string with
  units, like ``"7d"` or `"10m"`.
- Fix bug where access policies were not applied to child nodes during request
- Add metadata-based access control to SimpleAccessPolicy
- Add example test of metadata-based allowed_scopes which requires the path to the target node
- Added Helm chart with deployable default configuration

### Fixed

- Bug in Python client resulted in error when accessing data sources on a
  just-created object.
- Fix bug where access policies were not applied to child nodes during request

### Changed

- The argument `prompt_for_reauthentication` is now ignored and warns.
  Tiled will never prompt for reauthentication after the client is constructed;
  if a session expires or is revoked, it will raise `CannotRefreshAuthentication`.
- The arguments `username` and `password` have been removed from the client
  constructor functions. Tiled will always prompt for these interactively.
  See the Authentication How-to Guide for more information, including on
  how applications built on Tiled can customize this.
- The argument `remember_me` has been added to the client constructor
  functions and to `Context.authenticate` and its alias `Context.login`.
  This can be used to clear and avoid storing any tokens related to
  the session.
- Change access policy API to be async for filters and allowed_scopes
- Pinned zarr to `<3` because Zarr 3 is still working on adding support for
  certain features that we rely on from Zarr 2.


## v0.1.0b12 (2024-12-09)

### Added

- Add HTTP endpoint `PATCH /array/full/{path}` to enable updating and
  optionally _extending_ an existing array.
- Add associated Python client method `ArrayClient.patch`.
- Hook to authentication prompt to make password login available without TTY.

### Fixed

- Fix curl and httpie installation in docker image.
- Minor fix to api key docs to reflect correct CLI usage.
- Fix the construction of urls by passing query parameters as kwargs,
  adapting to a behavior change in httpx v0.28.0.

### Changed

- Switch from appdirs to platformdirs.

## v0.1.0b11 (2024-11-14)

### Added

- Add adapters for reading back assets with the image/jpeg and
  multipart/related;type=image/jpeg mimetypes.
- Automatic reshaping of tiff data by the adapter to account for
  extra/missing singleton dimension
- Add a check for the `openpyxcl` module when importing excel serializer.

### Changed

- Drop support for Python 3.8, which is reached end of life
  upstream on 7 October 2024.
- Do not require SQL database URIs to specify a "driver" (Python
  library to be used for connecting).

### Fixed

- A regression in the container broke support for `tiled register ...` and
  `tiled serve directory ...`. When these became client-side operations, the
  container needed to add the client-side dependencies to support them.

## v0.1.0b10 (2024-10-11)

- Add kwarg to client logout to auto-clear default identity.
- Do not automatically enter username if default identity is used.
- Add API route and Python client method enabling admins to
  reokve API keys belonging to any user or service.

## v0.1.0b9 (2024-09-19)

### Added

- Added support for explicit units in numpy datetime64 dtypes.

### Fixed

- Follow-up fix to compatibility with Starlette v0.38.0
- Adapt to change in dask public API in dask 2024.9.0.

## v0.1.0b8 (2024-09-06)

### Fixed

- Compatibility with a change in Starlette v0.38.0

## v0.1.0b7 (2024-08-20)

### Added

- Add method to `TableAdapter` which accepts a Python dictionary.
- Added an `Arrow` adapter which supports reading/writing arrow tables via `RecordBatchFileReader`/`RecordBatchFileWriter`.

### Changed

- Make `tiled.client` accept a Python dictionary when fed to `write_dataframe()`.
- The `generated_minimal` example no longer requires pandas and instead uses a Python dict.
- Remove unused pytest-warning ignores from `test_writing.py`.
- Rename argument in `hdf5_lookup` function from `path` to `dataset` to reflect change in `ophyd_async`

## v0.1.0b6 (2024-07-17)

### Added

- A `/healthz` endpoint, for use by orchestration infrastructure

### Fixed

- A bug in `Context.__getstate__` caused picking to fail if applied twice.

## v0.1.0b5 (2024-06-27)

### Added
- Support partial download of an asset using the
  [HTTP `Range` Header](https://developer.mozilla.org/en-US/docs/Web/HTTP/Headers/Range).

### Fixed
- When authenticated as a Service Principal, display the SP's uuid in
  the client Context repr.
- The dependency `json-merge-patch`, introduced in v0.1.0b4, was missing from
  some pip selectors.

## v0.1.0b4 (2024-06-18)

### Changed

- Minor implementation changes were necessary to make Tiled compatible with
  Numpy 2.0.
- For improved security, the server-side array slicing function has been
  refactored to avoid using `eval()`. To be clear: there were no known
  exploitable vulnerabilities in the `eval()` approach. The input was validated
  against a regular expression before being passed to `eval()`. However,
  avoiding `eval()` altogether is better practice for defense-in-depth against
  potential code injection attacks due to current or future bugs in Tiled or
  its upstream dependencies.

## v0.1.0b3 (2024-06-04)

### Added

- Added a new HTTP endpoint, `PATCH /api/v1/metadata/{path}` supporting modifying
  existing metadata using a `application/json-patch+json` or a
  `application/merge-patch+json` patch.
- Added client-side methods for replacing, updating (similar to `dict.update()`),
  and patching metadata.

### Fixed

- Fixed regression introduced in the previous release (v0.1.0b1) where exceptions
  raised in the server sent _no_ response instead of properly sending a 500
  response. (This presents in the client as, "Server disconnected without
  sending a response.") A test now protects against this class of regression.

## v0.1.0b2 (2024-05-28)

### Changed

- Customized default logging configuration to include correlation ID and username
  of authenticated user.
- Added `--log-timestamps` CLI flag to `tiled serve ...` to opt in to including
  timestamp prefix in log messages.

## v0.1.0b1 (2024-05-25)

### Added
- Support for `FullText` search on SQLite-backed catalogs

### Fixed

- Updated `BaseClient.formats` to use the `dict` structure for specs.
- The `tiled serve directory --watch` function was not compatible with recent `anyio`

## v0.1.0a122 (23 May 2024)

### Fixed

- A dependency on `fastapi` was introduced in `tiled.adapters`. This has been
  removed.

## v0.1.0a121 (21 May 2024)

### Added

- The `tiled serve ...` CLI commands now accept a `--log-config` option,
  pointing to a custom uvicorn logging configuration file. An example
  file was added to the repository root, `example_log_config.yml`.
- Added `tiled.adapters.protocols` which will provide possibility for user to
  implement their custom adapters in a way that satisfies mypy.
- Added `tiled.client.smoke` with a utility for walking a node and ensuring
  that the data in it can be read.
- Added `tiled.client.sync` with a utility for copying nodes between two
  Tiled instances.
- Show authentication state in `Context` repr.

### Changed

- SQLite-backed catalogs now employ connection pooling. This results in a
  significant speed-up and avoids frequently re-opening the SQLite file.
- Metadata returned from the use of the `select_metadata` is now a one-item
  dictionary with 'selected' as the key, to match default type/behavior.
- The method `BaseClient.data_sources()` returns dataclass objects instead of
  raw dict objects.
- `tiled.client.sync` has conflict handling, with initial options of 'error'
  (default), 'warn', and 'skip'

### Fixed

- Propagate setting `include_data_sources` into child nodes.
- Populate attributes in member data variables and coordinates of xarray Datasets.
- Update dependencies.
- Fix behavior of queries `In` and `NotIn` when passed an empty list of values.

## v0.1.0a120 (25 April 2024)

### Fixed

- The `content-encoding` `blosc` was recently upgraded from Blosc to Blosc2.
  The `content-encoding` has been renamed to `blosc2` to avoid version
  confusion between different versions of Tiled servers and clients.

## v0.1.0a119 (24 April 2024)

### Fixed

- Metric-reporting had an error when `compress` timing was recorded but
  `content-encoding` header was unset.

## v0.1.0a118 (23 April 2024)

### Added

- Python 3.12 support
- Added `tiled.adapters.resource_cache` for caching file handles between
  requests.

### Removed

- Removed object cache from the codebase. If `object_cache` is included in
  the server configuration file, a warning is raised that this configuration
  has no effected.

### Fixed

- The configuration setting `tiled_admins` did not work in practice. If a user
  in the list was already an admin (such as, after a server restart) an error
  was raised on startup.
- The table creation statements for PostgreSQL were not committed. (This may
  have been a regression due to a change in SQLAlchemy defaults.)
- Tolerate HTTP responses that are missing a `x-tiled-request-id` header, such
  as when a proxy server responds with an error.
- Use `httpx` status code sentinels (instead of `starlette` ones) for typing
  client-side status codes.

### Changed

- Removed upper bound version pin on `dask`.
- Switched from `blosc` to `blosc2`.
- Made client objects dask-serializable
- Added support for registering multiple Assets with a DataSource in an update


### Other

- Usage of deprecated Pydantic 2.x APIs was updated.
- Specify a `fallback-version`, `0.0.0`, to be used when the version-detection
  code cannot run.

## v0.1.0a117 (28 March 2024)

### Added

- Support for specifying the format that uploaded data will be stored in.
- Support for storing uploaded tabular data in CSV format.
- A new HTTP endpoint, `PATCH /api/v1/table/partition/{path}`
  supporting appending rows to a tabular dataset.
- A new method `DataFrameClient.append_partition`.
- Support for registering Groups and Datasets _within_ an HDF5 file
- Tiled version is logged by server at startup.

### Fixed

- Critical regression that broke `tiled serve directory ...` CLI.

### Other

 - Updated the pydantic version in the pyproject.toml. Now the allowed versions are >2.0.0 - <3.0.0 .
 - Changes to prepare for upcoming numpy 2.0 release
 - Changes to address deprecations in FastAPI<|MERGE_RESOLUTION|>--- conflicted
+++ resolved
@@ -3,20 +3,17 @@
 
 # Changelog
 
-<<<<<<< HEAD
+
 ## v0.1.0-b35 (Unreleased)
 
 ### Changed
 
 - Optimized the calculation of an approximate length of containers.
 
-=======
-## Unreleased
-
 ### Added
 
 - The project ships with a pixi manifest (`pixi.toml`).
->>>>>>> 2ce3131f
+
 
 ## v0.1.0-b34 (2025-08-14)
 
