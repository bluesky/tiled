<!-- Add the recent changes in the code under the relevant category.
Write the date in place of the "Unreleased" in the case a new version is released. -->

# Changelog


## v0.1.0-b31 (Unreleased)

### Fixed

- Tests were missing assertions to verify expected outcomes
<<<<<<< HEAD
- Combining multiple hdf5 files containing scalar values by HDF5Adapter.
=======
- Make principal type hints consistent in router
- Typehinted database access methods
>>>>>>> 406ea84e

## v0.1.0-b30 (2025-07-18)

### Changed

- Refactored internal server function ``get_entry()`` to not use the FastAPI
  dependencies injection
- Updated front-end dependencies, and updated node version used for building
  front-end.

### Fixed

- Restored authentication check for API key
- Updated usage for change in Zarr 3.x API.
- Improved error message if config location is non-file

## v0.1.0-b29 (2025-06-06)

### Added

- It is now possible to explicitly control the page size used for fetching
  batches of metadata, e.g. `client.values().page_size(N)`.
- Writable tabular SQL storage in SimpleTiledServer.
- The `pyproject.toml` now includes integration with [pixi](https://pixi.sh/).

### Fixed

- An auth bug that prevented a user to create a table with empty access_tags.
- When accessing a small number of results, the page size is set appropriately
  to avoid needlessly downloading additional results.
- The `tiled serve config ...` CLI command silently ignored `--port 0` and
  used the default port (`8000`).

## v0.1.0-b28 (2025-05-21)

### Changed

- Accept (allowed) special characters in SQL column names, e.g. "-".
- The large `TagBasedAccessPolicy` class introduced in the previous release
  was refactored into separate objects.

## 0.1.0-b27 (2025-05-08)

_This release requires a database migration of the catalog database._

```none
tiled catalog upgrade-database [postgresql://.. | sqlite:///...]
```

### Added

- New access policy `TagBasedAccessPolicy` which introduces more robust
  authorization based on the concept of tagging. When this policy is used,
  access to data is controlled by the node's `access_blob` (i.e the tags applied
  to that node).
- Added new `access_blob` column to catalog database, in support of the new
  authorization. This blob typically contains one of: resource owner (creator),
  or a list of access tags.
- Added new filter type `AccessBlobFilter` which filters nodes based upon their
  `access_blob` contents. In support of the new authorization.

### Changed
- Tiled now accepts a single `access_control` configuraton for the entire
  server, only. Access policies are now a server-wide singleton used for
  all access requests. Access control can no longer be specified on
  individual trees.
- Removed `path_parts` arg from access policy signatures and related.
- Effective scopes for the principal (from authN) are now threaded into
  access policies and related.
- Removed `access_policy` from `MapAdapter` and `CatalogAdapter`; accesss policies
  are now set server-wide only.

## 0.1.0-b26 (2025-05-07)

### Added

- New query parameter `drop_revision` on endpoints `PUT /metadata/{path}`
  and `PATCH /metadata/{path}`. If set to true, the version replaced by
  the update is _not_ saved as a revision. This is exposed in the Python
  client via a new keyword-only argument `drop_revision` in
  `update_metadata`, `patch_metadata`, and `replace_metadata`.

### Fixed

- A critical bug in the `mount_node` feature introduced in the
  previous release prohibited the server from starting when
  `mount_node` was used with a PostgreSQL database.
- Accept (allowed) special characters in SQL column names, e.g. "-".

## 0.1.0-b25 (2025-05-06)

### Added

- New optional parameter to catalog configuration, `mount_node`
  enables mounting different sub-trees of one catalog database
  at different prefixes. This is an advanced feature to facilitate
  migration from many catalogs to one. See
  `tiled/_tests/test_mount_node.py` for usage.

## 0.1.0-b24 (2025-05-06)

### Added

- Support for reading numpy's on-disk format, `.npy` files.

### Changed

- In server configuration, `writable_storage` now takes a list of URIs,
  given in order of decreasing priority.
- Adapters should implement a `supported_storage` attribute, as specified
  in `tiled.adapters.protocols.BaseAdapter`. This is optional, for
  backward-compatiblity with existing Adapters, which are assumed to
  use file-based storage.

### Fixed

- When using SQL-backed storage and file-backed storage, Tiled treated SQLite
  or DuckDB files as if they were directories of readable files, and
  included them superfluously in a check on whether assets were situated
  in a readable area.
- Update data_sources in the client after receiving a response from the server.
  Removed the (unused) `data_source` parameter from the `PUT /data_source/`
  endpoint; the id of the updated data source must be included in the structure
  within the body of the request.

## 0.1.0-b23 (2025-04-24)

### Added

- New query type `Like` enables partial string match using SQL `LIKE`
  condition.

### Changed

- Exposed `Session.state` information from database to enhance custom access
  control developments.

## 0.1.0-b22 (2025-04-21)

### Added

- Tiled now retries HTTP requests that fail due to server-side (`5XX`) or
  connection-level problems.
- Support for `async` streaming serializers (exporters)

### Changed

- Iteration over a `Composite` client yields its (flattened) keys, not its
  internal parts. This makes `__iter__` and `__getitem__` consistent.

## 0.1.0-b21 (2025-04-15)

### Added

- `Composite` structure family to enable direct access to table columns in a single namespace.
- Added a `parent` property to BaseClass that returns a client pointing to the parent node
- New CLI flag `tiled --version` shows the current version and exits.

### Changed

- Adjust arguments of `print_admin_api_key_if_generated` and rename `print_server_info`
- Allow `SQLAdapter.append_partition` to accept `pyarrow.Table` as its argument
- Fix streaming serialization of tables keeping the dtypes of individual columns

### Maintenance

- Extract API key handling
- Extract scope fetching and checking
- Refactor router construction
- Adjust environment loading
  - This is a breaking change if setting `TILED_SERVER_SECRET_KEYS` or
    `TILED_ALLOW_ORIGINS`. `TILED_SERVER_SECRET_KEYS` is now
    `TILED_SECRET_KEYS` and these fields now require passing a json
    list e.g. ``TILED_SECRET_KEYS='["one", "two"]'``
- More type hinting
- Refactor authentication router construction
- Set minimum version of FastAPI required.

## 0.1.0-b20 (2025-03-07)

### Added

- `tiled.server.SimpleTiledServer` can be used for tutorials or development.
  It launches a tiled server on a background thread with basic security.

### Changed

- Added an hdf5plugin import to handle reading lzf-compressed data from Dectris Eiger HDF5 files.
- Removed no-op `?include_data_sources=false` (which is the default) from some
  requests issued by the Python client.
- Added a try-except statement to gracefully skip over broken external links in HDF5 files.

### Maintenance

- Remove a redundant dependency declaration.

## 0.1.0-b19 (2025-02-19)

### Maintenance

- Run authentication tests againts PostgreSQL as well as SQLite.
- Tighten up handling of `time_created` and `time_updated` in authentication
  database.
- New authentication database migration fixes error in migration in previous release.

## 0.1.0-b18 (2025-02-18)

### Added

- Added `SQLAdapter` which can save and interact with table structured data in
  `sqlite` , `postgresql` and `duckdb` databases using `arrow-adbc` API calls.
- Coverage status shows the missing uncovered lines now.
- Added few more tests to `SQLAdapter`.

### Changed

- Removed pydantic-based definitions of structures, which had duplicated
  the dataclass-based defintions in order to work around a pydantic bug
  which has since been resolved. All modules named `tiled.server.pydantic_*`
  have been removed. These were used internally by the server and should
  not affect user code.
- Publish Container image and Helm chart only during a tagged release.
- Stop warning when `data_sources()` are fetched after the item was already
  fetched. (Too noisy.)
- In Tiled's authentication database, when PostgreSQL is used, all datetimes
  are stored explicitly localized to UTC. This requires a database migration
  to update existing rows.

## 0.1.0-b17 (2025-01-29)

### Changed

- Refactor and standardize Adapter API: implement from_uris and from_catalog
  classmethods for instantiation from files and registered Tiled nodes, respectively.
- Refactor CSVAdapter to allow pd.read_csv kwargs
- Removed `tiled.adapters.zarr.read_zarr` utility function.
- Server declares authentication provider modes are `external` or `internal`. The
  latter was renamed from `password`. Client accepts either `internal` or `password`
  for backward-compatibility with older servers.
- Make context switch to HTTPS URI, if available, upon creation

### Added

- Added `.get` methods on TableAdapter and ParquetDatasetAdapter
- Ability to read string-valued columns of data frames as arrays

### Fixed

- Do not attempt to use auth tokens if the server declares no authentication
  providers.
- Prevent "incognito mode" (remember_me=False) from failing after a previous
  login session has since been logged out (no token files)

### Maintenance

- Make dependencies shared by client and server into core dependencies.
- Use schemas for describing server configuration on the client side too.
- Refactored Authentication providers to make use of inheritance, adjusted
  mode in the `AboutAuthenticationProvider` schema to be `internal`|`external`.
  Python clients older than v0.1.0b17 will be sent `password` for back-compat.
- Improved type hinting and efficiency of caching singleton values

## 0.1.0-b16 (2025-01-23)

### Maintenance

- Update GitHub Actions `upload-artifact` and `download-artifact`.

## 0.1.0-b15 (2025-01-23)

### Maintenance

- Adjust for backward-incompatible change in dependency Starlette 0.45.0.

## 0.1.0-b14 (2025-01-21)

### Changed

- Updated OIDC Authenticator configuration to expect `well_known_uri` and
  `audience` and to no longer expect `token_uri`, `authorization_endpoint` and
  `public_keys`, which can be fetched at initialization (server startup) time.
  See examples `example_configs/orcid_auth.yml`,
  `example_configs/google_auth.yml`, and `example_configs/simple_oidc`.

### Maintenance

- Addressed DeprecationWarnings from Python and dependencies
- Update AccessPolicy Docs to match new filter arguments
- Refactored intialization of dask DataFrame to be compatible with dask 2025.1

## v0.1.0-b13 (2025-01-09)

### Added

- `docker-compose.yml` now uses the healthcheck endpoint `/healthz`
- In client, support specifying API key expiration time as string with
  units, like ``"7d"` or `"10m"`.
- Fix bug where access policies were not applied to child nodes during request
- Add metadata-based access control to SimpleAccessPolicy
- Add example test of metadata-based allowed_scopes which requires the path to the target node
- Added Helm chart with deployable default configuration

### Fixed

- Bug in Python client resulted in error when accessing data sources on a
  just-created object.
- Fix bug where access policies were not applied to child nodes during request

### Changed

- The argument `prompt_for_reauthentication` is now ignored and warns.
  Tiled will never prompt for reauthentication after the client is constructed;
  if a session expires or is revoked, it will raise `CannotRefreshAuthentication`.
- The arguments `username` and `password` have been removed from the client
  constructor functions. Tiled will always prompt for these interactively.
  See the Authentication How-to Guide for more information, including on
  how applications built on Tiled can customize this.
- The argument `remember_me` has been added to the client constructor
  functions and to `Context.authenticate` and its alias `Context.login`.
  This can be used to clear and avoid storing any tokens related to
  the session.
- Change access policy API to be async for filters and allowed_scopes
- Pinned zarr to `<3` because Zarr 3 is still working on adding support for
  certain features that we rely on from Zarr 2.


## v0.1.0b12 (2024-12-09)

### Added

- Add HTTP endpoint `PATCH /array/full/{path}` to enable updating and
  optionally _extending_ an existing array.
- Add associated Python client method `ArrayClient.patch`.
- Hook to authentication prompt to make password login available without TTY.

### Fixed

- Fix curl and httpie installation in docker image.
- Minor fix to api key docs to reflect correct CLI usage.
- Fix the construction of urls by passing query parameters as kwargs,
  adapting to a behavior change in httpx v0.28.0.

### Changed

- Switch from appdirs to platformdirs.

## v0.1.0b11 (2024-11-14)

### Added

- Add adapters for reading back assets with the image/jpeg and
  multipart/related;type=image/jpeg mimetypes.
- Automatic reshaping of tiff data by the adapter to account for
  extra/missing singleton dimension
- Add a check for the `openpyxcl` module when importing excel serializer.

### Changed

- Drop support for Python 3.8, which is reached end of life
  upstream on 7 October 2024.
- Do not require SQL database URIs to specify a "driver" (Python
  library to be used for connecting).

### Fixed

- A regression in the container broke support for `tiled register ...` and
  `tiled serve directory ...`. When these became client-side operations, the
  container needed to add the client-side dependencies to support them.

## v0.1.0b10 (2024-10-11)

- Add kwarg to client logout to auto-clear default identity.
- Do not automatically enter username if default identity is used.
- Add API route and Python client method enabling admins to
  reokve API keys belonging to any user or service.

## v0.1.0b9 (2024-09-19)

### Added

- Added support for explicit units in numpy datetime64 dtypes.

### Fixed

- Follow-up fix to compatibility with Starlette v0.38.0
- Adapt to change in dask public API in dask 2024.9.0.

## v0.1.0b8 (2024-09-06)

### Fixed

- Compatibility with a change in Starlette v0.38.0

## v0.1.0b7 (2024-08-20)

### Added

- Add method to `TableAdapter` which accepts a Python dictionary.
- Added an `Arrow` adapter which supports reading/writing arrow tables via `RecordBatchFileReader`/`RecordBatchFileWriter`.

### Changed

- Make `tiled.client` accept a Python dictionary when fed to `write_dataframe()`.
- The `generated_minimal` example no longer requires pandas and instead uses a Python dict.
- Remove unused pytest-warning ignores from `test_writing.py`.
- Rename argument in `hdf5_lookup` function from `path` to `dataset` to reflect change in `ophyd_async`

## v0.1.0b6 (2024-07-17)

### Added

- A `/healthz` endpoint, for use by orchestration infrastructure

### Fixed

- A bug in `Context.__getstate__` caused picking to fail if applied twice.

## v0.1.0b5 (2024-06-27)

### Added
- Support partial download of an asset using the
  [HTTP `Range` Header](https://developer.mozilla.org/en-US/docs/Web/HTTP/Headers/Range).

### Fixed
- When authenticated as a Service Principal, display the SP's uuid in
  the client Context repr.
- The dependency `json-merge-patch`, introduced in v0.1.0b4, was missing from
  some pip selectors.

## v0.1.0b4 (2024-06-18)

### Changed

- Minor implementation changes were necessary to make Tiled compatible with
  Numpy 2.0.
- For improved security, the server-side array slicing function has been
  refactored to avoid using `eval()`. To be clear: there were no known
  exploitable vulnerabilities in the `eval()` approach. The input was validated
  against a regular expression before being passed to `eval()`. However,
  avoiding `eval()` altogether is better practice for defense-in-depth against
  potential code injection attacks due to current or future bugs in Tiled or
  its upstream dependencies.

## v0.1.0b3 (2024-06-04)

### Added

- Added a new HTTP endpoint, `PATCH /api/v1/metadata/{path}` supporting modifying
  existing metadata using a `application/json-patch+json` or a
  `application/merge-patch+json` patch.
- Added client-side methods for replacing, updating (similar to `dict.update()`),
  and patching metadata.

### Fixed

- Fixed regression introduced in the previous release (v0.1.0b1) where exceptions
  raised in the server sent _no_ response instead of properly sending a 500
  response. (This presents in the client as, "Server disconnected without
  sending a response.") A test now protects against this class of regression.

## v0.1.0b2 (2024-05-28)

### Changed

- Customized default logging configuration to include correlation ID and username
  of authenticated user.
- Added `--log-timestamps` CLI flag to `tiled serve ...` to opt in to including
  timestamp prefix in log messages.

## v0.1.0b1 (2024-05-25)

### Added
- Support for `FullText` search on SQLite-backed catalogs

### Fixed

- Updated `BaseClient.formats` to use the `dict` structure for specs.
- The `tiled serve directory --watch` function was not compatible with recent `anyio`

## v0.1.0a122 (23 May 2024)

### Fixed

- A dependency on `fastapi` was introduced in `tiled.adapters`. This has been
  removed.

## v0.1.0a121 (21 May 2024)

### Added

- The `tiled serve ...` CLI commands now accept a `--log-config` option,
  pointing to a custom uvicorn logging configuration file. An example
  file was added to the repository root, `example_log_config.yml`.
- Added `tiled.adapters.protocols` which will provide possibility for user to
  implement their custom adapters in a way that satisfies mypy.
- Added `tiled.client.smoke` with a utility for walking a node and ensuring
  that the data in it can be read.
- Added `tiled.client.sync` with a utility for copying nodes between two
  Tiled instances.
- Show authentication state in `Context` repr.

### Changed

- SQLite-backed catalogs now employ connection pooling. This results in a
  significant speed-up and avoids frequently re-opening the SQLite file.
- Metadata returned from the use of the `select_metadata` is now a one-item
  dictionary with 'selected' as the key, to match default type/behavior.
- The method `BaseClient.data_sources()` returns dataclass objects instead of
  raw dict objects.
- `tiled.client.sync` has conflict handling, with initial options of 'error'
  (default), 'warn', and 'skip'

### Fixed

- Propagate setting `include_data_sources` into child nodes.
- Populate attributes in member data variables and coordinates of xarray Datasets.
- Update dependencies.
- Fix behavior of queries `In` and `NotIn` when passed an empty list of values.

## v0.1.0a120 (25 April 2024)

### Fixed

- The `content-encoding` `blosc` was recently upgraded from Blosc to Blosc2.
  The `content-encoding` has been renamed to `blosc2` to avoid version
  confusion between different versions of Tiled servers and clients.

## v0.1.0a119 (24 April 2024)

### Fixed

- Metric-reporting had an error when `compress` timing was recorded but
  `content-encoding` header was unset.

## v0.1.0a118 (23 April 2024)

### Added

- Python 3.12 support
- Added `tiled.adapters.resource_cache` for caching file handles between
  requests.

### Removed

- Removed object cache from the codebase. If `object_cache` is included in
  the server configuration file, a warning is raised that this configuration
  has no effected.

### Fixed

- The configuration setting `tiled_admins` did not work in practice. If a user
  in the list was already an admin (such as, after a server restart) an error
  was raised on startup.
- The table creation statements for PostgreSQL were not committed. (This may
  have been a regression due to a change in SQLAlchemy defaults.)
- Tolerate HTTP responses that are missing a `x-tiled-request-id` header, such
  as when a proxy server responds with an error.
- Use `httpx` status code sentinels (instead of `starlette` ones) for typing
  client-side status codes.

### Changed

- Removed upper bound version pin on `dask`.
- Switched from `blosc` to `blosc2`.
- Made client objects dask-serializable
- Added support for registering multiple Assets with a DataSource in an update


### Other

- Usage of deprecated Pydantic 2.x APIs was updated.
- Specify a `fallback-version`, `0.0.0`, to be used when the version-detection
  code cannot run.

## v0.1.0a117 (28 March 2024)

### Added

- Support for specifying the format that uploaded data will be stored in.
- Support for storing uploaded tabular data in CSV format.
- A new HTTP endpoint, `PATCH /api/v1/table/partition/{path}`
  supporting appending rows to a tabular dataset.
- A new method `DataFrameClient.append_partition`.
- Support for registering Groups and Datasets _within_ an HDF5 file
- Tiled version is logged by server at startup.

### Fixed

- Critical regression that broke `tiled serve directory ...` CLI.

### Other

 - Updated the pydantic version in the pyproject.toml. Now the allowed versions are >2.0.0 - <3.0.0 .
 - Changes to prepare for upcoming numpy 2.0 release
 - Changes to address deprecations in FastAPI<|MERGE_RESOLUTION|>--- conflicted
+++ resolved
@@ -9,12 +9,9 @@
 ### Fixed
 
 - Tests were missing assertions to verify expected outcomes
-<<<<<<< HEAD
 - Combining multiple hdf5 files containing scalar values by HDF5Adapter.
-=======
 - Make principal type hints consistent in router
 - Typehinted database access methods
->>>>>>> 406ea84e
 
 ## v0.1.0-b30 (2025-07-18)
 
