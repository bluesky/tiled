--- conflicted
+++ resolved
@@ -5,11 +5,10 @@
 
 ## Unreleased
 
-<<<<<<< HEAD
 ### Added
 
 - Refactor CSVAdapter to allow pd.read_csv kwargs
-=======
+
 ### Maintenance
 
 - Addressed DeprecationWarnings from Python and dependencies
@@ -49,7 +48,6 @@
 - Pinned zarr to `<3` because Zarr 3 is still working on adding support for
   certain features that we rely on from Zarr 2.
 
->>>>>>> 6314f1d4
 
 ## 2024-12-09
 
