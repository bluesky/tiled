--- conflicted
+++ resolved
@@ -3,18 +3,12 @@
 
 # Changelog
 
-<<<<<<< HEAD
-
-## v0.1.0-b35 (Unreleased)
+
+## v0.1.0-b36 (Unreleased)
 
 ### Changed
 
 - Demoted the `Composite` structure family to `composite` spec.
-=======
-## v0.1.0-b36 (Unreleased)
-
-### Changed
-
 - Typehint utils collection implementations
 
 ## v0.1.0-b35 (2025-08-20)
@@ -22,7 +16,6 @@
 ### Changed
 
 - Optimized the calculation of an approximate length of containers.
->>>>>>> 7158cd60
 
 ### Added
 
