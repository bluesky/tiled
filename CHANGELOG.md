<!-- Add the recent changes in the code under the relevant category.
Write the date in place of the "Unreleased" in the case a new version is released. -->

# Changelog

## v0.1.0-b31 (Unreleased)

### Added

- Pooling of ADBC connections to storage databases.

### Fixed

- Tests were missing assertions to verify expected outcomes
<<<<<<< HEAD
- Typehint utils collection implementations
=======
- Make principal type hints consistent in router
- Typehinted database access methods
>>>>>>> d2f86573

## v0.1.0-b30 (2025-07-18)

## Changed

- Refactored internal server function ``get_entry()`` to not use the FastAPI
  dependencies injection
- Updated front-end dependencies, and updated node version used for building
  front-end.

## Fixed

- Restored authentication check for API key
- Updated usage for change in Zarr 3.x API.
- Improved error message if config location is non-file

## v0.1.0-b29 (2025-06-06)

### Added

- It is now possible to explicitly control the page size used for fetching
  batches of metadata, e.g. `client.values().page_size(N)`.
- Writable tabular SQL storage in SimpleTiledServer.
- The `pyproject.toml` now includes integration with [pixi](https://pixi.sh/).

### Fixed

- An auth bug that prevented a user to create a table with empty access_tags.
- When accessing a small number of results, the page size is set appropriately
  to avoid needlessly downloading additional results.
- The `tiled serve config ...` CLI command silently ignored `--port 0` and
  used the default port (`8000`).

## v0.1.0-b28 (2025-05-21)

### Changed

- Accept (allowed) special characters in SQL column names, e.g. "-".
- The large `TagBasedAccessPolicy` class introduced in the previous release
  was refactored into separate objects.

## 0.1.0-b27 (2025-05-08)

_This release requires a database migration of the catalog database._

```none
tiled catalog upgrade-database [postgresql://.. | sqlite:///...]
```

### Added

- New access policy `TagBasedAccessPolicy` which introduces more robust
  authorization based on the concept of tagging. When this policy is used,
  access to data is controlled by the node's `access_blob` (i.e the tags applied
  to that node).
- Added new `access_blob` column to catalog database, in support of the new
  authorization. This blob typically contains one of: resource owner (creator),
  or a list of access tags.
- Added new filter type `AccessBlobFilter` which filters nodes based upon their
  `access_blob` contents. In support of the new authorization.

### Changed
- Tiled now accepts a single `access_control` configuraton for the entire
  server, only. Access policies are now a server-wide singleton used for
  all access requests. Access control can no longer be specified on
  individual trees.
- Removed `path_parts` arg from access policy signatures and related.
- Effective scopes for the principal (from authN) are now threaded into
  access policies and related.
- Removed `access_policy` from `MapAdapter` and `CatalogAdapter`; accesss policies
  are now set server-wide only.

## 0.1.0-b26 (2025-05-07)

### Added

- New query parameter `drop_revision` on endpoints `PUT /metadata/{path}`
  and `PATCH /metadata/{path}`. If set to true, the version replaced by
  the update is _not_ saved as a revision. This is exposed in the Python
  client via a new keyword-only argument `drop_revision` in
  `update_metadata`, `patch_metadata`, and `replace_metadata`.

### Fixed

- A critical bug in the `mount_node` feature introduced in the
  previous release prohibited the server from starting when
  `mount_node` was used with a PostgreSQL database.
- Accept (allowed) special characters in SQL column names, e.g. "-".

## 0.1.0-b25 (2025-05-06)

### Added

- New optional parameter to catalog configuration, `mount_node`
  enables mounting different sub-trees of one catalog database
  at different prefixes. This is an advanced feature to facilitate
  migration from many catalogs to one. See
  `tiled/_tests/test_mount_node.py` for usage.

## 0.1.0-b24 (2025-05-06)

### Added

- Support for reading numpy's on-disk format, `.npy` files.

### Changed

- In server configuration, `writable_storage` now takes a list of URIs,
  given in order of decreasing priority.
- Adapters should implement a `supported_storage` attribute, as specified
  in `tiled.adapters.protocols.BaseAdapter`. This is optional, for
  backward-compatiblity with existing Adapters, which are assumed to
  use file-based storage.

### Fixed

- When using SQL-backed storage and file-backed storage, Tiled treated SQLite
  or DuckDB files as if they were directories of readable files, and
  included them superfluously in a check on whether assets were situated
  in a readable area.
- Update data_sources in the client after receiving a response from the server.
  Removed the (unused) `data_source` parameter from the `PUT /data_source/`
  endpoint; the id of the updated data source must be included in the structure
  within the body of the request.

## 0.1.0-b23 (2025-04-24)

### Added

- New query type `Like` enables partial string match using SQL `LIKE`
  condition.

### Changed

- Exposed `Session.state` information from database to enhance custom access
  control developments.

## 0.1.0-b22 (2025-04-21)

### Added

- Tiled now retries HTTP requests that fail due to server-side (`5XX`) or
  connection-level problems.
- Support for `async` streaming serializers (exporters)

### Changed

- Iteration over a `Composite` client yields its (flattened) keys, not its
  internal parts. This makes `__iter__` and `__getitem__` consistent.

## 0.1.0-b21 (2025-04-15)

### Added

- `Composite` structure family to enable direct access to table columns in a single namespace.
- Added a `parent` property to BaseClass that returns a client pointing to the parent node
- New CLI flag `tiled --version` shows the current version and exits.

### Changed

- Adjust arguments of `print_admin_api_key_if_generated` and rename `print_server_info`
- Allow `SQLAdapter.append_partition` to accept `pyarrow.Table` as its argument
- Fix streaming serialization of tables keeping the dtypes of individual columns

### Maintenance

- Extract API key handling
- Extract scope fetching and checking
- Refactor router construction
- Adjust environment loading
  - This is a breaking change if setting `TILED_SERVER_SECRET_KEYS` or
    `TILED_ALLOW_ORIGINS`. `TILED_SERVER_SECRET_KEYS` is now
    `TILED_SECRET_KEYS` and these fields now require passing a json
    list e.g. ``TILED_SECRET_KEYS='["one", "two"]'``
- More type hinting
- Refactor authentication router construction
- Set minimum version of FastAPI required.

## 0.1.0-b20 (2025-03-07)

### Added

- `tiled.server.SimpleTiledServer` can be used for tutorials or development.
  It launches a tiled server on a background thread with basic security.

### Changed

- Added an hdf5plugin import to handle reading lzf-compressed data from Dectris Eiger HDF5 files.
- Removed no-op `?include_data_sources=false` (which is the default) from some
  requests issued by the Python client.
- Added a try-except statement to gracefully skip over broken external links in HDF5 files.

### Maintenance

- Remove a redundant dependency declaration.

## 0.1.0-b19 (2025-02-19)

### Maintenance

- Run authentication tests againts PostgreSQL as well as SQLite.
- Tighten up handling of `time_created` and `time_updated` in authentication
  database.
- New authentication database migration fixes error in migration in previous release.

## 0.1.0-b18 (2025-02-18)

### Added

- Added `SQLAdapter` which can save and interact with table structured data in
  `sqlite` , `postgresql` and `duckdb` databases using `arrow-adbc` API calls.
- Coverage status shows the missing uncovered lines now.
- Added few more tests to `SQLAdapter`.

### Changed

- Removed pydantic-based definitions of structures, which had duplicated
  the dataclass-based defintions in order to work around a pydantic bug
  which has since been resolved. All modules named `tiled.server.pydantic_*`
  have been removed. These were used internally by the server and should
  not affect user code.
- Publish Container image and Helm chart only during a tagged release.
- Stop warning when `data_sources()` are fetched after the item was already
  fetched. (Too noisy.)
- In Tiled's authentication database, when PostgreSQL is used, all datetimes
  are stored explicitly localized to UTC. This requires a database migration
  to update existing rows.

## 0.1.0-b17 (2025-01-29)

### Changed

- Refactor and standardize Adapter API: implement from_uris and from_catalog
  classmethods for instantiation from files and registered Tiled nodes, respectively.
- Refactor CSVAdapter to allow pd.read_csv kwargs
- Removed `tiled.adapters.zarr.read_zarr` utility function.
- Server declares authentication provider modes are `external` or `internal`. The
  latter was renamed from `password`. Client accepts either `internal` or `password`
  for backward-compatibility with older servers.
- Make context switch to HTTPS URI, if available, upon creation

### Added

- Added `.get` methods on TableAdapter and ParquetDatasetAdapter
- Ability to read string-valued columns of data frames as arrays

### Fixed

- Do not attempt to use auth tokens if the server declares no authentication
  providers.
- Prevent "incognito mode" (remember_me=False) from failing after a previous
  login session has since been logged out (no token files)

### Maintenance

- Make dependencies shared by client and server into core dependencies.
- Use schemas for describing server configuration on the client side too.
- Refactored Authentication providers to make use of inheritance, adjusted
  mode in the `AboutAuthenticationProvider` schema to be `internal`|`external`.
  Python clients older than v0.1.0b17 will be sent `password` for back-compat.
- Improved type hinting and efficiency of caching singleton values

## 0.1.0-b16 (2025-01-23)

### Maintenance

- Update GitHub Actions `upload-artifact` and `download-artifact`.

## 0.1.0-b15 (2025-01-23)

### Maintenance

- Adjust for backward-incompatible change in dependency Starlette 0.45.0.

## 0.1.0-b14 (2025-01-21)

### Changed

- Updated OIDC Authenticator configuration to expect `well_known_uri` and
  `audience` and to no longer expect `token_uri`, `authorization_endpoint` and
  `public_keys`, which can be fetched at initialization (server startup) time.
  See examples `example_configs/orcid_auth.yml`,
  `example_configs/google_auth.yml`, and `example_configs/simple_oidc`.

### Maintenance

- Addressed DeprecationWarnings from Python and dependencies
- Update AccessPolicy Docs to match new filter arguments
- Refactored intialization of dask DataFrame to be compatible with dask 2025.1

## v0.1.0-b13 (2025-01-09)

### Added

- `docker-compose.yml` now uses the healthcheck endpoint `/healthz`
- In client, support specifying API key expiration time as string with
  units, like ``"7d"` or `"10m"`.
- Fix bug where access policies were not applied to child nodes during request
- Add metadata-based access control to SimpleAccessPolicy
- Add example test of metadata-based allowed_scopes which requires the path to the target node
- Added Helm chart with deployable default configuration

### Fixed

- Bug in Python client resulted in error when accessing data sources on a
  just-created object.
- Fix bug where access policies were not applied to child nodes during request

### Changed

- The argument `prompt_for_reauthentication` is now ignored and warns.
  Tiled will never prompt for reauthentication after the client is constructed;
  if a session expires or is revoked, it will raise `CannotRefreshAuthentication`.
- The arguments `username` and `password` have been removed from the client
  constructor functions. Tiled will always prompt for these interactively.
  See the Authentication How-to Guide for more information, including on
  how applications built on Tiled can customize this.
- The argument `remember_me` has been added to the client constructor
  functions and to `Context.authenticate` and its alias `Context.login`.
  This can be used to clear and avoid storing any tokens related to
  the session.
- Change access policy API to be async for filters and allowed_scopes
- Pinned zarr to `<3` because Zarr 3 is still working on adding support for
  certain features that we rely on from Zarr 2.


## v0.1.0b12 (2024-12-09)

### Added

- Add HTTP endpoint `PATCH /array/full/{path}` to enable updating and
  optionally _extending_ an existing array.
- Add associated Python client method `ArrayClient.patch`.
- Hook to authentication prompt to make password login available without TTY.

### Fixed

- Fix curl and httpie installation in docker image.
- Minor fix to api key docs to reflect correct CLI usage.
- Fix the construction of urls by passing query parameters as kwargs,
  adapting to a behavior change in httpx v0.28.0.

### Changed

- Switch from appdirs to platformdirs.

## v0.1.0b11 (2024-11-14)

### Added

- Add adapters for reading back assets with the image/jpeg and
  multipart/related;type=image/jpeg mimetypes.
- Automatic reshaping of tiff data by the adapter to account for
  extra/missing singleton dimension
- Add a check for the `openpyxcl` module when importing excel serializer.

### Changed

- Drop support for Python 3.8, which is reached end of life
  upstream on 7 October 2024.
- Do not require SQL database URIs to specify a "driver" (Python
  library to be used for connecting).

### Fixed

- A regression in the container broke support for `tiled register ...` and
  `tiled serve directory ...`. When these became client-side operations, the
  container needed to add the client-side dependencies to support them.

## v0.1.0b10 (2024-10-11)

- Add kwarg to client logout to auto-clear default identity.
- Do not automatically enter username if default identity is used.
- Add API route and Python client method enabling admins to
  reokve API keys belonging to any user or service.

## v0.1.0b9 (2024-09-19)

### Added

- Added support for explicit units in numpy datetime64 dtypes.

### Fixed

- Follow-up fix to compatibility with Starlette v0.38.0
- Adapt to change in dask public API in dask 2024.9.0.

## v0.1.0b8 (2024-09-06)

### Fixed

- Compatibility with a change in Starlette v0.38.0

## v0.1.0b7 (2024-08-20)

### Added

- Add method to `TableAdapter` which accepts a Python dictionary.
- Added an `Arrow` adapter which supports reading/writing arrow tables via `RecordBatchFileReader`/`RecordBatchFileWriter`.

### Changed

- Make `tiled.client` accept a Python dictionary when fed to `write_dataframe()`.
- The `generated_minimal` example no longer requires pandas and instead uses a Python dict.
- Remove unused pytest-warning ignores from `test_writing.py`.
- Rename argument in `hdf5_lookup` function from `path` to `dataset` to reflect change in `ophyd_async`

## v0.1.0b6 (2024-07-17)

### Added

- A `/healthz` endpoint, for use by orchestration infrastructure

### Fixed

- A bug in `Context.__getstate__` caused picking to fail if applied twice.

## v0.1.0b5 (2024-06-27)

### Added
- Support partial download of an asset using the
  [HTTP `Range` Header](https://developer.mozilla.org/en-US/docs/Web/HTTP/Headers/Range).

### Fixed
- When authenticated as a Service Principal, display the SP's uuid in
  the client Context repr.
- The dependency `json-merge-patch`, introduced in v0.1.0b4, was missing from
  some pip selectors.

## v0.1.0b4 (2024-06-18)

### Changed

- Minor implementation changes were necessary to make Tiled compatible with
  Numpy 2.0.
- For improved security, the server-side array slicing function has been
  refactored to avoid using `eval()`. To be clear: there were no known
  exploitable vulnerabilities in the `eval()` approach. The input was validated
  against a regular expression before being passed to `eval()`. However,
  avoiding `eval()` altogether is better practice for defense-in-depth against
  potential code injection attacks due to current or future bugs in Tiled or
  its upstream dependencies.

## v0.1.0b3 (2024-06-04)

### Added

- Added a new HTTP endpoint, `PATCH /api/v1/metadata/{path}` supporting modifying
  existing metadata using a `application/json-patch+json` or a
  `application/merge-patch+json` patch.
- Added client-side methods for replacing, updating (similar to `dict.update()`),
  and patching metadata.

### Fixed

- Fixed regression introduced in the previous release (v0.1.0b1) where exceptions
  raised in the server sent _no_ response instead of properly sending a 500
  response. (This presents in the client as, "Server disconnected without
  sending a response.") A test now protects against this class of regression.

## v0.1.0b2 (2024-05-28)

### Changed

- Customized default logging configuration to include correlation ID and username
  of authenticated user.
- Added `--log-timestamps` CLI flag to `tiled serve ...` to opt in to including
  timestamp prefix in log messages.

## v0.1.0b1 (2024-05-25)

### Added
- Support for `FullText` search on SQLite-backed catalogs

### Fixed

- Updated `BaseClient.formats` to use the `dict` structure for specs.
- The `tiled serve directory --watch` function was not compatible with recent `anyio`

## v0.1.0a122 (23 May 2024)

### Fixed

- A dependency on `fastapi` was introduced in `tiled.adapters`. This has been
  removed.

## v0.1.0a121 (21 May 2024)

### Added

- The `tiled serve ...` CLI commands now accept a `--log-config` option,
  pointing to a custom uvicorn logging configuration file. An example
  file was added to the repository root, `example_log_config.yml`.
- Added `tiled.adapters.protocols` which will provide possibility for user to
  implement their custom adapters in a way that satisfies mypy.
- Added `tiled.client.smoke` with a utility for walking a node and ensuring
  that the data in it can be read.
- Added `tiled.client.sync` with a utility for copying nodes between two
  Tiled instances.
- Show authentication state in `Context` repr.

### Changed

- SQLite-backed catalogs now employ connection pooling. This results in a
  significant speed-up and avoids frequently re-opening the SQLite file.
- Metadata returned from the use of the `select_metadata` is now a one-item
  dictionary with 'selected' as the key, to match default type/behavior.
- The method `BaseClient.data_sources()` returns dataclass objects instead of
  raw dict objects.
- `tiled.client.sync` has conflict handling, with initial options of 'error'
  (default), 'warn', and 'skip'

### Fixed

- Propagate setting `include_data_sources` into child nodes.
- Populate attributes in member data variables and coordinates of xarray Datasets.
- Update dependencies.
- Fix behavior of queries `In` and `NotIn` when passed an empty list of values.

## v0.1.0a120 (25 April 2024)

### Fixed

- The `content-encoding` `blosc` was recently upgraded from Blosc to Blosc2.
  The `content-encoding` has been renamed to `blosc2` to avoid version
  confusion between different versions of Tiled servers and clients.

## v0.1.0a119 (24 April 2024)

### Fixed

- Metric-reporting had an error when `compress` timing was recorded but
  `content-encoding` header was unset.

## v0.1.0a118 (23 April 2024)

### Added

- Python 3.12 support
- Added `tiled.adapters.resource_cache` for caching file handles between
  requests.

### Removed

- Removed object cache from the codebase. If `object_cache` is included in
  the server configuration file, a warning is raised that this configuration
  has no effected.

### Fixed

- The configuration setting `tiled_admins` did not work in practice. If a user
  in the list was already an admin (such as, after a server restart) an error
  was raised on startup.
- The table creation statements for PostgreSQL were not committed. (This may
  have been a regression due to a change in SQLAlchemy defaults.)
- Tolerate HTTP responses that are missing a `x-tiled-request-id` header, such
  as when a proxy server responds with an error.
- Use `httpx` status code sentinels (instead of `starlette` ones) for typing
  client-side status codes.

### Changed

- Removed upper bound version pin on `dask`.
- Switched from `blosc` to `blosc2`.
- Made client objects dask-serializable
- Added support for registering multiple Assets with a DataSource in an update


### Other

- Usage of deprecated Pydantic 2.x APIs was updated.
- Specify a `fallback-version`, `0.0.0`, to be used when the version-detection
  code cannot run.

## v0.1.0a117 (28 March 2024)

### Added

- Support for specifying the format that uploaded data will be stored in.
- Support for storing uploaded tabular data in CSV format.
- A new HTTP endpoint, `PATCH /api/v1/table/partition/{path}`
  supporting appending rows to a tabular dataset.
- A new method `DataFrameClient.append_partition`.
- Support for registering Groups and Datasets _within_ an HDF5 file
- Tiled version is logged by server at startup.

### Fixed

- Critical regression that broke `tiled serve directory ...` CLI.

### Other

 - Updated the pydantic version in the pyproject.toml. Now the allowed versions are >2.0.0 - <3.0.0 .
 - Changes to prepare for upcoming numpy 2.0 release
 - Changes to address deprecations in FastAPI<|MERGE_RESOLUTION|>--- conflicted
+++ resolved
@@ -12,12 +12,9 @@
 ### Fixed
 
 - Tests were missing assertions to verify expected outcomes
-<<<<<<< HEAD
-- Typehint utils collection implementations
-=======
 - Make principal type hints consistent in router
 - Typehinted database access methods
->>>>>>> d2f86573
+- Typehint utils collection implementations
 
 ## v0.1.0-b30 (2025-07-18)
 
