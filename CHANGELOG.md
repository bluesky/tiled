--- conflicted
+++ resolved
@@ -29,14 +29,10 @@
 
 - Make depedencies shared by client and server into core dependencies.
 - Use schemas for describing server configuration on the client side too.
-<<<<<<< HEAD
-- Enable and document remote debugging with Helm
-=======
 - Refactored Authentication providers to make use of inheritance, adjusted
   mode in the `AboutAuthenticationProvider` schema to be `internal`|`external`.
 - Improved type hinting and efficiency of caching singleton values
-
->>>>>>> 1f93363c
+- Enable and document remote debugging with Helm
 
 ## v0.1.0-b16 (2024-01-23)
 
