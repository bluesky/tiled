<!-- Add the recent changes in the code under the relevant category.
Write the date in place of the "Unreleased" in the case a new version is released. -->

# Changelog

## v0.2.0 (unreleased)

### Added

<<<<<<< HEAD
- Enable Tiled server to accept bearer access tokens for authentication
- `locking` key-word argument in HDFAdapter and HDF5Adapter.
=======
- Tests to ensure that CSVAdapter can be used with a subset of columns.
- `locking` key-word argument in HDFAdapter and HDF5Adapter.

### Changed

- Enable Tiled server to accept bearer access tokens for authentication
>>>>>>> 18fa0c9c

### Fixed

- Prevent exception when serving asset from a node if stat_result already found
- Column names in `TableStructure` are explicitly converted to strings.
- Ensure that structural dtype arrays read with `CSVAdapter` have two dimensions, `(n, 1)`.
- Updated minimum version of starlette, which implements new (standard) names
  for HTTP status codes
- Allow extra kwargs to be passed to `HDF5ArrayAdapter` when intialized via `HDF5Adapter`
  with an explicit `dataset` parameter.
- Prevent exception when serving asset from a node if stat_result already found

### Refactored

- Use common base type for all access policy types


## v0.1.6 (2025-09-29)

### Fixed

- Resolved circular dependency in `tiled.storage`.


## v0.1.5 (2025-09-26)

### Added

- Monitoring of pool overflow and max-out events.

### Fixed

- Additional kwargs (`include_data_sources`, `queries`, `sorting`) propagated to
  the instantiated container when calling `CompositeClient.base`.
- Fix AuthN database connection lifecycle management. Connections were being
  held for the duration of the request cycle; now they are released immediately
  after use.


## v0.1.4 (2025-09-24)

### Fixed

- A regression in v0.1.1 broke the ability of adapters to add custom endpoints
  on the server, which is used by legacy databroker to add a `/documents`
  endpoint.


## v0.1.3 (2025-09-24)

### Added

- Monitoring of the number of connections in the database pools.

### Changed

- Implemented a process-global connection pool for catalog databases, similarly
  to the connections to authN database.

### Fixed

- A regression in v0.1.1 disallowed specifying `allow_origins`, `specs`, and `trees`
  across multiple files. (This can be useful for config.d-style configuration
  where different config files are managed by different stages of configuration
  management.)
- A regression in v0.1.1 disallowed specifying
  `tree: databroker.mongo_normalized:MongoAdapter.from_uri` or in fact
  specifying any method (e.g. classmethod constructor) as a tree.


## v0.1.2 (2025-09-17)

This release temporarily pins backs the version of the depedency DuckDB to
avoid breakage (seemingly unintended) to documented behavior.


## v0.1.1 (2025-09-10)

### Fixed

- In the Tiled container image, the React UI was misplaced and thus
  did not function.
- The Tiled container image was missing some client-side dependencies needed to
  run the `tiled serve directory ...` command.

### Changed

- Internally, pydantic is used to parse configuration.


## v0.1.0 (2025-09-04)


### Added

- Convenience method `subscribe` on client `Container` and `ArrayClient`
  returns an experimental `Subscription`. See the new Streaming tutorial
  for usage.

### Changed

- Client method for writing tabular data into external files, `write_dataframe`,
  is deprecated and renamed `write_table`.
- The order of arguments in the `write_partition` and `append_partition` methods.
- The experiment `Subscription` object now takes where to start as an argument
  to `Subscription.start` instead of at initialization time.

### Fixed

- Handling for certain catalog edge cases when building the nodes_closure table.
- Enforce validity checks when adding appendable tables to "composite"-spec'ed containers.

## v0.1.0-b39 (2025-08-28)

### Fixed

- Default paraneter (`None`) for the `patch` parameter in `PUT /data_source` endpoint.


## v0.1.0-b38 (2025-08-28)

### Fixed

- Critical bug in new `tiled.access_control` code, missing `__init__.py`.


## v0.1.0-b37 (2025-08-28)

### Added

- The access tags compiler and db schema have been upstreamed into Tiled
- API keys can now be restricted to specific access tags
- New unit tests covering the new access policy and access control features
- Experimental support for streaming array data over a websocket endpoint.
  Documentation to follow.

### Changed

- Remove `SpecialUsers` principals for single-user and anonymous-access cases
- Access control code is now in the `access_control` subdirectory
- `SimpleAccessPolicy` has been removed
- AuthN database can now be in-memory SQLite
- Catalog database can now be shared when using in-memory SQLite
- `TagBasedAccessPolicy` now supports anonymous access
- `AccessTagsParser` is now async
- `toy_authentication` example config now uses `TagBasedAccessPolicy`
- Added helpers for setting up the access tag and catalog databases for `toy_authentication`

### Fixed

- Access control on container export was partially broken, now access works as expected.


## v0.1.0-b36 (2025-08-26)

### Changed

- Demoted the `Composite` structure family to `composite` spec.
- Typehint utils collection implementations


## v0.1.0-b35 (2025-08-20)

### Changed

- Optimized the calculation of an approximate length of containers.

### Added

- The project ships with a pixi manifest (`pixi.toml`).
- Connection pool settings for catalog and storage databases.

## v0.1.0-b34 (2025-08-14)

### Fixed

- In the previous release, v0.1.0-b32, a catalog database migration script (for
  closure tables) ran successfully on some databases but on others it could
  fail. As designed, the failure mode was a clean rollback, leaving the
  database correct but unchanged. This release repairs the migration script; it
  should be re-run on any databases that could not be upgraded with the previous
  release.

## v0.1.0-b33 (2025-08-13)

_This release requires a database migration of the catalog database._

```none
tiled catalog upgrade-database [postgresql://.. | sqlite:///...]
```

### Added

- Endpoints for (read) data access with zarr v2 and v3 protocols.
- `data_type` and `coord_data_type` properties for sparse arrays in `COOAdapter`
  and `COOStructure`.

### Changed

- Refactored internal server function ``get_root_tree()`` to not use FastAPI
  dependencies injection
- The logic of hierarchical organization of the Nodes table in Catalog: use the concept
  of Closure Table to track ancestors and descendands of the nodes.
- Shorter string representation of chunks in `ArrayClient`.
- Refactored internal Zarr version detection
- For compatibility with older clients, do not require metadata updates to include
  an `access_blob` in the body of the request.

### Fixed

- Uniform array columns read from Postgres/DuckDB are now aggregated to an
  NDArray (e.g. scanned `waveform` PVs)
- Support for deleting separate nodes and contents of containers in client API.
- The database migration in v0.1.0-b27 was incomplete, and missed an update to
  the `revisions` table necessary to make metadata updates work correctly.
  This is resolved by an additional database migration.
- Correct indentation of authenticator args field in the service config schema
  and ensure it correctly validates configurations.


## v0.1.0-b32 (2025-08-04)

This release is identical to the previous one; it was made to fix our
continuous deployment processes.


## v0.1.0-b31 (2025-08-01)

### Added

- Pooling of ADBC connections to storage databases.
- An index on the `node_id` column of the `data_sources` table.

### Fixed

- Make devcontainer work out of box to run e.g. tiled serve demo
- Tests were missing assertions to verify expected outcomes
- Combining multiple hdf5 files containing scalar values by HDF5Adapter.
- Make principal type hints consistent in router
- Typehinted database access methods
- Explicit type conversion in SQL adapter when appending to an existing table.

## v0.1.0-b30 (2025-07-18)

### Changed

- Refactored internal server function ``get_entry()`` to not use the FastAPI
  dependencies injection
- Updated front-end dependencies, and updated node version used for building
  front-end.

### Fixed

- Restored authentication check for API key
- Updated usage for change in Zarr 3.x API.
- Improved error message if config location is non-file


## v0.1.0-b29 (2025-06-06)

### Added

- It is now possible to explicitly control the page size used for fetching
  batches of metadata, e.g. `client.values().page_size(N)`.
- Writable tabular SQL storage in SimpleTiledServer.
- The `pyproject.toml` now includes integration with [pixi](https://pixi.sh/).

### Fixed

- An auth bug that prevented a user to create a table with empty access_tags.
- When accessing a small number of results, the page size is set appropriately
  to avoid needlessly downloading additional results.
- The `tiled serve config ...` CLI command silently ignored `--port 0` and
  used the default port (`8000`).

## v0.1.0-b28 (2025-05-21)

### Changed

- Accept (allowed) special characters in SQL column names, e.g. "-".
- The large `TagBasedAccessPolicy` class introduced in the previous release
  was refactored into separate objects.

## 0.1.0-b27 (2025-05-08)

_This release requires a database migration of the catalog database._

```none
tiled catalog upgrade-database [postgresql://.. | sqlite:///...]
```

### Added

- New access policy `TagBasedAccessPolicy` which introduces more robust
  authorization based on the concept of tagging. When this policy is used,
  access to data is controlled by the node's `access_blob` (i.e the tags applied
  to that node).
- Added new `access_blob` column to catalog database, in support of the new
  authorization. This blob typically contains one of: resource owner (creator),
  or a list of access tags.
- Added new filter type `AccessBlobFilter` which filters nodes based upon their
  `access_blob` contents. In support of the new authorization.

### Changed
- Tiled now accepts a single `access_control` configuraton for the entire
  server, only. Access policies are now a server-wide singleton used for
  all access requests. Access control can no longer be specified on
  individual trees.
- Removed `path_parts` arg from access policy signatures and related.
- Effective scopes for the principal (from authN) are now threaded into
  access policies and related.
- Removed `access_policy` from `MapAdapter` and `CatalogAdapter`; accesss policies
  are now set server-wide only.

## 0.1.0-b26 (2025-05-07)

### Added

- New query parameter `drop_revision` on endpoints `PUT /metadata/{path}`
  and `PATCH /metadata/{path}`. If set to true, the version replaced by
  the update is _not_ saved as a revision. This is exposed in the Python
  client via a new keyword-only argument `drop_revision` in
  `update_metadata`, `patch_metadata`, and `replace_metadata`.

### Fixed

- A critical bug in the `mount_node` feature introduced in the
  previous release prohibited the server from starting when
  `mount_node` was used with a PostgreSQL database.
- Accept (allowed) special characters in SQL column names, e.g. "-".

## 0.1.0-b25 (2025-05-06)

### Added

- New optional parameter to catalog configuration, `mount_node`
  enables mounting different sub-trees of one catalog database
  at different prefixes. This is an advanced feature to facilitate
  migration from many catalogs to one. See
  `tiled/_tests/test_mount_node.py` for usage.

## 0.1.0-b24 (2025-05-06)

### Added

- Support for reading numpy's on-disk format, `.npy` files.

### Changed

- In server configuration, `writable_storage` now takes a list of URIs,
  given in order of decreasing priority.
- Adapters should implement a `supported_storage` attribute, as specified
  in `tiled.adapters.protocols.BaseAdapter`. This is optional, for
  backward-compatiblity with existing Adapters, which are assumed to
  use file-based storage.

### Fixed

- When using SQL-backed storage and file-backed storage, Tiled treated SQLite
  or DuckDB files as if they were directories of readable files, and
  included them superfluously in a check on whether assets were situated
  in a readable area.
- Update data_sources in the client after receiving a response from the server.
  Removed the (unused) `data_source` parameter from the `PUT /data_source/`
  endpoint; the id of the updated data source must be included in the structure
  within the body of the request.

## 0.1.0-b23 (2025-04-24)

### Added

- New query type `Like` enables partial string match using SQL `LIKE`
  condition.

### Changed

- Exposed `Session.state` information from database to enhance custom access
  control developments.

## 0.1.0-b22 (2025-04-21)

### Added

- Tiled now retries HTTP requests that fail due to server-side (`5XX`) or
  connection-level problems.
- Support for `async` streaming serializers (exporters)

### Changed

- Iteration over a `Composite` client yields its (flattened) keys, not its
  internal parts. This makes `__iter__` and `__getitem__` consistent.

## 0.1.0-b21 (2025-04-15)

### Added

- `Composite` structure family to enable direct access to table columns in a single namespace.
- Added a `parent` property to BaseClass that returns a client pointing to the parent node
- New CLI flag `tiled --version` shows the current version and exits.

### Changed

- Adjust arguments of `print_admin_api_key_if_generated` and rename `print_server_info`
- Allow `SQLAdapter.append_partition` to accept `pyarrow.Table` as its argument
- Fix streaming serialization of tables keeping the dtypes of individual columns

### Maintenance

- Extract API key handling
- Extract scope fetching and checking
- Refactor router construction
- Adjust environment loading
  - This is a breaking change if setting `TILED_SERVER_SECRET_KEYS` or
    `TILED_ALLOW_ORIGINS`. `TILED_SERVER_SECRET_KEYS` is now
    `TILED_SECRET_KEYS` and these fields now require passing a json
    list e.g. ``TILED_SECRET_KEYS='["one", "two"]'``
- More type hinting
- Refactor authentication router construction
- Set minimum version of FastAPI required.

## 0.1.0-b20 (2025-03-07)

### Added

- `tiled.server.SimpleTiledServer` can be used for tutorials or development.
  It launches a tiled server on a background thread with basic security.

### Changed

- Added an hdf5plugin import to handle reading lzf-compressed data from Dectris Eiger HDF5 files.
- Removed no-op `?include_data_sources=false` (which is the default) from some
  requests issued by the Python client.
- Added a try-except statement to gracefully skip over broken external links in HDF5 files.

### Maintenance

- Remove a redundant dependency declaration.

## 0.1.0-b19 (2025-02-19)

### Maintenance

- Run authentication tests againts PostgreSQL as well as SQLite.
- Tighten up handling of `time_created` and `time_updated` in authentication
  database.
- New authentication database migration fixes error in migration in previous release.

## 0.1.0-b18 (2025-02-18)

### Added

- Added `SQLAdapter` which can save and interact with table structured data in
  `sqlite` , `postgresql` and `duckdb` databases using `arrow-adbc` API calls.
- Coverage status shows the missing uncovered lines now.
- Added few more tests to `SQLAdapter`.

### Changed

- Removed pydantic-based definitions of structures, which had duplicated
  the dataclass-based defintions in order to work around a pydantic bug
  which has since been resolved. All modules named `tiled.server.pydantic_*`
  have been removed. These were used internally by the server and should
  not affect user code.
- Publish Container image and Helm chart only during a tagged release.
- Stop warning when `data_sources()` are fetched after the item was already
  fetched. (Too noisy.)
- In Tiled's authentication database, when PostgreSQL is used, all datetimes
  are stored explicitly localized to UTC. This requires a database migration
  to update existing rows.

## 0.1.0-b17 (2025-01-29)

### Changed

- Refactor and standardize Adapter API: implement from_uris and from_catalog
  classmethods for instantiation from files and registered Tiled nodes, respectively.
- Refactor CSVAdapter to allow pd.read_csv kwargs
- Removed `tiled.adapters.zarr.read_zarr` utility function.
- Server declares authentication provider modes are `external` or `internal`. The
  latter was renamed from `password`. Client accepts either `internal` or `password`
  for backward-compatibility with older servers.
- Make context switch to HTTPS URI, if available, upon creation

### Added

- Added `.get` methods on TableAdapter and ParquetDatasetAdapter
- Ability to read string-valued columns of data frames as arrays

### Fixed

- Do not attempt to use auth tokens if the server declares no authentication
  providers.
- Prevent "incognito mode" (remember_me=False) from failing after a previous
  login session has since been logged out (no token files)

### Maintenance

- Make dependencies shared by client and server into core dependencies.
- Use schemas for describing server configuration on the client side too.
- Refactored Authentication providers to make use of inheritance, adjusted
  mode in the `AboutAuthenticationProvider` schema to be `internal`|`external`.
  Python clients older than v0.1.0b17 will be sent `password` for back-compat.
- Improved type hinting and efficiency of caching singleton values

## 0.1.0-b16 (2025-01-23)

### Maintenance

- Update GitHub Actions `upload-artifact` and `download-artifact`.

## 0.1.0-b15 (2025-01-23)

### Maintenance

- Adjust for backward-incompatible change in dependency Starlette 0.45.0.

## 0.1.0-b14 (2025-01-21)

### Changed

- Updated OIDC Authenticator configuration to expect `well_known_uri` and
  `audience` and to no longer expect `token_uri`, `authorization_endpoint` and
  `public_keys`, which can be fetched at initialization (server startup) time.
  See examples `example_configs/orcid_auth.yml`,
  `example_configs/google_auth.yml`, and `example_configs/simple_oidc`.

### Maintenance

- Addressed DeprecationWarnings from Python and dependencies
- Update AccessPolicy Docs to match new filter arguments
- Refactored intialization of dask DataFrame to be compatible with dask 2025.1

## v0.1.0-b13 (2025-01-09)

### Added

- `docker-compose.yml` now uses the healthcheck endpoint `/healthz`
- In client, support specifying API key expiration time as string with
  units, like ``"7d"` or `"10m"`.
- Fix bug where access policies were not applied to child nodes during request
- Add metadata-based access control to SimpleAccessPolicy
- Add example test of metadata-based allowed_scopes which requires the path to the target node
- Added Helm chart with deployable default configuration

### Fixed

- Bug in Python client resulted in error when accessing data sources on a
  just-created object.
- Fix bug where access policies were not applied to child nodes during request

### Changed

- The argument `prompt_for_reauthentication` is now ignored and warns.
  Tiled will never prompt for reauthentication after the client is constructed;
  if a session expires or is revoked, it will raise `CannotRefreshAuthentication`.
- The arguments `username` and `password` have been removed from the client
  constructor functions. Tiled will always prompt for these interactively.
  See the Authentication How-to Guide for more information, including on
  how applications built on Tiled can customize this.
- The argument `remember_me` has been added to the client constructor
  functions and to `Context.authenticate` and its alias `Context.login`.
  This can be used to clear and avoid storing any tokens related to
  the session.
- Change access policy API to be async for filters and allowed_scopes
- Pinned zarr to `<3` because Zarr 3 is still working on adding support for
  certain features that we rely on from Zarr 2.


## v0.1.0b12 (2024-12-09)

### Added

- Add HTTP endpoint `PATCH /array/full/{path}` to enable updating and
  optionally _extending_ an existing array.
- Add associated Python client method `ArrayClient.patch`.
- Hook to authentication prompt to make password login available without TTY.

### Fixed

- Fix curl and httpie installation in docker image.
- Minor fix to api key docs to reflect correct CLI usage.
- Fix the construction of urls by passing query parameters as kwargs,
  adapting to a behavior change in httpx v0.28.0.

### Changed

- Switch from appdirs to platformdirs.

## v0.1.0b11 (2024-11-14)

### Added

- Add adapters for reading back assets with the image/jpeg and
  multipart/related;type=image/jpeg mimetypes.
- Automatic reshaping of tiff data by the adapter to account for
  extra/missing singleton dimension
- Add a check for the `openpyxcl` module when importing excel serializer.

### Changed

- Drop support for Python 3.8, which is reached end of life
  upstream on 7 October 2024.
- Do not require SQL database URIs to specify a "driver" (Python
  library to be used for connecting).

### Fixed

- A regression in the container broke support for `tiled register ...` and
  `tiled serve directory ...`. When these became client-side operations, the
  container needed to add the client-side dependencies to support them.

## v0.1.0b10 (2024-10-11)

- Add kwarg to client logout to auto-clear default identity.
- Do not automatically enter username if default identity is used.
- Add API route and Python client method enabling admins to
  reokve API keys belonging to any user or service.

## v0.1.0b9 (2024-09-19)

### Added

- Added support for explicit units in numpy datetime64 dtypes.

### Fixed

- Follow-up fix to compatibility with Starlette v0.38.0
- Adapt to change in dask public API in dask 2024.9.0.

## v0.1.0b8 (2024-09-06)

### Fixed

- Compatibility with a change in Starlette v0.38.0

## v0.1.0b7 (2024-08-20)

### Added

- Add method to `TableAdapter` which accepts a Python dictionary.
- Added an `Arrow` adapter which supports reading/writing arrow tables via `RecordBatchFileReader`/`RecordBatchFileWriter`.

### Changed

- Make `tiled.client` accept a Python dictionary when fed to `write_dataframe()`.
- The `generated_minimal` example no longer requires pandas and instead uses a Python dict.
- Remove unused pytest-warning ignores from `test_writing.py`.
- Rename argument in `hdf5_lookup` function from `path` to `dataset` to reflect change in `ophyd_async`

## v0.1.0b6 (2024-07-17)

### Added

- A `/healthz` endpoint, for use by orchestration infrastructure

### Fixed

- A bug in `Context.__getstate__` caused picking to fail if applied twice.

## v0.1.0b5 (2024-06-27)

### Added
- Support partial download of an asset using the
  [HTTP `Range` Header](https://developer.mozilla.org/en-US/docs/Web/HTTP/Headers/Range).

### Fixed
- When authenticated as a Service Principal, display the SP's uuid in
  the client Context repr.
- The dependency `json-merge-patch`, introduced in v0.1.0b4, was missing from
  some pip selectors.

## v0.1.0b4 (2024-06-18)

### Changed

- Minor implementation changes were necessary to make Tiled compatible with
  Numpy 2.0.
- For improved security, the server-side array slicing function has been
  refactored to avoid using `eval()`. To be clear: there were no known
  exploitable vulnerabilities in the `eval()` approach. The input was validated
  against a regular expression before being passed to `eval()`. However,
  avoiding `eval()` altogether is better practice for defense-in-depth against
  potential code injection attacks due to current or future bugs in Tiled or
  its upstream dependencies.

## v0.1.0b3 (2024-06-04)

### Added

- Added a new HTTP endpoint, `PATCH /api/v1/metadata/{path}` supporting modifying
  existing metadata using a `application/json-patch+json` or a
  `application/merge-patch+json` patch.
- Added client-side methods for replacing, updating (similar to `dict.update()`),
  and patching metadata.

### Fixed

- Fixed regression introduced in the previous release (v0.1.0b1) where exceptions
  raised in the server sent _no_ response instead of properly sending a 500
  response. (This presents in the client as, "Server disconnected without
  sending a response.") A test now protects against this class of regression.

## v0.1.0b2 (2024-05-28)

### Changed

- Customized default logging configuration to include correlation ID and username
  of authenticated user.
- Added `--log-timestamps` CLI flag to `tiled serve ...` to opt in to including
  timestamp prefix in log messages.

## v0.1.0b1 (2024-05-25)

### Added
- Support for `FullText` search on SQLite-backed catalogs

### Fixed

- Updated `BaseClient.formats` to use the `dict` structure for specs.
- The `tiled serve directory --watch` function was not compatible with recent `anyio`

## v0.1.0a122 (23 May 2024)

### Fixed

- A dependency on `fastapi` was introduced in `tiled.adapters`. This has been
  removed.

## v0.1.0a121 (21 May 2024)

### Added

- The `tiled serve ...` CLI commands now accept a `--log-config` option,
  pointing to a custom uvicorn logging configuration file. An example
  file was added to the repository root, `example_log_config.yml`.
- Added `tiled.adapters.protocols` which will provide possibility for user to
  implement their custom adapters in a way that satisfies mypy.
- Added `tiled.client.smoke` with a utility for walking a node and ensuring
  that the data in it can be read.
- Added `tiled.client.sync` with a utility for copying nodes between two
  Tiled instances.
- Show authentication state in `Context` repr.

### Changed

- SQLite-backed catalogs now employ connection pooling. This results in a
  significant speed-up and avoids frequently re-opening the SQLite file.
- Metadata returned from the use of the `select_metadata` is now a one-item
  dictionary with 'selected' as the key, to match default type/behavior.
- The method `BaseClient.data_sources()` returns dataclass objects instead of
  raw dict objects.
- `tiled.client.sync` has conflict handling, with initial options of 'error'
  (default), 'warn', and 'skip'

### Fixed

- Propagate setting `include_data_sources` into child nodes.
- Populate attributes in member data variables and coordinates of xarray Datasets.
- Update dependencies.
- Fix behavior of queries `In` and `NotIn` when passed an empty list of values.

## v0.1.0a120 (25 April 2024)

### Fixed

- The `content-encoding` `blosc` was recently upgraded from Blosc to Blosc2.
  The `content-encoding` has been renamed to `blosc2` to avoid version
  confusion between different versions of Tiled servers and clients.

## v0.1.0a119 (24 April 2024)

### Fixed

- Metric-reporting had an error when `compress` timing was recorded but
  `content-encoding` header was unset.

## v0.1.0a118 (23 April 2024)

### Added

- Python 3.12 support
- Added `tiled.adapters.resource_cache` for caching file handles between
  requests.

### Removed

- Removed object cache from the codebase. If `object_cache` is included in
  the server configuration file, a warning is raised that this configuration
  has no effected.

### Fixed

- The configuration setting `tiled_admins` did not work in practice. If a user
  in the list was already an admin (such as, after a server restart) an error
  was raised on startup.
- The table creation statements for PostgreSQL were not committed. (This may
  have been a regression due to a change in SQLAlchemy defaults.)
- Tolerate HTTP responses that are missing a `x-tiled-request-id` header, such
  as when a proxy server responds with an error.
- Use `httpx` status code sentinels (instead of `starlette` ones) for typing
  client-side status codes.

### Changed

- Removed upper bound version pin on `dask`.
- Switched from `blosc` to `blosc2`.
- Made client objects dask-serializable
- Added support for registering multiple Assets with a DataSource in an update


### Other

- Usage of deprecated Pydantic 2.x APIs was updated.
- Specify a `fallback-version`, `0.0.0`, to be used when the version-detection
  code cannot run.

## v0.1.0a117 (28 March 2024)

### Added

- Support for specifying the format that uploaded data will be stored in.
- Support for storing uploaded tabular data in CSV format.
- A new HTTP endpoint, `PATCH /api/v1/table/partition/{path}`
  supporting appending rows to a tabular dataset.
- A new method `DataFrameClient.append_partition`.
- Support for registering Groups and Datasets _within_ an HDF5 file
- Tiled version is logged by server at startup.

### Fixed

- Critical regression that broke `tiled serve directory ...` CLI.

### Other

 - Updated the pydantic version in the pyproject.toml. Now the allowed versions are >2.0.0 - <3.0.0 .
 - Changes to prepare for upcoming numpy 2.0 release
 - Changes to address deprecations in FastAPI<|MERGE_RESOLUTION|>--- conflicted
+++ resolved
@@ -7,17 +7,12 @@
 
 ### Added
 
-<<<<<<< HEAD
-- Enable Tiled server to accept bearer access tokens for authentication
-- `locking` key-word argument in HDFAdapter and HDF5Adapter.
-=======
 - Tests to ensure that CSVAdapter can be used with a subset of columns.
 - `locking` key-word argument in HDFAdapter and HDF5Adapter.
 
 ### Changed
 
 - Enable Tiled server to accept bearer access tokens for authentication
->>>>>>> 18fa0c9c
 
 ### Fixed
 
