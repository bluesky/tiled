--- conflicted
+++ resolved
@@ -9,12 +9,11 @@
 
 ## Unreleased
 
-<<<<<<< HEAD
 ### Added
 
 - Configured recycle and added explicit pre-ping option (disabled by default) for
   storage databases.
-=======
+
 ### Fixed
 
 - Column names in `TableStructure` are explicitly converted to strings.
@@ -56,7 +55,6 @@
 ### Added
 
 - Monitoring of the number of connections in the database pools.
->>>>>>> fd035f3b
 
 ### Changed
 
