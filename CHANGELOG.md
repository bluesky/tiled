--- conflicted
+++ resolved
@@ -3,20 +3,14 @@
 
 # Changelog
 
-<<<<<<< HEAD
-## Unreleased
-
-### Fixed
-
+
+## v0.1.0-b31 (Unreleased)
+
+### Fixed
+
+- Tests were missing assertions to verify expected outcomes.
+- Combining multiple hdf5 files containing scalar values by HDF5Adapter.
 - Explicit type conversion in SQL adapter when appending to an existing table.
-=======
-
-## v0.1.0-b31 (Unreleased)
-
-### Fixed
-
-- Tests were missing assertions to verify expected outcomes
-- Combining multiple hdf5 files containing scalar values by HDF5Adapter.
 
 ## v0.1.0-b30 (2025-07-18)
 
@@ -32,7 +26,6 @@
 - Restored authentication check for API key
 - Updated usage for change in Zarr 3.x API.
 - Improved error message if config location is non-file
->>>>>>> d0629cde
 
 ## v0.1.0-b29 (2025-06-06)
 
