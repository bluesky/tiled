--- conflicted
+++ resolved
@@ -5,15 +5,12 @@
 
 ## Unreleased
 
-<<<<<<< HEAD
 ### Added
 
 - Automatic reshaping of tiff data by the adapter to account for
   extra/missing singleton dimensions
-=======
 - Add adapters for reading back assets with the image/jpeg and
   multipart/related;type=image/jpeg mimetypes.
->>>>>>> 9af35532
 
 ## v0.1.0b10 (2024-10-11)
 
