--- conflicted
+++ resolved
@@ -3,15 +3,17 @@
 
 # Changelog
 
-## v0.1.0-b32 (Unreleased)
-
-<<<<<<< HEAD
+## v0.1.0-b33 (Unreleased)
+
 ### Added
 
 - Tests to ensure that CSVAdapter can be used with a subset of columns.
 
-## Changed
-=======
+### Changed
+
+- The logic of hierarchical organization of the Nodes table in Catalog: use the concept
+  of Closure Table to track ancestors and descendands of the nodes.
+
 ### Fixed
 
 - Uniform array columns read from Postgres/DuckDB are now aggregated to an
@@ -23,12 +25,6 @@
 continuous deployment processes.
 
 ## v0.1.0-b31 (2025-08-01)
->>>>>>> 9b9fb46c
-
-### Changed
-
-- The logic of hierarchical organization of the Nodes table in Catalog: use the concept
-  of Closure Table to track ancestors and descendands of the nodes.
 
 ### Added
 
@@ -52,8 +48,6 @@
   dependencies injection
 - Updated front-end dependencies, and updated node version used for building
   front-end.
-- The logic of hierarchical organization of the Nodes table in Catalog: use the
-  concept of Closure Table to track ancestors and descendants of the nodes.
 
 ### Fixed
 
