<!-- Add the recent changes in the code under the relevant category.
Write the date in place of the "Unreleased" in the case a new version is released. -->

# Changelog

<<<<<<< HEAD
## 2024-12-13

### Added

- Added a Helm chart with deployable default configuration
=======
## Unreleased

### Added

- `docker-compose.yml` now uses the healthcheck endpoint `/healthz`
>>>>>>> 9f8e11a0

## 2024-12-09

### Added

- Add HTTP endpoint `PATCH /array/full/{path}` to enable updating and
  optionally _extending_ an existing array.
- Add associated Python client method `ArrayClient.patch`.
- Hook to authentication prompt to make password login available without TTY.

### Fixed

- Fix curl and httpie installation in docker image.
- Minor fix to api key docs to reflect correct CLI usage.
- Fix the construction of urls by passing query parameters as kwargs,
  adapting to a behavior change in httpx v0.28.0.

### Changed

- Switch from appdirs to platformdirs.

## v0.1.0b11 (2024-11-14)

### Added

- Add adapters for reading back assets with the image/jpeg and
  multipart/related;type=image/jpeg mimetypes.
- Automatic reshaping of tiff data by the adapter to account for
  extra/missing singleton dimension
- Add a check for the `openpyxcl` module when importing excel serializer.

### Changed

- Drop support for Python 3.8, which is reached end of life
  upstream on 7 October 2024.
- Do not require SQL database URIs to specify a "driver" (Python
  library to be used for connecting).

### Fixed

- A regression in the container broke support for `tiled register ...` and
  `tiled serve directory ...`. When these became client-side operations, the
  container needed to add the client-side dependencies to support them.

## v0.1.0b10 (2024-10-11)

- Add kwarg to client logout to auto-clear default identity.
- Do not automatically enter username if default identity is used.
- Add API route and Python client method enabling admins to
  reokve API keys belonging to any user or service.

## v0.1.0b9 (2024-09-19)

### Added

- Added support for explicit units in numpy datetime64 dtypes.

### Fixed

- Follow-up fix to compatibility with Starlette v0.38.0
- Adapt to change in dask public API in dask 2024.9.0.

## v0.1.0b8 (2024-09-06)

### Fixed

- Compatibility with a change in Starlette v0.38.0

## v0.1.0b7 (2024-08-20)

### Added

- Add method to `TableAdapter` which accepts a Python dictionary.
- Added an `Arrow` adapter which supports reading/writing arrow tables via `RecordBatchFileReader`/`RecordBatchFileWriter`.

### Changed

- Make `tiled.client` accept a Python dictionary when fed to `write_dataframe()`.
- The `generated_minimal` example no longer requires pandas and instead uses a Python dict.
- Remove unused pytest-warning ignores from `test_writing.py`.
- Rename argument in `hdf5_lookup` function from `path` to `dataset` to reflect change in `ophyd_async`

## v0.1.0b6 (2024-07-17)

### Added

- A `/healthz` endpoint, for use by orchestration infrastructure

### Fixed

- A bug in `Context.__getstate__` caused picking to fail if applied twice.

## v0.1.0b5 (2024-06-27)

### Added
- Support partial download of an asset using the
  [HTTP `Range` Header](https://developer.mozilla.org/en-US/docs/Web/HTTP/Headers/Range).

### Fixed
- When authenticated as a Service Principal, display the SP's uuid in
  the client Context repr.
- The dependency `json-merge-patch`, introduced in v0.1.0b4, was missing from
  some pip selectors.

## v0.1.0b4 (2024-06-18)

### Changed

- Minor implementation changes were necessary to make Tiled compatible with
  Numpy 2.0.
- For improved security, the server-side array slicing function has been
  refactored to avoid using `eval()`. To be clear: there were no known
  exploitable vulnerabilities in the `eval()` approach. The input was validated
  against a regular expression before being passed to `eval()`. However,
  avoiding `eval()` altogether is better practice for defense-in-depth against
  potential code injection attacks due to current or future bugs in Tiled or
  its upstream dependencies.

## v0.1.0b3 (2024-06-04)

### Added

- Added a new HTTP endpoint, `PATCH /api/v1/metadata/{path}` supporting modifying
  existing metadata using a `application/json-patch+json` or a
  `application/merge-patch+json` patch.
- Added client-side methods for replacing, updating (similar to `dict.update()`),
  and patching metadata.

### Fixed

- Fixed regression introduced in the previous release (v0.1.0b1) where exceptions
  raised in the server sent _no_ response instead of properly sending a 500
  response. (This presents in the client as, "Server disconnected without
  sending a response.") A test now protects against this class of regression.

## v0.1.0b2 (2024-05-28)

### Changed

- Customized default logging configuration to include correlation ID and username
  of authenticated user.
- Added `--log-timestamps` CLI flag to `tiled serve ...` to opt in to including
  timestamp prefix in log messages.

## v0.1.0b1 (2024-05-25)

### Added
- Support for `FullText` search on SQLite-backed catalogs

### Fixed

- Updated `BaseClient.formats` to use the `dict` structure for specs.
- The `tiled serve directory --watch` function was not compatible with recent `anyio`

## v0.1.0a122 (23 May 2024)

### Fixed

- A dependency on `fastapi` was introduced in `tiled.adapters`. This has been
  removed.

## v0.1.0a121 (21 May 2024)

### Added

- The `tiled serve ...` CLI commands now accept a `--log-config` option,
  pointing to a custom uvicorn logging configuration file. An example
  file was added to the repository root, `example_log_config.yml`.
- Added `tiled.adapters.protocols` which will provide possibility for user to
  implement their custom adapters in a way that satisfies mypy.
- Added `tiled.client.smoke` with a utility for walking a node and ensuring
  that the data in it can be read.
- Added `tiled.client.sync` with a utility for copying nodes between two
  Tiled instances.
- Show authentication state in `Context` repr.

### Changed

- SQLite-backed catalogs now employ connection pooling. This results in a
  significant speed-up and avoids frequently re-opening the SQLite file.
- Metadata returned from the use of the `select_metadata` is now a one-item
  dictionary with 'selected' as the key, to match default type/behavior.
- The method `BaseClient.data_sources()` returns dataclass objects instead of
  raw dict objects.
- `tiled.client.sync` has conflict handling, with initial options of 'error'
  (default), 'warn', and 'skip'

### Fixed

- Propagate setting `include_data_sources` into child nodes.
- Populate attributes in member data variables and coordinates of xarray Datasets.
- Update dependencies.
- Fix behavior of queries `In` and `NotIn` when passed an empty list of values.

## v0.1.0a120 (25 April 2024)

### Fixed

- The `content-encoding` `blosc` was recently upgraded from Blosc to Blosc2.
  The `content-encoding` has been renamed to `blosc2` to avoid version
  confusion between different versions of Tiled servers and clients.

## v0.1.0a119 (24 April 2024)

### Fixed

- Metric-reporting had an error when `compress` timing was recorded but
  `content-encoding` header was unset.

## v0.1.0a118 (23 April 2024)

### Added

- Python 3.12 support
- Added `tiled.adapters.resource_cache` for caching file handles between
  requests.

### Removed

- Removed object cache from the codebase. If `object_cache` is included in
  the server configuration file, a warning is raised that this configuration
  has no effected.

### Fixed

- The configuration setting `tiled_admins` did not work in practice. If a user
  in the list was already an admin (such as, after a server restart) an error
  was raised on startup.
- The table creation statements for PostgreSQL were not committed. (This may
  have been a regression due to a change in SQLAlchemy defaults.)
- Tolerate HTTP responses that are missing a `x-tiled-request-id` header, such
  as when a proxy server responds with an error.
- Use `httpx` status code sentinels (instead of `starlette` ones) for typing
  client-side status codes.

### Changed

- Removed upper bound version pin on `dask`.
- Switched from `blosc` to `blosc2`.
- Made client objects dask-serializable
- Added support for registering multiple Assets with a DataSource in an update


### Other

- Usage of deprecated Pydantic 2.x APIs was updated.
- Specify a `fallback-version`, `0.0.0`, to be used when the version-detection
  code cannot run.

## v0.1.0a117 (28 March 2024)

### Added

- Support for specifying the format that uploaded data will be stored in.
- Support for storing uploaded tabular data in CSV format.
- A new HTTP endpoint, `PATCH /api/v1/table/partition/{path}`
  supporting appending rows to a tabular dataset.
- A new method `DataFrameClient.append_partition`.
- Support for registering Groups and Datasets _within_ an HDF5 file
- Tiled version is logged by server at startup.

### Fixed

- Critical regression that broke `tiled serve directory ...` CLI.

### Other

 - Updated the pydantic version in the pyproject.toml. Now the allowed versions are >2.0.0 - <3.0.0 .
 - Changes to prepare for upcoming numpy 2.0 release
 - Changes to address deprecations in FastAPI<|MERGE_RESOLUTION|>--- conflicted
+++ resolved
@@ -3,19 +3,12 @@
 
 # Changelog
 
-<<<<<<< HEAD
-## 2024-12-13
-
-### Added
-
-- Added a Helm chart with deployable default configuration
-=======
 ## Unreleased
 
 ### Added
 
 - `docker-compose.yml` now uses the healthcheck endpoint `/healthz`
->>>>>>> 9f8e11a0
+- Added Helm chart with deployable default configuration
 
 ## 2024-12-09
 
