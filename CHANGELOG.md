<!-- Add the recent changes in the code under the relevant category.
Write the date in place of the "Unreleased" in the case a new version is released. -->

# Changelog

<<<<<<< HEAD
## v0.1.0-b35 (Unreleased)

### Changed

- Demoted the `Composite` structure family to `composite` spec.
=======
## Unreleased

### Added

- The project ships with a pixi manifest (`pixi.toml`).
>>>>>>> 2ce3131f

## v0.1.0-b34 (2025-08-14)

### Fixed

- In the previous release, v0.1.0-b32, a catalog database migration script (for
  closure tables) ran successfully on some databases but on others it could
  fail. As designed, the failure mode was a clean rollback, leaving the
  database correct but unchanged. This release repairs the migration script; it
  should be re-run on any databases that could not be upgraded with the previous
  release.

## v0.1.0-b33 (2025-08-13)

_This release requires a database migration of the catalog database._

```none
tiled catalog upgrade-database [postgresql://.. | sqlite:///...]
```

### Added

- Endpoints for (read) data access with zarr v2 and v3 protocols.
- `data_type` and `coord_data_type` properties for sparse arrays in `COOAdapter`
  and `COOStructure`.

### Changed

- Refactored internal server function ``get_root_tree()`` to not use FastAPI
  dependencies injection
- The logic of hierarchical organization of the Nodes table in Catalog: use the concept
  of Closure Table to track ancestors and descendands of the nodes.
- Shorter string representation of chunks in `ArrayClient`.
- Refactored internal Zarr version detection
- For compatibility with older clients, do not require metadata updates to include
  an `access_blob` in the body of the request.

### Fixed

- Uniform array columns read from Postgres/DuckDB are now aggregated to an
  NDArray (e.g. scanned `waveform` PVs)
- Support for deleting separate nodes and contents of containers in client API.
- The database migration in v0.1.0-b27 was incomplete, and missed an update to
  the `revisions` table necessary to make metadata updates work correctly.
  This is resolved by an additional database migration.
- Correct indentation of authenticator args field in the service config schema
  and ensure it correctly validates configurations.

## v0.1.0-b32 (2025-08-04)

This release is identical to the previous one; it was made to fix our
continuous deployment processes.


## v0.1.0-b31 (2025-08-01)

### Added

- Pooling of ADBC connections to storage databases.
- An index on the `node_id` column of the `data_sources` table.

### Fixed

- Make devcontainer work out of box to run e.g. tiled serve demo
- Tests were missing assertions to verify expected outcomes
- Combining multiple hdf5 files containing scalar values by HDF5Adapter.
- Make principal type hints consistent in router
- Typehinted database access methods
- Explicit type conversion in SQL adapter when appending to an existing table.


## v0.1.0-b30 (2025-07-18)

### Changed

- Refactored internal server function ``get_entry()`` to not use the FastAPI
  dependencies injection
- Updated front-end dependencies, and updated node version used for building
  front-end.

### Fixed

- Restored authentication check for API key
- Updated usage for change in Zarr 3.x API.
- Improved error message if config location is non-file


## v0.1.0-b29 (2025-06-06)

### Added

- It is now possible to explicitly control the page size used for fetching
  batches of metadata, e.g. `client.values().page_size(N)`.
- Writable tabular SQL storage in SimpleTiledServer.
- The `pyproject.toml` now includes integration with [pixi](https://pixi.sh/).

### Fixed

- An auth bug that prevented a user to create a table with empty access_tags.
- When accessing a small number of results, the page size is set appropriately
  to avoid needlessly downloading additional results.
- The `tiled serve config ...` CLI command silently ignored `--port 0` and
  used the default port (`8000`).

## v0.1.0-b28 (2025-05-21)

### Changed

- Accept (allowed) special characters in SQL column names, e.g. "-".
- The large `TagBasedAccessPolicy` class introduced in the previous release
  was refactored into separate objects.

## 0.1.0-b27 (2025-05-08)

_This release requires a database migration of the catalog database._

```none
tiled catalog upgrade-database [postgresql://.. | sqlite:///...]
```

### Added

- New access policy `TagBasedAccessPolicy` which introduces more robust
  authorization based on the concept of tagging. When this policy is used,
  access to data is controlled by the node's `access_blob` (i.e the tags applied
  to that node).
- Added new `access_blob` column to catalog database, in support of the new
  authorization. This blob typically contains one of: resource owner (creator),
  or a list of access tags.
- Added new filter type `AccessBlobFilter` which filters nodes based upon their
  `access_blob` contents. In support of the new authorization.

### Changed
- Tiled now accepts a single `access_control` configuraton for the entire
  server, only. Access policies are now a server-wide singleton used for
  all access requests. Access control can no longer be specified on
  individual trees.
- Removed `path_parts` arg from access policy signatures and related.
- Effective scopes for the principal (from authN) are now threaded into
  access policies and related.
- Removed `access_policy` from `MapAdapter` and `CatalogAdapter`; accesss policies
  are now set server-wide only.

## 0.1.0-b26 (2025-05-07)

### Added

- New query parameter `drop_revision` on endpoints `PUT /metadata/{path}`
  and `PATCH /metadata/{path}`. If set to true, the version replaced by
  the update is _not_ saved as a revision. This is exposed in the Python
  client via a new keyword-only argument `drop_revision` in
  `update_metadata`, `patch_metadata`, and `replace_metadata`.

### Fixed

- A critical bug in the `mount_node` feature introduced in the
  previous release prohibited the server from starting when
  `mount_node` was used with a PostgreSQL database.
- Accept (allowed) special characters in SQL column names, e.g. "-".

## 0.1.0-b25 (2025-05-06)

### Added

- New optional parameter to catalog configuration, `mount_node`
  enables mounting different sub-trees of one catalog database
  at different prefixes. This is an advanced feature to facilitate
  migration from many catalogs to one. See
  `tiled/_tests/test_mount_node.py` for usage.

## 0.1.0-b24 (2025-05-06)

### Added

- Support for reading numpy's on-disk format, `.npy` files.

### Changed

- In server configuration, `writable_storage` now takes a list of URIs,
  given in order of decreasing priority.
- Adapters should implement a `supported_storage` attribute, as specified
  in `tiled.adapters.protocols.BaseAdapter`. This is optional, for
  backward-compatiblity with existing Adapters, which are assumed to
  use file-based storage.

### Fixed

- When using SQL-backed storage and file-backed storage, Tiled treated SQLite
  or DuckDB files as if they were directories of readable files, and
  included them superfluously in a check on whether assets were situated
  in a readable area.
- Update data_sources in the client after receiving a response from the server.
  Removed the (unused) `data_source` parameter from the `PUT /data_source/`
  endpoint; the id of the updated data source must be included in the structure
  within the body of the request.

## 0.1.0-b23 (2025-04-24)

### Added

- New query type `Like` enables partial string match using SQL `LIKE`
  condition.

### Changed

- Exposed `Session.state` information from database to enhance custom access
  control developments.

## 0.1.0-b22 (2025-04-21)

### Added

- Tiled now retries HTTP requests that fail due to server-side (`5XX`) or
  connection-level problems.
- Support for `async` streaming serializers (exporters)

### Changed

- Iteration over a `Composite` client yields its (flattened) keys, not its
  internal parts. This makes `__iter__` and `__getitem__` consistent.

## 0.1.0-b21 (2025-04-15)

### Added

- `Composite` structure family to enable direct access to table columns in a single namespace.
- Added a `parent` property to BaseClass that returns a client pointing to the parent node
- New CLI flag `tiled --version` shows the current version and exits.

### Changed

- Adjust arguments of `print_admin_api_key_if_generated` and rename `print_server_info`
- Allow `SQLAdapter.append_partition` to accept `pyarrow.Table` as its argument
- Fix streaming serialization of tables keeping the dtypes of individual columns

### Maintenance

- Extract API key handling
- Extract scope fetching and checking
- Refactor router construction
- Adjust environment loading
  - This is a breaking change if setting `TILED_SERVER_SECRET_KEYS` or
    `TILED_ALLOW_ORIGINS`. `TILED_SERVER_SECRET_KEYS` is now
    `TILED_SECRET_KEYS` and these fields now require passing a json
    list e.g. ``TILED_SECRET_KEYS='["one", "two"]'``
- More type hinting
- Refactor authentication router construction
- Set minimum version of FastAPI required.

## 0.1.0-b20 (2025-03-07)

### Added

- `tiled.server.SimpleTiledServer` can be used for tutorials or development.
  It launches a tiled server on a background thread with basic security.

### Changed

- Added an hdf5plugin import to handle reading lzf-compressed data from Dectris Eiger HDF5 files.
- Removed no-op `?include_data_sources=false` (which is the default) from some
  requests issued by the Python client.
- Added a try-except statement to gracefully skip over broken external links in HDF5 files.

### Maintenance

- Remove a redundant dependency declaration.

## 0.1.0-b19 (2025-02-19)

### Maintenance

- Run authentication tests againts PostgreSQL as well as SQLite.
- Tighten up handling of `time_created` and `time_updated` in authentication
  database.
- New authentication database migration fixes error in migration in previous release.

## 0.1.0-b18 (2025-02-18)

### Added

- Added `SQLAdapter` which can save and interact with table structured data in
  `sqlite` , `postgresql` and `duckdb` databases using `arrow-adbc` API calls.
- Coverage status shows the missing uncovered lines now.
- Added few more tests to `SQLAdapter`.

### Changed

- Removed pydantic-based definitions of structures, which had duplicated
  the dataclass-based defintions in order to work around a pydantic bug
  which has since been resolved. All modules named `tiled.server.pydantic_*`
  have been removed. These were used internally by the server and should
  not affect user code.
- Publish Container image and Helm chart only during a tagged release.
- Stop warning when `data_sources()` are fetched after the item was already
  fetched. (Too noisy.)
- In Tiled's authentication database, when PostgreSQL is used, all datetimes
  are stored explicitly localized to UTC. This requires a database migration
  to update existing rows.

## 0.1.0-b17 (2025-01-29)

### Changed

- Refactor and standardize Adapter API: implement from_uris and from_catalog
  classmethods for instantiation from files and registered Tiled nodes, respectively.
- Refactor CSVAdapter to allow pd.read_csv kwargs
- Removed `tiled.adapters.zarr.read_zarr` utility function.
- Server declares authentication provider modes are `external` or `internal`. The
  latter was renamed from `password`. Client accepts either `internal` or `password`
  for backward-compatibility with older servers.
- Make context switch to HTTPS URI, if available, upon creation

### Added

- Added `.get` methods on TableAdapter and ParquetDatasetAdapter
- Ability to read string-valued columns of data frames as arrays

### Fixed

- Do not attempt to use auth tokens if the server declares no authentication
  providers.
- Prevent "incognito mode" (remember_me=False) from failing after a previous
  login session has since been logged out (no token files)

### Maintenance

- Make dependencies shared by client and server into core dependencies.
- Use schemas for describing server configuration on the client side too.
- Refactored Authentication providers to make use of inheritance, adjusted
  mode in the `AboutAuthenticationProvider` schema to be `internal`|`external`.
  Python clients older than v0.1.0b17 will be sent `password` for back-compat.
- Improved type hinting and efficiency of caching singleton values

## 0.1.0-b16 (2025-01-23)

### Maintenance

- Update GitHub Actions `upload-artifact` and `download-artifact`.

## 0.1.0-b15 (2025-01-23)

### Maintenance

- Adjust for backward-incompatible change in dependency Starlette 0.45.0.

## 0.1.0-b14 (2025-01-21)

### Changed

- Updated OIDC Authenticator configuration to expect `well_known_uri` and
  `audience` and to no longer expect `token_uri`, `authorization_endpoint` and
  `public_keys`, which can be fetched at initialization (server startup) time.
  See examples `example_configs/orcid_auth.yml`,
  `example_configs/google_auth.yml`, and `example_configs/simple_oidc`.

### Maintenance

- Addressed DeprecationWarnings from Python and dependencies
- Update AccessPolicy Docs to match new filter arguments
- Refactored intialization of dask DataFrame to be compatible with dask 2025.1

## v0.1.0-b13 (2025-01-09)

### Added

- `docker-compose.yml` now uses the healthcheck endpoint `/healthz`
- In client, support specifying API key expiration time as string with
  units, like ``"7d"` or `"10m"`.
- Fix bug where access policies were not applied to child nodes during request
- Add metadata-based access control to SimpleAccessPolicy
- Add example test of metadata-based allowed_scopes which requires the path to the target node
- Added Helm chart with deployable default configuration

### Fixed

- Bug in Python client resulted in error when accessing data sources on a
  just-created object.
- Fix bug where access policies were not applied to child nodes during request

### Changed

- The argument `prompt_for_reauthentication` is now ignored and warns.
  Tiled will never prompt for reauthentication after the client is constructed;
  if a session expires or is revoked, it will raise `CannotRefreshAuthentication`.
- The arguments `username` and `password` have been removed from the client
  constructor functions. Tiled will always prompt for these interactively.
  See the Authentication How-to Guide for more information, including on
  how applications built on Tiled can customize this.
- The argument `remember_me` has been added to the client constructor
  functions and to `Context.authenticate` and its alias `Context.login`.
  This can be used to clear and avoid storing any tokens related to
  the session.
- Change access policy API to be async for filters and allowed_scopes
- Pinned zarr to `<3` because Zarr 3 is still working on adding support for
  certain features that we rely on from Zarr 2.


## v0.1.0b12 (2024-12-09)

### Added

- Add HTTP endpoint `PATCH /array/full/{path}` to enable updating and
  optionally _extending_ an existing array.
- Add associated Python client method `ArrayClient.patch`.
- Hook to authentication prompt to make password login available without TTY.

### Fixed

- Fix curl and httpie installation in docker image.
- Minor fix to api key docs to reflect correct CLI usage.
- Fix the construction of urls by passing query parameters as kwargs,
  adapting to a behavior change in httpx v0.28.0.

### Changed

- Switch from appdirs to platformdirs.

## v0.1.0b11 (2024-11-14)

### Added

- Add adapters for reading back assets with the image/jpeg and
  multipart/related;type=image/jpeg mimetypes.
- Automatic reshaping of tiff data by the adapter to account for
  extra/missing singleton dimension
- Add a check for the `openpyxcl` module when importing excel serializer.

### Changed

- Drop support for Python 3.8, which is reached end of life
  upstream on 7 October 2024.
- Do not require SQL database URIs to specify a "driver" (Python
  library to be used for connecting).

### Fixed

- A regression in the container broke support for `tiled register ...` and
  `tiled serve directory ...`. When these became client-side operations, the
  container needed to add the client-side dependencies to support them.

## v0.1.0b10 (2024-10-11)

- Add kwarg to client logout to auto-clear default identity.
- Do not automatically enter username if default identity is used.
- Add API route and Python client method enabling admins to
  reokve API keys belonging to any user or service.

## v0.1.0b9 (2024-09-19)

### Added

- Added support for explicit units in numpy datetime64 dtypes.

### Fixed

- Follow-up fix to compatibility with Starlette v0.38.0
- Adapt to change in dask public API in dask 2024.9.0.

## v0.1.0b8 (2024-09-06)

### Fixed

- Compatibility with a change in Starlette v0.38.0

## v0.1.0b7 (2024-08-20)

### Added

- Add method to `TableAdapter` which accepts a Python dictionary.
- Added an `Arrow` adapter which supports reading/writing arrow tables via `RecordBatchFileReader`/`RecordBatchFileWriter`.

### Changed

- Make `tiled.client` accept a Python dictionary when fed to `write_dataframe()`.
- The `generated_minimal` example no longer requires pandas and instead uses a Python dict.
- Remove unused pytest-warning ignores from `test_writing.py`.
- Rename argument in `hdf5_lookup` function from `path` to `dataset` to reflect change in `ophyd_async`

## v0.1.0b6 (2024-07-17)

### Added

- A `/healthz` endpoint, for use by orchestration infrastructure

### Fixed

- A bug in `Context.__getstate__` caused picking to fail if applied twice.

## v0.1.0b5 (2024-06-27)

### Added
- Support partial download of an asset using the
  [HTTP `Range` Header](https://developer.mozilla.org/en-US/docs/Web/HTTP/Headers/Range).

### Fixed
- When authenticated as a Service Principal, display the SP's uuid in
  the client Context repr.
- The dependency `json-merge-patch`, introduced in v0.1.0b4, was missing from
  some pip selectors.

## v0.1.0b4 (2024-06-18)

### Changed

- Minor implementation changes were necessary to make Tiled compatible with
  Numpy 2.0.
- For improved security, the server-side array slicing function has been
  refactored to avoid using `eval()`. To be clear: there were no known
  exploitable vulnerabilities in the `eval()` approach. The input was validated
  against a regular expression before being passed to `eval()`. However,
  avoiding `eval()` altogether is better practice for defense-in-depth against
  potential code injection attacks due to current or future bugs in Tiled or
  its upstream dependencies.

## v0.1.0b3 (2024-06-04)

### Added

- Added a new HTTP endpoint, `PATCH /api/v1/metadata/{path}` supporting modifying
  existing metadata using a `application/json-patch+json` or a
  `application/merge-patch+json` patch.
- Added client-side methods for replacing, updating (similar to `dict.update()`),
  and patching metadata.

### Fixed

- Fixed regression introduced in the previous release (v0.1.0b1) where exceptions
  raised in the server sent _no_ response instead of properly sending a 500
  response. (This presents in the client as, "Server disconnected without
  sending a response.") A test now protects against this class of regression.

## v0.1.0b2 (2024-05-28)

### Changed

- Customized default logging configuration to include correlation ID and username
  of authenticated user.
- Added `--log-timestamps` CLI flag to `tiled serve ...` to opt in to including
  timestamp prefix in log messages.

## v0.1.0b1 (2024-05-25)

### Added
- Support for `FullText` search on SQLite-backed catalogs

### Fixed

- Updated `BaseClient.formats` to use the `dict` structure for specs.
- The `tiled serve directory --watch` function was not compatible with recent `anyio`

## v0.1.0a122 (23 May 2024)

### Fixed

- A dependency on `fastapi` was introduced in `tiled.adapters`. This has been
  removed.

## v0.1.0a121 (21 May 2024)

### Added

- The `tiled serve ...` CLI commands now accept a `--log-config` option,
  pointing to a custom uvicorn logging configuration file. An example
  file was added to the repository root, `example_log_config.yml`.
- Added `tiled.adapters.protocols` which will provide possibility for user to
  implement their custom adapters in a way that satisfies mypy.
- Added `tiled.client.smoke` with a utility for walking a node and ensuring
  that the data in it can be read.
- Added `tiled.client.sync` with a utility for copying nodes between two
  Tiled instances.
- Show authentication state in `Context` repr.

### Changed

- SQLite-backed catalogs now employ connection pooling. This results in a
  significant speed-up and avoids frequently re-opening the SQLite file.
- Metadata returned from the use of the `select_metadata` is now a one-item
  dictionary with 'selected' as the key, to match default type/behavior.
- The method `BaseClient.data_sources()` returns dataclass objects instead of
  raw dict objects.
- `tiled.client.sync` has conflict handling, with initial options of 'error'
  (default), 'warn', and 'skip'

### Fixed

- Propagate setting `include_data_sources` into child nodes.
- Populate attributes in member data variables and coordinates of xarray Datasets.
- Update dependencies.
- Fix behavior of queries `In` and `NotIn` when passed an empty list of values.

## v0.1.0a120 (25 April 2024)

### Fixed

- The `content-encoding` `blosc` was recently upgraded from Blosc to Blosc2.
  The `content-encoding` has been renamed to `blosc2` to avoid version
  confusion between different versions of Tiled servers and clients.

## v0.1.0a119 (24 April 2024)

### Fixed

- Metric-reporting had an error when `compress` timing was recorded but
  `content-encoding` header was unset.

## v0.1.0a118 (23 April 2024)

### Added

- Python 3.12 support
- Added `tiled.adapters.resource_cache` for caching file handles between
  requests.

### Removed

- Removed object cache from the codebase. If `object_cache` is included in
  the server configuration file, a warning is raised that this configuration
  has no effected.

### Fixed

- The configuration setting `tiled_admins` did not work in practice. If a user
  in the list was already an admin (such as, after a server restart) an error
  was raised on startup.
- The table creation statements for PostgreSQL were not committed. (This may
  have been a regression due to a change in SQLAlchemy defaults.)
- Tolerate HTTP responses that are missing a `x-tiled-request-id` header, such
  as when a proxy server responds with an error.
- Use `httpx` status code sentinels (instead of `starlette` ones) for typing
  client-side status codes.

### Changed

- Removed upper bound version pin on `dask`.
- Switched from `blosc` to `blosc2`.
- Made client objects dask-serializable
- Added support for registering multiple Assets with a DataSource in an update


### Other

- Usage of deprecated Pydantic 2.x APIs was updated.
- Specify a `fallback-version`, `0.0.0`, to be used when the version-detection
  code cannot run.

## v0.1.0a117 (28 March 2024)

### Added

- Support for specifying the format that uploaded data will be stored in.
- Support for storing uploaded tabular data in CSV format.
- A new HTTP endpoint, `PATCH /api/v1/table/partition/{path}`
  supporting appending rows to a tabular dataset.
- A new method `DataFrameClient.append_partition`.
- Support for registering Groups and Datasets _within_ an HDF5 file
- Tiled version is logged by server at startup.

### Fixed

- Critical regression that broke `tiled serve directory ...` CLI.

### Other

 - Updated the pydantic version in the pyproject.toml. Now the allowed versions are >2.0.0 - <3.0.0 .
 - Changes to prepare for upcoming numpy 2.0 release
 - Changes to address deprecations in FastAPI<|MERGE_RESOLUTION|>--- conflicted
+++ resolved
@@ -3,19 +3,17 @@
 
 # Changelog
 
-<<<<<<< HEAD
+
 ## v0.1.0-b35 (Unreleased)
 
 ### Changed
 
 - Demoted the `Composite` structure family to `composite` spec.
-=======
-## Unreleased
 
 ### Added
 
 - The project ships with a pixi manifest (`pixi.toml`).
->>>>>>> 2ce3131f
+
 
 ## v0.1.0-b34 (2025-08-14)
 
