--- conflicted
+++ resolved
@@ -7,13 +7,10 @@
 
 ### Added
 
-<<<<<<< HEAD
 - zarr v2 endpoints for read access
-=======
 - `data_type` and `coord_data_type` properties for sparse arrays in `COOAdapter` and `COOStructure`.
 
 
->>>>>>> bba978ee
 ## v0.1.0-b30 (2025-07-18)
 
 ## Changed
