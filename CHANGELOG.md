<!-- Add the recent changes in the code under the relevant category.
Write the date in place of the "Unreleased" in the case a new version is released. -->

# Changelog

## v0.1.0-b33 (Unreleased)
<<<<<<< HEAD
=======

### Changed

- The logic of hierarchical organization of the Nodes table in Catalog: use the concept
  of Closure Table to track ancestors and descendands of the nodes.
>>>>>>> c5c5fa51

### Changed

- Refactored internal server function ``get_root_tree()`` to not use FastAPI
  dependencies injection
<<<<<<< HEAD
- The logic of hierarchical organization of the Nodes table in Catalog: use the concept
  of Closure Table to track ancestors and descendands of the nodes.
- Shorter string representation of chunks in `ArrayClient`.
=======
- Refactored internal Zarr version detection
>>>>>>> c5c5fa51

### Fixed

- Uniform array columns read from Postgres/DuckDB are now aggregated to an
  NDArray (e.g. scanned `waveform` PVs)
- Support for deleting separate nodes and contents of containers in client API.

## v0.1.0-b32 (2025-08-04)

This release is identical to the previous one; it was made to fix our
continuous deployment processes.

<<<<<<< HEAD
=======

>>>>>>> c5c5fa51
## v0.1.0-b31 (2025-08-01)

### Added

- Pooling of ADBC connections to storage databases.
- An index on the `node_id` column of the `data_sources` table.

### Fixed

- Make devcontainer work out of box to run e.g. tiled serve demo
- Tests were missing assertions to verify expected outcomes
- Combining multiple hdf5 files containing scalar values by HDF5Adapter.
- Make principal type hints consistent in router
- Typehinted database access methods
- Explicit type conversion in SQL adapter when appending to an existing table.


## v0.1.0-b30 (2025-07-18)

### Changed

- Refactored internal server function ``get_entry()`` to not use the FastAPI
  dependencies injection
- Updated front-end dependencies, and updated node version used for building
  front-end.

### Fixed

- Restored authentication check for API key
- Updated usage for change in Zarr 3.x API.
- Improved error message if config location is non-file


## v0.1.0-b29 (2025-06-06)

### Added

- It is now possible to explicitly control the page size used for fetching
  batches of metadata, e.g. `client.values().page_size(N)`.
- Writable tabular SQL storage in SimpleTiledServer.
- The `pyproject.toml` now includes integration with [pixi](https://pixi.sh/).

### Fixed

- An auth bug that prevented a user to create a table with empty access_tags.
- When accessing a small number of results, the page size is set appropriately
  to avoid needlessly downloading additional results.
- The `tiled serve config ...` CLI command silently ignored `--port 0` and
  used the default port (`8000`).

## v0.1.0-b28 (2025-05-21)

### Changed

- Accept (allowed) special characters in SQL column names, e.g. "-".
- The large `TagBasedAccessPolicy` class introduced in the previous release
  was refactored into separate objects.

## 0.1.0-b27 (2025-05-08)

_This release requires a database migration of the catalog database._

```none
tiled catalog upgrade-database [postgresql://.. | sqlite:///...]
```

### Added

- New access policy `TagBasedAccessPolicy` which introduces more robust
  authorization based on the concept of tagging. When this policy is used,
  access to data is controlled by the node's `access_blob` (i.e the tags applied
  to that node).
- Added new `access_blob` column to catalog database, in support of the new
  authorization. This blob typically contains one of: resource owner (creator),
  or a list of access tags.
- Added new filter type `AccessBlobFilter` which filters nodes based upon their
  `access_blob` contents. In support of the new authorization.

### Changed
- Tiled now accepts a single `access_control` configuraton for the entire
  server, only. Access policies are now a server-wide singleton used for
  all access requests. Access control can no longer be specified on
  individual trees.
- Removed `path_parts` arg from access policy signatures and related.
- Effective scopes for the principal (from authN) are now threaded into
  access policies and related.
- Removed `access_policy` from `MapAdapter` and `CatalogAdapter`; accesss policies
  are now set server-wide only.

## 0.1.0-b26 (2025-05-07)

### Added

- New query parameter `drop_revision` on endpoints `PUT /metadata/{path}`
  and `PATCH /metadata/{path}`. If set to true, the version replaced by
  the update is _not_ saved as a revision. This is exposed in the Python
  client via a new keyword-only argument `drop_revision` in
  `update_metadata`, `patch_metadata`, and `replace_metadata`.

### Fixed

- A critical bug in the `mount_node` feature introduced in the
  previous release prohibited the server from starting when
  `mount_node` was used with a PostgreSQL database.
- Accept (allowed) special characters in SQL column names, e.g. "-".

## 0.1.0-b25 (2025-05-06)

### Added

- New optional parameter to catalog configuration, `mount_node`
  enables mounting different sub-trees of one catalog database
  at different prefixes. This is an advanced feature to facilitate
  migration from many catalogs to one. See
  `tiled/_tests/test_mount_node.py` for usage.

## 0.1.0-b24 (2025-05-06)

### Added

- Support for reading numpy's on-disk format, `.npy` files.

### Changed

- In server configuration, `writable_storage` now takes a list of URIs,
  given in order of decreasing priority.
- Adapters should implement a `supported_storage` attribute, as specified
  in `tiled.adapters.protocols.BaseAdapter`. This is optional, for
  backward-compatiblity with existing Adapters, which are assumed to
  use file-based storage.

### Fixed

- When using SQL-backed storage and file-backed storage, Tiled treated SQLite
  or DuckDB files as if they were directories of readable files, and
  included them superfluously in a check on whether assets were situated
  in a readable area.
- Update data_sources in the client after receiving a response from the server.
  Removed the (unused) `data_source` parameter from the `PUT /data_source/`
  endpoint; the id of the updated data source must be included in the structure
  within the body of the request.

## 0.1.0-b23 (2025-04-24)

### Added

- New query type `Like` enables partial string match using SQL `LIKE`
  condition.

### Changed

- Exposed `Session.state` information from database to enhance custom access
  control developments.

## 0.1.0-b22 (2025-04-21)

### Added

- Tiled now retries HTTP requests that fail due to server-side (`5XX`) or
  connection-level problems.
- Support for `async` streaming serializers (exporters)

### Changed

- Iteration over a `Composite` client yields its (flattened) keys, not its
  internal parts. This makes `__iter__` and `__getitem__` consistent.

## 0.1.0-b21 (2025-04-15)

### Added

- `Composite` structure family to enable direct access to table columns in a single namespace.
- Added a `parent` property to BaseClass that returns a client pointing to the parent node
- New CLI flag `tiled --version` shows the current version and exits.

### Changed

- Adjust arguments of `print_admin_api_key_if_generated` and rename `print_server_info`
- Allow `SQLAdapter.append_partition` to accept `pyarrow.Table` as its argument
- Fix streaming serialization of tables keeping the dtypes of individual columns

### Maintenance

- Extract API key handling
- Extract scope fetching and checking
- Refactor router construction
- Adjust environment loading
  - This is a breaking change if setting `TILED_SERVER_SECRET_KEYS` or
    `TILED_ALLOW_ORIGINS`. `TILED_SERVER_SECRET_KEYS` is now
    `TILED_SECRET_KEYS` and these fields now require passing a json
    list e.g. ``TILED_SECRET_KEYS='["one", "two"]'``
- More type hinting
- Refactor authentication router construction
- Set minimum version of FastAPI required.

## 0.1.0-b20 (2025-03-07)

### Added

- `tiled.server.SimpleTiledServer` can be used for tutorials or development.
  It launches a tiled server on a background thread with basic security.

### Changed

- Added an hdf5plugin import to handle reading lzf-compressed data from Dectris Eiger HDF5 files.
- Removed no-op `?include_data_sources=false` (which is the default) from some
  requests issued by the Python client.
- Added a try-except statement to gracefully skip over broken external links in HDF5 files.

### Maintenance

- Remove a redundant dependency declaration.

## 0.1.0-b19 (2025-02-19)

### Maintenance

- Run authentication tests againts PostgreSQL as well as SQLite.
- Tighten up handling of `time_created` and `time_updated` in authentication
  database.
- New authentication database migration fixes error in migration in previous release.

## 0.1.0-b18 (2025-02-18)

### Added

- Added `SQLAdapter` which can save and interact with table structured data in
  `sqlite` , `postgresql` and `duckdb` databases using `arrow-adbc` API calls.
- Coverage status shows the missing uncovered lines now.
- Added few more tests to `SQLAdapter`.

### Changed

- Removed pydantic-based definitions of structures, which had duplicated
  the dataclass-based defintions in order to work around a pydantic bug
  which has since been resolved. All modules named `tiled.server.pydantic_*`
  have been removed. These were used internally by the server and should
  not affect user code.
- Publish Container image and Helm chart only during a tagged release.
- Stop warning when `data_sources()` are fetched after the item was already
  fetched. (Too noisy.)
- In Tiled's authentication database, when PostgreSQL is used, all datetimes
  are stored explicitly localized to UTC. This requires a database migration
  to update existing rows.

## 0.1.0-b17 (2025-01-29)

### Changed

- Refactor and standardize Adapter API: implement from_uris and from_catalog
  classmethods for instantiation from files and registered Tiled nodes, respectively.
- Refactor CSVAdapter to allow pd.read_csv kwargs
- Removed `tiled.adapters.zarr.read_zarr` utility function.
- Server declares authentication provider modes are `external` or `internal`. The
  latter was renamed from `password`. Client accepts either `internal` or `password`
  for backward-compatibility with older servers.
- Make context switch to HTTPS URI, if available, upon creation

### Added

- Added `.get` methods on TableAdapter and ParquetDatasetAdapter
- Ability to read string-valued columns of data frames as arrays

### Fixed

- Do not attempt to use auth tokens if the server declares no authentication
  providers.
- Prevent "incognito mode" (remember_me=False) from failing after a previous
  login session has since been logged out (no token files)

### Maintenance

- Make dependencies shared by client and server into core dependencies.
- Use schemas for describing server configuration on the client side too.
- Refactored Authentication providers to make use of inheritance, adjusted
  mode in the `AboutAuthenticationProvider` schema to be `internal`|`external`.
  Python clients older than v0.1.0b17 will be sent `password` for back-compat.
- Improved type hinting and efficiency of caching singleton values

## 0.1.0-b16 (2025-01-23)

### Maintenance

- Update GitHub Actions `upload-artifact` and `download-artifact`.

## 0.1.0-b15 (2025-01-23)

### Maintenance

- Adjust for backward-incompatible change in dependency Starlette 0.45.0.

## 0.1.0-b14 (2025-01-21)

### Changed

- Updated OIDC Authenticator configuration to expect `well_known_uri` and
  `audience` and to no longer expect `token_uri`, `authorization_endpoint` and
  `public_keys`, which can be fetched at initialization (server startup) time.
  See examples `example_configs/orcid_auth.yml`,
  `example_configs/google_auth.yml`, and `example_configs/simple_oidc`.

### Maintenance

- Addressed DeprecationWarnings from Python and dependencies
- Update AccessPolicy Docs to match new filter arguments
- Refactored intialization of dask DataFrame to be compatible with dask 2025.1

## v0.1.0-b13 (2025-01-09)

### Added

- `docker-compose.yml` now uses the healthcheck endpoint `/healthz`
- In client, support specifying API key expiration time as string with
  units, like ``"7d"` or `"10m"`.
- Fix bug where access policies were not applied to child nodes during request
- Add metadata-based access control to SimpleAccessPolicy
- Add example test of metadata-based allowed_scopes which requires the path to the target node
- Added Helm chart with deployable default configuration

### Fixed

- Bug in Python client resulted in error when accessing data sources on a
  just-created object.
- Fix bug where access policies were not applied to child nodes during request

### Changed

- The argument `prompt_for_reauthentication` is now ignored and warns.
  Tiled will never prompt for reauthentication after the client is constructed;
  if a session expires or is revoked, it will raise `CannotRefreshAuthentication`.
- The arguments `username` and `password` have been removed from the client
  constructor functions. Tiled will always prompt for these interactively.
  See the Authentication How-to Guide for more information, including on
  how applications built on Tiled can customize this.
- The argument `remember_me` has been added to the client constructor
  functions and to `Context.authenticate` and its alias `Context.login`.
  This can be used to clear and avoid storing any tokens related to
  the session.
- Change access policy API to be async for filters and allowed_scopes
- Pinned zarr to `<3` because Zarr 3 is still working on adding support for
  certain features that we rely on from Zarr 2.


## v0.1.0b12 (2024-12-09)

### Added

- Add HTTP endpoint `PATCH /array/full/{path}` to enable updating and
  optionally _extending_ an existing array.
- Add associated Python client method `ArrayClient.patch`.
- Hook to authentication prompt to make password login available without TTY.

### Fixed

- Fix curl and httpie installation in docker image.
- Minor fix to api key docs to reflect correct CLI usage.
- Fix the construction of urls by passing query parameters as kwargs,
  adapting to a behavior change in httpx v0.28.0.

### Changed

- Switch from appdirs to platformdirs.

## v0.1.0b11 (2024-11-14)

### Added

- Add adapters for reading back assets with the image/jpeg and
  multipart/related;type=image/jpeg mimetypes.
- Automatic reshaping of tiff data by the adapter to account for
  extra/missing singleton dimension
- Add a check for the `openpyxcl` module when importing excel serializer.

### Changed

- Drop support for Python 3.8, which is reached end of life
  upstream on 7 October 2024.
- Do not require SQL database URIs to specify a "driver" (Python
  library to be used for connecting).

### Fixed

- A regression in the container broke support for `tiled register ...` and
  `tiled serve directory ...`. When these became client-side operations, the
  container needed to add the client-side dependencies to support them.

## v0.1.0b10 (2024-10-11)

- Add kwarg to client logout to auto-clear default identity.
- Do not automatically enter username if default identity is used.
- Add API route and Python client method enabling admins to
  reokve API keys belonging to any user or service.

## v0.1.0b9 (2024-09-19)

### Added

- Added support for explicit units in numpy datetime64 dtypes.

### Fixed

- Follow-up fix to compatibility with Starlette v0.38.0
- Adapt to change in dask public API in dask 2024.9.0.

## v0.1.0b8 (2024-09-06)

### Fixed

- Compatibility with a change in Starlette v0.38.0

## v0.1.0b7 (2024-08-20)

### Added

- Add method to `TableAdapter` which accepts a Python dictionary.
- Added an `Arrow` adapter which supports reading/writing arrow tables via `RecordBatchFileReader`/`RecordBatchFileWriter`.

### Changed

- Make `tiled.client` accept a Python dictionary when fed to `write_dataframe()`.
- The `generated_minimal` example no longer requires pandas and instead uses a Python dict.
- Remove unused pytest-warning ignores from `test_writing.py`.
- Rename argument in `hdf5_lookup` function from `path` to `dataset` to reflect change in `ophyd_async`

## v0.1.0b6 (2024-07-17)

### Added

- A `/healthz` endpoint, for use by orchestration infrastructure

### Fixed

- A bug in `Context.__getstate__` caused picking to fail if applied twice.

## v0.1.0b5 (2024-06-27)

### Added
- Support partial download of an asset using the
  [HTTP `Range` Header](https://developer.mozilla.org/en-US/docs/Web/HTTP/Headers/Range).

### Fixed
- When authenticated as a Service Principal, display the SP's uuid in
  the client Context repr.
- The dependency `json-merge-patch`, introduced in v0.1.0b4, was missing from
  some pip selectors.

## v0.1.0b4 (2024-06-18)

### Changed

- Minor implementation changes were necessary to make Tiled compatible with
  Numpy 2.0.
- For improved security, the server-side array slicing function has been
  refactored to avoid using `eval()`. To be clear: there were no known
  exploitable vulnerabilities in the `eval()` approach. The input was validated
  against a regular expression before being passed to `eval()`. However,
  avoiding `eval()` altogether is better practice for defense-in-depth against
  potential code injection attacks due to current or future bugs in Tiled or
  its upstream dependencies.

## v0.1.0b3 (2024-06-04)

### Added

- Added a new HTTP endpoint, `PATCH /api/v1/metadata/{path}` supporting modifying
  existing metadata using a `application/json-patch+json` or a
  `application/merge-patch+json` patch.
- Added client-side methods for replacing, updating (similar to `dict.update()`),
  and patching metadata.

### Fixed

- Fixed regression introduced in the previous release (v0.1.0b1) where exceptions
  raised in the server sent _no_ response instead of properly sending a 500
  response. (This presents in the client as, "Server disconnected without
  sending a response.") A test now protects against this class of regression.

## v0.1.0b2 (2024-05-28)

### Changed

- Customized default logging configuration to include correlation ID and username
  of authenticated user.
- Added `--log-timestamps` CLI flag to `tiled serve ...` to opt in to including
  timestamp prefix in log messages.

## v0.1.0b1 (2024-05-25)

### Added
- Support for `FullText` search on SQLite-backed catalogs

### Fixed

- Updated `BaseClient.formats` to use the `dict` structure for specs.
- The `tiled serve directory --watch` function was not compatible with recent `anyio`

## v0.1.0a122 (23 May 2024)

### Fixed

- A dependency on `fastapi` was introduced in `tiled.adapters`. This has been
  removed.

## v0.1.0a121 (21 May 2024)

### Added

- The `tiled serve ...` CLI commands now accept a `--log-config` option,
  pointing to a custom uvicorn logging configuration file. An example
  file was added to the repository root, `example_log_config.yml`.
- Added `tiled.adapters.protocols` which will provide possibility for user to
  implement their custom adapters in a way that satisfies mypy.
- Added `tiled.client.smoke` with a utility for walking a node and ensuring
  that the data in it can be read.
- Added `tiled.client.sync` with a utility for copying nodes between two
  Tiled instances.
- Show authentication state in `Context` repr.

### Changed

- SQLite-backed catalogs now employ connection pooling. This results in a
  significant speed-up and avoids frequently re-opening the SQLite file.
- Metadata returned from the use of the `select_metadata` is now a one-item
  dictionary with 'selected' as the key, to match default type/behavior.
- The method `BaseClient.data_sources()` returns dataclass objects instead of
  raw dict objects.
- `tiled.client.sync` has conflict handling, with initial options of 'error'
  (default), 'warn', and 'skip'

### Fixed

- Propagate setting `include_data_sources` into child nodes.
- Populate attributes in member data variables and coordinates of xarray Datasets.
- Update dependencies.
- Fix behavior of queries `In` and `NotIn` when passed an empty list of values.

## v0.1.0a120 (25 April 2024)

### Fixed

- The `content-encoding` `blosc` was recently upgraded from Blosc to Blosc2.
  The `content-encoding` has been renamed to `blosc2` to avoid version
  confusion between different versions of Tiled servers and clients.

## v0.1.0a119 (24 April 2024)

### Fixed

- Metric-reporting had an error when `compress` timing was recorded but
  `content-encoding` header was unset.

## v0.1.0a118 (23 April 2024)

### Added

- Python 3.12 support
- Added `tiled.adapters.resource_cache` for caching file handles between
  requests.

### Removed

- Removed object cache from the codebase. If `object_cache` is included in
  the server configuration file, a warning is raised that this configuration
  has no effected.

### Fixed

- The configuration setting `tiled_admins` did not work in practice. If a user
  in the list was already an admin (such as, after a server restart) an error
  was raised on startup.
- The table creation statements for PostgreSQL were not committed. (This may
  have been a regression due to a change in SQLAlchemy defaults.)
- Tolerate HTTP responses that are missing a `x-tiled-request-id` header, such
  as when a proxy server responds with an error.
- Use `httpx` status code sentinels (instead of `starlette` ones) for typing
  client-side status codes.

### Changed

- Removed upper bound version pin on `dask`.
- Switched from `blosc` to `blosc2`.
- Made client objects dask-serializable
- Added support for registering multiple Assets with a DataSource in an update


### Other

- Usage of deprecated Pydantic 2.x APIs was updated.
- Specify a `fallback-version`, `0.0.0`, to be used when the version-detection
  code cannot run.

## v0.1.0a117 (28 March 2024)

### Added

- Support for specifying the format that uploaded data will be stored in.
- Support for storing uploaded tabular data in CSV format.
- A new HTTP endpoint, `PATCH /api/v1/table/partition/{path}`
  supporting appending rows to a tabular dataset.
- A new method `DataFrameClient.append_partition`.
- Support for registering Groups and Datasets _within_ an HDF5 file
- Tiled version is logged by server at startup.

### Fixed

- Critical regression that broke `tiled serve directory ...` CLI.

### Other

 - Updated the pydantic version in the pyproject.toml. Now the allowed versions are >2.0.0 - <3.0.0 .
 - Changes to prepare for upcoming numpy 2.0 release
 - Changes to address deprecations in FastAPI<|MERGE_RESOLUTION|>--- conflicted
+++ resolved
@@ -4,26 +4,15 @@
 # Changelog
 
 ## v0.1.0-b33 (Unreleased)
-<<<<<<< HEAD
-=======
-
-### Changed
-
-- The logic of hierarchical organization of the Nodes table in Catalog: use the concept
-  of Closure Table to track ancestors and descendands of the nodes.
->>>>>>> c5c5fa51
 
 ### Changed
 
 - Refactored internal server function ``get_root_tree()`` to not use FastAPI
   dependencies injection
-<<<<<<< HEAD
 - The logic of hierarchical organization of the Nodes table in Catalog: use the concept
   of Closure Table to track ancestors and descendands of the nodes.
 - Shorter string representation of chunks in `ArrayClient`.
-=======
 - Refactored internal Zarr version detection
->>>>>>> c5c5fa51
 
 ### Fixed
 
@@ -31,15 +20,13 @@
   NDArray (e.g. scanned `waveform` PVs)
 - Support for deleting separate nodes and contents of containers in client API.
 
+
 ## v0.1.0-b32 (2025-08-04)
 
 This release is identical to the previous one; it was made to fix our
 continuous deployment processes.
 
-<<<<<<< HEAD
-=======
-
->>>>>>> c5c5fa51
+
 ## v0.1.0-b31 (2025-08-01)
 
 ### Added
